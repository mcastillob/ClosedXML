--- conflicted
+++ resolved
@@ -1,17 +1,6 @@
 ﻿<Project Sdk="Microsoft.NET.Sdk">
 
   <PropertyGroup>
-<<<<<<< HEAD
-    <TargetFrameworks>netstandard2.0;net40;net461</TargetFrameworks>
-  </PropertyGroup>
-
-  <PropertyGroup Condition=" '$(TargetFramework)' == 'netstandard1.6' ">
-    <DefineConstants>$(DefineConstants);_NETSTANDARD_;_NETSTANDARD1_6_</DefineConstants>
-  </PropertyGroup>
-
-  <PropertyGroup Condition=" '$(TargetFramework)' == 'netstandard2.0' ">
-    <DefineConstants>$(DefineConstants);_NETSTANDARD_;_NETSTANDARD2_0_</DefineConstants>
-=======
     <TargetFrameworks>netstandard2.0;net35;net40;net461</TargetFrameworks>
     <OutputType>Exe</OutputType>
   </PropertyGroup>
@@ -22,7 +11,6 @@
 
   <PropertyGroup Condition=" '$(TargetFramework)' == 'net35' ">
     <DefineConstants>$(DefineConstants);_NETFRAMEWORK_;_NET35_</DefineConstants>
->>>>>>> 558c7949
   </PropertyGroup>
 
   <PropertyGroup Condition=" '$(TargetFramework)' == 'net40' ">
@@ -40,15 +28,12 @@
 
   <ItemGroup>
     <None Include="..\.editorconfig" Link=".editorconfig" />
-<<<<<<< HEAD
-=======
   </ItemGroup>
 
   <ItemGroup Condition="'$(TargetFramework)' == 'netstandard2.0'">
     <PackageReference Include="System.Diagnostics.Debug" Version="4.3.0" />
     <PackageReference Include="Microsoft.Win32.Primitives" Version="4.3.0" />
     <PackageReference Include="System.Net.NameResolution" Version="4.3.0" />
->>>>>>> 558c7949
   </ItemGroup>
 
   <ItemGroup>
