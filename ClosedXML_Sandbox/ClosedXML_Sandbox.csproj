--- conflicted
+++ resolved
@@ -2,8 +2,7 @@
 
   <PropertyGroup>
     <OutputType>Exe</OutputType>
-<<<<<<< HEAD
-    <TargetFrameworks>netcoreapp2.0;net40;net461</TargetFrameworks>
+    <TargetFrameworks>netstandard2.0;net40;net461</TargetFrameworks>
   </PropertyGroup>
 
   <PropertyGroup Condition=" '$(TargetFramework)' == 'netstandard2.0' ">
@@ -16,28 +15,13 @@
 
   <PropertyGroup Condition=" '$(TargetFramework)' == 'net461' ">
     <DefineConstants>$(DefineConstants);_NETFRAMEWORK_;_NET461_</DefineConstants>
-=======
-    <TargetFrameworks>netstandard2.0;net452;net461</TargetFrameworks>
->>>>>>> dd0f3d31
-  </PropertyGroup>
-
-  <PropertyGroup Condition=" '$(TargetFramework)' == 'netstandard2.0' ">
-    <DefineConstants>$(DefineConstants);_NETSTANDARD_;_NETSTANDARD2_0_</DefineConstants>
-  </PropertyGroup>
-
-  <PropertyGroup Condition=" '$(TargetFramework)' == 'net452' ">
-    <DefineConstants>$(DefineConstants);_NETFRAMEWORK_;_NET452_</DefineConstants>
-  </PropertyGroup>
-
-  <PropertyGroup Condition=" '$(TargetFramework)' == 'net461' ">
-    <DefineConstants>$(DefineConstants);_NETFRAMEWORK_;_NET461_</DefineConstants>
   </PropertyGroup>
 
   <ItemGroup Condition="'$(TargetFramework)' == 'netstandard2.0'">
     <PackageReference Include="System.ComponentModel.Annotations" Version="4.4.0" />
   </ItemGroup>
 
-  <ItemGroup Condition="'$(TargetFramework)' == 'net452'">
+  <ItemGroup Condition="'$(TargetFramework)' == 'net40'">
     <Reference Include="System.ComponentModel.DataAnnotations" />
   </ItemGroup>
 
