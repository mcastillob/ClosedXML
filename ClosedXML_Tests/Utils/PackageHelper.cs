using ClosedXML_Tests.Utils;
using System;
using System.Collections.Generic;
using System.Diagnostics;
using System.IO;
using System.IO.Packaging;
using System.Linq;
using System.Net.Mime;
using System.Text;
using System.Xml.Serialization;

namespace ClosedXML_Tests
{
    public static class PackageHelper
    {
        public static void WriteXmlPart(Package package, Uri uri, object content, XmlSerializer serializer)
        {
            if (package.PartExists(uri))
            {
                package.DeletePart(uri);
            }
            PackagePart part = package.CreatePart(uri, MediaTypeNames.Text.Xml, CompressionOption.Fast);
            using (Stream stream = part.GetStream())
            {
                serializer.Serialize(stream, content);
            }
        }

        public static object ReadXmlPart(Package package, Uri uri, XmlSerializer serializer)
        {
            if (!package.PartExists(uri))
            {
                throw new ApplicationException(string.Format("Package part '{0}' doesn't exists!", uri.OriginalString));
            }
            PackagePart part = package.GetPart(uri);
            using (Stream stream = part.GetStream())
            {
                return serializer.Deserialize(stream);
            }
        }

        public static void WriteBinaryPart(Package package, Uri uri, Stream content)
        {
            if (package.PartExists(uri))
            {
                package.DeletePart(uri);
            }
            PackagePart part = package.CreatePart(uri, MediaTypeNames.Application.Octet, CompressionOption.Fast);
            using (Stream stream = part.GetStream())
            {
                StreamHelper.StreamToStreamAppend(content, stream);
            }
        }

        /// <summary>
        ///     Returns part's stream
        /// </summary>
        /// <param name="package"></param>
        /// <param name="uri"></param>
        /// <returns></returns>
        public static Stream ReadBinaryPart(Package package, Uri uri)
        {
            if (!package.PartExists(uri))
            {
                throw new ApplicationException("Package part doesn't exists!");
            }
            PackagePart part = package.GetPart(uri);
            return part.GetStream();
        }

        public static void CopyPart(Uri uri, Package source, Package dest)
        {
            CopyPart(uri, source, dest, true);
        }

        public static void CopyPart(Uri uri, Package source, Package dest, bool overwrite)
        {
            #region Check

            if (ReferenceEquals(uri, null))
            {
                throw new ArgumentNullException("uri");
            }
            if (ReferenceEquals(source, null))
            {
                throw new ArgumentNullException("source");
            }
            if (ReferenceEquals(dest, null))
            {
                throw new ArgumentNullException("dest");
            }

            #endregion Check

            if (dest.PartExists(uri))
            {
                if (!overwrite)
                {
                    throw new ArgumentException("Specified part already exists", "uri");
                }
                dest.DeletePart(uri);
            }

            PackagePart sourcePart = source.GetPart(uri);
            PackagePart destPart = dest.CreatePart(uri, sourcePart.ContentType, sourcePart.CompressionOption);

            using (Stream sourceStream = sourcePart.GetStream())
            {
                using (Stream destStream = destPart.GetStream())
                {
                    StreamHelper.StreamToStreamAppend(sourceStream, destStream);
                }
            }
        }

        public static void WritePart<T>(Package package, PackagePartDescriptor descriptor, T content,
            Action<Stream, T> serializeAction)
        {
            #region Check

            if (ReferenceEquals(package, null))
            {
                throw new ArgumentNullException("package");
            }
            if (ReferenceEquals(descriptor, null))
            {
                throw new ArgumentNullException("descriptor");
            }
            if (ReferenceEquals(serializeAction, null))
            {
                throw new ArgumentNullException("serializeAction");
            }

            #endregion Check

            if (package.PartExists(descriptor.Uri))
            {
                package.DeletePart(descriptor.Uri);
            }
            PackagePart part = package.CreatePart(descriptor.Uri, descriptor.ContentType, descriptor.CompressOption);
            using (Stream stream = part.GetStream())
            {
                serializeAction(stream, content);
            }
        }

        public static void WritePart(Package package, PackagePartDescriptor descriptor, Action<Stream> serializeAction)
        {
            #region Check

            if (ReferenceEquals(package, null))
            {
                throw new ArgumentNullException("package");
            }
            if (ReferenceEquals(descriptor, null))
            {
                throw new ArgumentNullException("descriptor");
            }
            if (ReferenceEquals(serializeAction, null))
            {
                throw new ArgumentNullException("serializeAction");
            }

            #endregion Check

            if (package.PartExists(descriptor.Uri))
            {
                package.DeletePart(descriptor.Uri);
            }
            PackagePart part = package.CreatePart(descriptor.Uri, descriptor.ContentType, descriptor.CompressOption);
            using (Stream stream = part.GetStream())
            {
                serializeAction(stream);
            }
        }

        public static T ReadPart<T>(Package package, Uri uri, Func<Stream, T> deserializeFunc)
        {
            #region Check

            if (ReferenceEquals(package, null))
            {
                throw new ArgumentNullException("package");
            }
            if (ReferenceEquals(uri, null))
            {
                throw new ArgumentNullException("uri");
            }
            if (ReferenceEquals(deserializeFunc, null))
            {
                throw new ArgumentNullException("deserializeFunc");
            }

            #endregion Check

            if (!package.PartExists(uri))
            {
                throw new ApplicationException(string.Format("Package part '{0}' doesn't exists!", uri.OriginalString));
            }
            PackagePart part = package.GetPart(uri);
            using (Stream stream = part.GetStream())
            {
                return deserializeFunc(stream);
            }
        }

        public static void ReadPart(Package package, Uri uri, Action<Stream> deserializeAction)
        {
            #region Check

            if (ReferenceEquals(package, null))
            {
                throw new ArgumentNullException("package");
            }
            if (ReferenceEquals(uri, null))
            {
                throw new ArgumentNullException("uri");
            }
            if (ReferenceEquals(deserializeAction, null))
            {
                throw new ArgumentNullException("deserializeAction");
            }

            #endregion Check

            if (!package.PartExists(uri))
            {
                throw new ApplicationException(string.Format("Package part '{0}' doesn't exists!", uri.OriginalString));
            }
            PackagePart part = package.GetPart(uri);
            using (Stream stream = part.GetStream())
            {
                deserializeAction(stream);
            }
        }

        public static bool TryReadPart(Package package, Uri uri, Action<Stream> deserializeAction)
        {
            #region Check

            if (ReferenceEquals(package, null))
            {
                throw new ArgumentNullException("package");
            }
            if (ReferenceEquals(uri, null))
            {
                throw new ArgumentNullException("uri");
            }
            if (ReferenceEquals(deserializeAction, null))
            {
                throw new ArgumentNullException("deserializeAction");
            }

            #endregion Check

            if (!package.PartExists(uri))
            {
                return false;
            }
            PackagePart part = package.GetPart(uri);
            using (Stream stream = part.GetStream())
            {
                deserializeAction(stream);
            }
            return true;
        }

        /// <summary>
        ///     Compare to packages by parts like streams
        /// </summary>
        /// <param name="left"></param>
        /// <param name="right"></param>
        /// <param name="compareToFirstDifference"></param>
        /// <param name="excludeMethod"></param>
        /// <param name="message"></param>
        /// <returns></returns>
        public static bool Compare(Package left, Package right, bool compareToFirstDifference, bool stripColumnWidths, out string message)
        {
            return Compare(left, right, compareToFirstDifference, null, stripColumnWidths, out message);
        }

        /// <summary>
        ///     Compare to packages by parts like streams
        /// </summary>
        /// <param name="left"></param>
        /// <param name="right"></param>
        /// <param name="compareToFirstDifference"></param>
        /// <param name="excludeMethod"></param>
        /// <param name="message"></param>
        /// <returns></returns>
        public static bool Compare(Package left, Package right, bool compareToFirstDifference,
            Func<Uri, bool> excludeMethod, bool stripColumnWidths, out string message)
        {
            #region Check

            if (left == null)
            {
                throw new ArgumentNullException("left");
            }
            if (right == null)
            {
                throw new ArgumentNullException("right");
            }

            #endregion Check

            excludeMethod = excludeMethod ?? (uri => false);
            PackagePartCollection leftParts = left.GetParts();
            PackagePartCollection rightParts = right.GetParts();

            var pairs = new Dictionary<Uri, PartPair>();
            foreach (PackagePart part in leftParts)
            {
                if (excludeMethod(part.Uri))
                {
                    continue;
                }
                pairs.Add(part.Uri, new PartPair(part.Uri, CompareStatus.OnlyOnLeft));
            }
            foreach (PackagePart part in rightParts)
            {
                if (excludeMethod(part.Uri))
                {
                    continue;
                }
                PartPair pair;
                if (pairs.TryGetValue(part.Uri, out pair))
                {
                    pair.Status = CompareStatus.Equal;
                }
                else
                {
                    pairs.Add(part.Uri, new PartPair(part.Uri, CompareStatus.OnlyOnRight));
                }
            }

            if (compareToFirstDifference && pairs.Any(pair => pair.Value.Status != CompareStatus.Equal))
            {
                goto EXIT;
            }

            foreach (PartPair pair in pairs.Values)
            {
                if (pair.Status != CompareStatus.Equal)
                {
                    continue;
                }
                var leftPart = left.GetPart(pair.Uri);
                var rightPart = right.GetPart(pair.Uri);
                using (Stream leftPackagePartStream = leftPart.GetStream(FileMode.Open, FileAccess.Read))
                using (Stream rightPackagePartStream = rightPart.GetStream(FileMode.Open, FileAccess.Read))
                using (var leftMemoryStream = new MemoryStream())
                using (var rightMemoryStream = new MemoryStream())
                {
                    leftPackagePartStream.CopyTo(leftMemoryStream);
                    rightPackagePartStream.CopyTo(rightMemoryStream);

                    leftMemoryStream.Seek(0, SeekOrigin.Begin);
                    rightMemoryStream.Seek(0, SeekOrigin.Begin);

                    bool stripColumnWidthsFromSheet = stripColumnWidths &&
                        leftPart.ContentType == @"application/vnd.openxmlformats-officedocument.spreadsheetml.worksheet+xml" &&
                        rightPart.ContentType == @"application/vnd.openxmlformats-officedocument.spreadsheetml.worksheet+xml";

<<<<<<< HEAD
                    if (!StreamHelper.Compare(leftMemoryStream, rightMemoryStream, stripColumnWidthsFromSheet))
=======
                    var tuple1 = new Tuple<Uri, Stream>(pair.Uri, oneStream);
                    var tuple2 = new Tuple<Uri, Stream>(pair.Uri, otherStream);

                    if (!StreamHelper.Compare(tuple1, tuple2, stripColumnWidthsFromSheet))
>>>>>>> 1804c4a3
                    {
                        pair.Status = CompareStatus.NonEqual;
                        if (compareToFirstDifference)
                        {
                            goto EXIT;
                        }
                    }
                }
            }

            EXIT:
            List<PartPair> sortedPairs = pairs.Values.ToList();
            sortedPairs.Sort((one, other) => one.Uri.OriginalString.CompareTo(other.Uri.OriginalString));
            var sbuilder = new StringBuilder();
            foreach (PartPair pair in sortedPairs)
            {
                if (pair.Status == CompareStatus.Equal)
                {
                    continue;
                }
                sbuilder.AppendFormat("{0} :{1}", pair.Uri, pair.Status);
                sbuilder.AppendLine();
            }
            message = sbuilder.ToString();
            return message.Length == 0;
        }

        #region Nested type: PackagePartDescriptor

        public sealed class PackagePartDescriptor
        {
            #region Private fields

            [DebuggerBrowsable(DebuggerBrowsableState.Never)]
            private readonly CompressionOption _compressOption;

            [DebuggerBrowsable(DebuggerBrowsableState.Never)]
            private readonly string _contentType;

            [DebuggerBrowsable(DebuggerBrowsableState.Never)]
            private readonly Uri _uri;

            #endregion Private fields

            #region Constructor

            /// <summary>
            ///     Instance constructor
            /// </summary>
            /// <param name="uri">Part uri</param>
            /// <param name="contentType">Content type from <see cref="MediaTypeNames" /></param>
            /// <param name="compressOption"></param>
            public PackagePartDescriptor(Uri uri, string contentType, CompressionOption compressOption)
            {
                #region Check

                if (ReferenceEquals(uri, null))
                {
                    throw new ArgumentNullException("uri");
                }
                if (string.IsNullOrEmpty(contentType))
                {
                    throw new ArgumentNullException("contentType");
                }

                #endregion Check

                _uri = uri;
                _contentType = contentType;
                _compressOption = compressOption;
            }

            #endregion Constructor

            #region Public properties

            public Uri Uri
            {
                [DebuggerStepThrough]
                get { return _uri; }
            }

            public string ContentType
            {
                [DebuggerStepThrough]
                get { return _contentType; }
            }

            public CompressionOption CompressOption
            {
                [DebuggerStepThrough]
                get { return _compressOption; }
            }

            #endregion Public properties

            #region Public methods

            public override string ToString()
            {
                return string.Format("Uri:{0} ContentType: {1}, Compression: {2}", _uri, _contentType, _compressOption);
            }

            #endregion Public methods
        }

        #endregion Nested type: PackagePartDescriptor

        #region Nested type: CompareStatus

        private enum CompareStatus
        {
            OnlyOnLeft,
            OnlyOnRight,
            Equal,
            NonEqual
        }

        #endregion Nested type: CompareStatus

        #region Nested type: PartPair

        private sealed class PartPair
        {
            #region Private fields

            [DebuggerBrowsable(DebuggerBrowsableState.Never)]
            private readonly Uri _uri;

            [DebuggerBrowsable(DebuggerBrowsableState.Never)]
            private CompareStatus _status;

            #endregion Private fields

            #region Constructor

            public PartPair(Uri uri, CompareStatus status)
            {
                _uri = uri;
                _status = status;
            }

            #endregion Constructor

            #region Public properties

            public Uri Uri
            {
                [DebuggerStepThrough]
                get { return _uri; }
            }

            public CompareStatus Status
            {
                [DebuggerStepThrough]
                get { return _status; }
                [DebuggerStepThrough]
                set { _status = value; }
            }

            #endregion Public properties
        }

        #endregion Nested type: PartPair

        //--
    }
}<|MERGE_RESOLUTION|>--- conflicted
+++ resolved
@@ -362,14 +362,10 @@
                         leftPart.ContentType == @"application/vnd.openxmlformats-officedocument.spreadsheetml.worksheet+xml" &&
                         rightPart.ContentType == @"application/vnd.openxmlformats-officedocument.spreadsheetml.worksheet+xml";
 
-<<<<<<< HEAD
-                    if (!StreamHelper.Compare(leftMemoryStream, rightMemoryStream, stripColumnWidthsFromSheet))
-=======
-                    var tuple1 = new Tuple<Uri, Stream>(pair.Uri, oneStream);
-                    var tuple2 = new Tuple<Uri, Stream>(pair.Uri, otherStream);
+                    var tuple1 = new Tuple<Uri, Stream>(pair.Uri, leftMemoryStream);
+                    var tuple2 = new Tuple<Uri, Stream>(pair.Uri, rightMemoryStream);
 
                     if (!StreamHelper.Compare(tuple1, tuple2, stripColumnWidthsFromSheet))
->>>>>>> 1804c4a3
                     {
                         pair.Status = CompareStatus.NonEqual;
                         if (compareToFirstDifference)
