﻿using ClosedXML.Excel;
using ClosedXML.Excel.CalcEngine.Exceptions;
using NUnit.Framework;
using System;
using System.Globalization;
using System.Linq;

namespace ClosedXML_Tests.Excel.CalcEngine
{
    [TestFixture]
    public class MathTrigTests
    {
        private readonly double tolerance = 1e-10;

<<<<<<< HEAD
        [TestCase(4, 3, 20)]
        [TestCase(10, 3, 220)]
        [TestCase(0, 0, 1)]
        public void Combina_CalculatesCorrectValues(int number, int chosen, int expectedResult)
        {
            var actualResult = XLWorkbook.EvaluateExpr($"COMBINA({number}, {chosen})");
            Assert.AreEqual(expectedResult, (long)actualResult);
        }

        [Theory]
        public void Combina_Returns1WhenChosenIs0([Range(0, 10)]int number)
        {
            Combina_CalculatesCorrectValues(number, 0, 1);
        }

        [TestCase(4.23, 3, 20)]
        [TestCase(10.4, 3.14, 220)]
        [TestCase(0, 0.4, 1)]
        public void Combina_TruncatesNumbersCorrectly(double number, double chosen, int expectedResult)
        {
            var actualResult = XLWorkbook.EvaluateExpr(string.Format(
                @"COMBINA({0}, {1})",
                number.ToString(CultureInfo.InvariantCulture),
                chosen.ToString(CultureInfo.InvariantCulture)));

            Assert.AreEqual(expectedResult, (long)actualResult);
        }

        [TestCase(-1, 2)]
        [TestCase(-3, -2)]
        [TestCase(2, -2)]
        public void Combina_ThrowsNumExceptionOnInvalidValues(int number, int chosen)
        {
            Assert.Throws<NumberException>(() => XLWorkbook.EvaluateExpr(
                string.Format(
                    @"COMBINA({0}, {1})",
                    number.ToString(CultureInfo.InvariantCulture),
                    chosen.ToString(CultureInfo.InvariantCulture))));
        }

=======
>>>>>>> 425987e6
        [TestCase(1, 0.642092616)]
        [TestCase(2, -0.457657554)]
        [TestCase(3, -7.015252551)]
        [TestCase(4, 0.863691154)]
        [TestCase(5, -0.295812916)]
        [TestCase(6, -3.436353004)]
        [TestCase(7, 1.147515422)]
        [TestCase(8, -0.147065064)]
        [TestCase(9, -2.210845411)]
        [TestCase(10, 1.542351045)]
        [TestCase(11, -0.004425741)]
        [TestCase(Math.PI * 0.5, 0)]
        [TestCase(45, 0.617369624)]
        [TestCase(-2, 0.457657554)]
        [TestCase(-3, 7.015252551)]
        public void Cot(double input, double expected)
        {
            var actual = (double)XLWorkbook.EvaluateExpr(string.Format(@"COT({0})", input.ToString(CultureInfo.InvariantCulture)));
            Assert.AreEqual(expected, actual, tolerance * 10.0);
        }

        [Test]
        public void Cot_Input0()
        {
            Assert.Throws<DivisionByZeroException>(() => XLWorkbook.EvaluateExpr("COT(0)"));
        }

        [TestCase("FF", 16, 255)]
        [TestCase("111", 2, 7)]
        [TestCase("zap", 36, 45745)]
        public void Decimal(string inputString, int radix, int expectedResult)
        {
            var actualResult = XLWorkbook.EvaluateExpr($"DECIMAL(\"{inputString}\", {radix})");
            Assert.AreEqual(expectedResult, actualResult);
        }

        [Test]
        public void Decimal_ZeroIsZeroInAnyRadix([Range(2, 36)] int radix)
        {
            Assert.AreEqual(0, XLWorkbook.EvaluateExpr($"DECIMAL(\"0\", {radix})"));
        }

        [Theory]
        public void Decimal_ReturnsErrorForRadiansGreater36([Range(37, 255)] int radix)
        {
            Assert.Throws<NumberException>(() => XLWorkbook.EvaluateExpr($"DECIMAL(\"0\", {radix})"));
        }

        [Theory]
        public void Decimal_ReturnsErrorForRadiansSmaller2([Range(-5, 1)] int radix)
        {
            Assert.Throws<NumberException>(() => XLWorkbook.EvaluateExpr($"DECIMAL(\"0\", {radix})"));
        }

        [Test]
        public void Floor()
        {
            Object actual;

            actual = XLWorkbook.EvaluateExpr(@"FLOOR(1.2)");
            Assert.AreEqual(1, actual);

            actual = XLWorkbook.EvaluateExpr(@"FLOOR(1.7)");
            Assert.AreEqual(1, actual);

            actual = XLWorkbook.EvaluateExpr(@"FLOOR(-1.7)");
            Assert.AreEqual(-2, actual);

            actual = XLWorkbook.EvaluateExpr(@"FLOOR(1.2, 1)");
            Assert.AreEqual(1, actual);

            actual = XLWorkbook.EvaluateExpr(@"FLOOR(1.7, 1)");
            Assert.AreEqual(1, actual);

            actual = XLWorkbook.EvaluateExpr(@"FLOOR(-1.7, 1)");
            Assert.AreEqual(-2, actual);

            actual = XLWorkbook.EvaluateExpr(@"FLOOR(0.4, 2)");
            Assert.AreEqual(0, actual);

            actual = XLWorkbook.EvaluateExpr(@"FLOOR(2.7, 2)");
            Assert.AreEqual(2, actual);

            actual = XLWorkbook.EvaluateExpr(@"FLOOR(7.8, 2)");
            Assert.AreEqual(6, actual);

            actual = XLWorkbook.EvaluateExpr(@"FLOOR(-5.5, -2)");
            Assert.AreEqual(-4, actual);
        }

        [Test]
        // Functions have to support a period first before we can implement this
        public void FloorMath()
        {
            double actual;

            actual = (double)XLWorkbook.EvaluateExpr(@"FLOOR.MATH(24.3, 5)");
            Assert.AreEqual(20, actual, tolerance);

            actual = (double)XLWorkbook.EvaluateExpr(@"FLOOR.MATH(6.7)");
            Assert.AreEqual(6, actual, tolerance);

            actual = (double)XLWorkbook.EvaluateExpr(@"FLOOR.MATH(-8.1, 2)");
            Assert.AreEqual(-10, actual, tolerance);

            actual = (double)XLWorkbook.EvaluateExpr(@"FLOOR.MATH(5.5, 2.1, 0)");
            Assert.AreEqual(4.2, actual, tolerance);

            actual = (double)XLWorkbook.EvaluateExpr(@"FLOOR.MATH(5.5, -2.1, 0)");
            Assert.AreEqual(4.2, actual, tolerance);

            actual = (double)XLWorkbook.EvaluateExpr(@"FLOOR.MATH(5.5, 2.1, -1)");
            Assert.AreEqual(4.2, actual, tolerance);

            actual = (double)XLWorkbook.EvaluateExpr(@"FLOOR.MATH(5.5, -2.1, -1)");
            Assert.AreEqual(4.2, actual, tolerance);

            actual = (double)XLWorkbook.EvaluateExpr(@"FLOOR.MATH(-5.5, 2.1, 0)");
            Assert.AreEqual(-6.3, actual, tolerance);

            actual = (double)XLWorkbook.EvaluateExpr(@"FLOOR.MATH(-5.5, -2.1, 0)");
            Assert.AreEqual(-6.3, actual, tolerance);

            actual = (double)XLWorkbook.EvaluateExpr(@"FLOOR.MATH(-5.5, 2.1, -1)");
            Assert.AreEqual(-4.2, actual, tolerance);

            actual = (double)XLWorkbook.EvaluateExpr(@"FLOOR.MATH(-5.5, -2.1, -1)");
            Assert.AreEqual(-4.2, actual, tolerance);
        }

        [Test]
        public void Mod()
        {
            double actual;

            actual = (double)XLWorkbook.EvaluateExpr(@"MOD(1.5, 1)");
            Assert.AreEqual(0.5, actual, tolerance);

            actual = (double)XLWorkbook.EvaluateExpr(@"MOD(3, 2)");
            Assert.AreEqual(1, actual, tolerance);

            actual = (double)XLWorkbook.EvaluateExpr(@"MOD(-3, 2)");
            Assert.AreEqual(1, actual, tolerance);

            actual = (double)XLWorkbook.EvaluateExpr(@"MOD(3, -2)");
            Assert.AreEqual(-1, actual, tolerance);

            actual = (double)XLWorkbook.EvaluateExpr(@"MOD(-3, -2)");
            Assert.AreEqual(-1, actual, tolerance);

            //////

            actual = (double)XLWorkbook.EvaluateExpr(@"MOD(-4.3, -0.5)");
            Assert.AreEqual(-0.3, actual, tolerance);

            actual = (double)XLWorkbook.EvaluateExpr(@"MOD(6.9, -0.2)");
            Assert.AreEqual(-0.1, actual, tolerance);

            actual = (double)XLWorkbook.EvaluateExpr(@"MOD(0.7, 0.6)");
            Assert.AreEqual(0.1, actual, tolerance);

            actual = (double)XLWorkbook.EvaluateExpr(@"MOD(6.2, 1.1)");
            Assert.AreEqual(0.7, actual, tolerance);
        }

        [Test]
        public void SumProduct()
        {
            using (var wb = new XLWorkbook())
            {
                var ws = wb.AddWorksheet("Sheet1");

                ws.FirstCell().Value = Enumerable.Range(1, 10);
                ws.FirstCell().CellRight().Value = Enumerable.Range(1, 10).Reverse();

                Assert.AreEqual(2, ws.Evaluate("SUMPRODUCT(A2)"));
                Assert.AreEqual(55, ws.Evaluate("SUMPRODUCT(A1:A10)"));
                Assert.AreEqual(220, ws.Evaluate("SUMPRODUCT(A1:A10, B1:B10)"));

                Assert.Throws<NoValueAvailableException>(() => ws.Evaluate("SUMPRODUCT(A1:A10, B1:B5)"));
            }
        }

        [TestCase(1, 0.850918128)]
        [TestCase(2, 0.275720565)]
        [TestCase(3, 0.09982157)]
        [TestCase(4, 0.03664357)]
        [TestCase(5, 0.013476506)]
        [TestCase(6, 0.004957535)]
        [TestCase(7, 0.001823765)]
        [TestCase(8, 0.000670925)]
        [TestCase(9, 0.00024682)]
        [TestCase(10, 0.000090799859712122200000)]
        [TestCase(11, 0.0000334034)]
        public void CSch_CalculatesCorrectValues(double input, double expectedOutput)
        {
            Assert.AreEqual(expectedOutput, (double)XLWorkbook.EvaluateExpr($@"CSCH({input})"), 0.000000001);
        }

        [Test]
        public void Csch_ReturnsDivisionByZeroErrorOnInput0()
        {
            Assert.Throws<DivisionByZeroException>(() => XLWorkbook.EvaluateExpr("CSCH(0)"));
        }

        [TestCase(8.9, 8)]
        [TestCase(-8.9, -9)]
        public void Int(double input, double expected)
        {
            var actual = XLWorkbook.EvaluateExpr(string.Format(@"INT({0})", input.ToString(CultureInfo.InvariantCulture)));
            Assert.AreEqual(expected, actual);

        }
    }
}<|MERGE_RESOLUTION|>--- conflicted
+++ resolved
@@ -12,7 +12,6 @@
     {
         private readonly double tolerance = 1e-10;
 
-<<<<<<< HEAD
         [TestCase(4, 3, 20)]
         [TestCase(10, 3, 220)]
         [TestCase(0, 0, 1)]
@@ -53,8 +52,6 @@
                     chosen.ToString(CultureInfo.InvariantCulture))));
         }
 
-=======
->>>>>>> 425987e6
         [TestCase(1, 0.642092616)]
         [TestCase(2, -0.457657554)]
         [TestCase(3, -7.015252551)]
