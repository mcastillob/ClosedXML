<<<<<<< HEAD
os: Visual Studio 2017
image: Visual Studio 2017
environment:
  AppVeyor: APPVEYOR

=======
version: 0.92.{build}
>>>>>>> 41b25a80
branches:
  only:
    - develop
  except:
    - gh-pages

assembly_info:
  patch: true
  file: AssemblyInfo.*
  assembly_version: "{version}"
  assembly_file_version: "{version}"
  assembly_informational_version: "{version}"

version: 0.8.{build}
platform: Any CPU
configuration : Release

build:
<<<<<<< HEAD
  parallel: true
  project: ClosedXML.sln
=======
  parallel: true               # enable MSBuild parallel builds
  project: ClosedXML.sln       # path to Visual Studio solution or project
>>>>>>> 41b25a80
  verbosity: minimal

before_build:
  - ps: if (Test-Path 'C:\Tools\NuGet43') { $nugetDir = 'C:\Tools\NuGet43' } else { $nugetDir = 'C:\Tools\NuGet' }
  - ps: (New-Object Net.WebClient).DownloadFile('https://dist.nuget.org/win-x86-commandline/v4.3.0/nuget.exe', "$nugetDir\NuGet.exe")
  - cmd: nuget update -self
  - nuget restore

artifacts:
  - path: ClosedXML/bin/Release/netstandard2.0/ClosedXML.dll
  - path: ClosedXML/bin/Release/net35/ClosedXML.dll
  - path: ClosedXML/bin/Release/net40/ClosedXML.dll
  - path: ClosedXML/bin/Release/net461/ClosedXML.dll<|MERGE_RESOLUTION|>--- conflicted
+++ resolved
@@ -1,12 +1,11 @@
-<<<<<<< HEAD
+version: 0.92.{build}
+
 os: Visual Studio 2017
 image: Visual Studio 2017
+
 environment:
   AppVeyor: APPVEYOR
 
-=======
-version: 0.92.{build}
->>>>>>> 41b25a80
 branches:
   only:
     - develop
@@ -20,18 +19,12 @@
   assembly_file_version: "{version}"
   assembly_informational_version: "{version}"
 
-version: 0.8.{build}
 platform: Any CPU
 configuration : Release
 
 build:
-<<<<<<< HEAD
   parallel: true
   project: ClosedXML.sln
-=======
-  parallel: true               # enable MSBuild parallel builds
-  project: ClosedXML.sln       # path to Visual Studio solution or project
->>>>>>> 41b25a80
   verbosity: minimal
 
 before_build:
