--- conflicted
+++ resolved
@@ -1,356 +1,3 @@
-<<<<<<< HEAD
-﻿using System;
-using System.Collections.Generic;
-using System.Globalization;
-using System.Linq;
-using System.Text;
-using System.Text.RegularExpressions;
-
-namespace ClosedXML.Excel.CalcEngine
-{
-    internal static class Text
-    {
-        public static void Register(CalcEngine ce)
-        {
-            ce.RegisterFunction("ASC", 1, Asc); // Changes full-width (double-byte) English letters or katakana within a character string to half-width (single-byte) characters
-            //ce.RegisterFunction("BAHTTEXT	Converts a number to text, using the ß (baht) currency format
-            ce.RegisterFunction("CHAR", 1, _Char); // Returns the character specified by the code number
-            ce.RegisterFunction("CLEAN", 1, Clean); //	Removes all nonprintable characters from text
-            ce.RegisterFunction("CODE", 1, Code); // Returns a numeric code for the first character in a text string
-            ce.RegisterFunction("CONCATENATE", 1, int.MaxValue, Concatenate); //	Joins several text items into one text item
-            ce.RegisterFunction("DOLLAR", 1, 2, Dollar); // Converts a number to text, using the $ (dollar) currency format
-            ce.RegisterFunction("EXACT", 2, Exact); // Checks to see if two text values are identical
-            ce.RegisterFunction("FIND", 2, 3, Find); //Finds one text value within another (case-sensitive)
-            ce.RegisterFunction("FIXED", 1, 3, Fixed); // Formats a number as text with a fixed number of decimals
-            //ce.RegisterFunction("JIS	Changes half-width (single-byte) English letters or katakana within a character string to full-width (double-byte) characters
-            ce.RegisterFunction("LEFT", 1, 2, Left); // LEFTB	Returns the leftmost characters from a text value
-            ce.RegisterFunction("LEN", 1, Len); //, Returns the number of characters in a text string
-            ce.RegisterFunction("LOWER", 1, Lower); //	Converts text to lowercase
-            ce.RegisterFunction("MID", 3, Mid); // Returns a specific number of characters from a text string starting at the position you specify
-            //ce.RegisterFunction("PHONETIC	Extracts the phonetic (furigana) characters from a text string
-            ce.RegisterFunction("PROPER", 1, Proper); // Capitalizes the first letter in each word of a text value
-            ce.RegisterFunction("REPLACE", 4, Replace); // Replaces characters within text
-            ce.RegisterFunction("REPT", 2, Rept); // Repeats text a given number of times
-            ce.RegisterFunction("RIGHT", 1, 2, Right); // Returns the rightmost characters from a text value
-            ce.RegisterFunction("SEARCH", 2, 3, Search); // Finds one text value within another (not case-sensitive)
-            ce.RegisterFunction("SUBSTITUTE", 3, 4, Substitute); // Substitutes new text for old text in a text string
-            ce.RegisterFunction("T", 1, T); // Converts its arguments to text
-            ce.RegisterFunction("TEXT", 2, _Text); // Formats a number and converts it to text
-            ce.RegisterFunction("TRIM", 1, Trim); // Removes spaces from text
-            ce.RegisterFunction("UPPER", 1, Upper); // Converts text to uppercase
-            ce.RegisterFunction("VALUE", 1, Value); // Converts a text argument to a number
-            ce.RegisterFunction("HYPERLINK", 1, Hyperlink);
-        }
-
-        private static object _Char(List<Expression> p)
-        {
-            var i = (int)p[0];
-            if (i < 1 || i > 255) throw new IndexOutOfRangeException();
-            var c = (char)i;
-            return c.ToString();
-        }
-
-        private static object Code(List<Expression> p)
-        {
-            var s = (string)p[0];
-            return (int)s[0];
-        }
-
-        private static object Concatenate(List<Expression> p)
-        {
-            var sb = new StringBuilder();
-            foreach (var x in p)
-            {
-                sb.Append((string)x);
-            }
-            return sb.ToString();
-        }
-
-        private static object Find(List<Expression> p)
-        {
-            var srch = (string)p[0];
-            var text = (string)p[1];
-            var start = 0;
-            if (p.Count > 2)
-            {
-                start = (int)p[2] - 1;
-            }
-            var index = text.IndexOf(srch, start, StringComparison.Ordinal);
-            if (index == -1)
-                throw new ArgumentException("String not found.");
-            else
-                return index + 1;
-        }
-
-        private static object Left(List<Expression> p)
-        {
-            var str = (string)p[0];
-            var n = 1;
-            if (p.Count > 1)
-            {
-                n = (int)p[1];
-            }
-            if (n >= str.Length) return str;
-
-            return str.Substring(0, n);
-        }
-
-        private static object Len(List<Expression> p)
-        {
-            return ((string)p[0]).Length;
-        }
-
-        private static object Lower(List<Expression> p)
-        {
-            return ((string)p[0]).ToLower();
-        }
-
-        private static object Mid(List<Expression> p)
-        {
-            var str = (string)p[0];
-            var start = (int)p[1] - 1;
-            var length = (int)p[2];
-            if (start > str.Length - 1)
-                return String.Empty;
-            if (start + length > str.Length - 1)
-                return str.Substring(start);
-            return str.Substring(start, length);
-        }
-
-        private static string MatchHandler(Match m)
-        {
-            return m.Groups[1].Value.ToUpper() + m.Groups[2].Value;
-        }
-
-        private static object Proper(List<Expression> p)
-        {
-            var s = (string)p[0];
-            if (s.Length == 0) return "";
-
-            MatchEvaluator evaluator = new MatchEvaluator(MatchHandler);
-            StringBuilder sb = new StringBuilder();
-
-            string pattern = "\\b(\\w)(\\w+)?\\b";
-            Regex regex = new Regex(pattern, RegexOptions.Multiline | RegexOptions.IgnoreCase);
-            return regex.Replace(s.ToLower(), evaluator);
-        }
-
-        private static object Replace(List<Expression> p)
-        {
-            // old start len new
-            var s = (string)p[0];
-            var start = (int)p[1] - 1;
-            var len = (int)p[2];
-            var rep = (string)p[3];
-
-            if (s.Length == 0) return rep;
-
-            var sb = new StringBuilder();
-            sb.Append(s.Substring(0, start));
-            sb.Append(rep);
-            sb.Append(s.Substring(start + len));
-
-            return sb.ToString();
-        }
-
-        private static object Rept(List<Expression> p)
-        {
-            var sb = new StringBuilder();
-            var s = (string)p[0];
-            var repeats = (int)p[1];
-            if (repeats < 0) throw new IndexOutOfRangeException("repeats");
-            for (int i = 0; i < repeats; i++)
-            {
-                sb.Append(s);
-            }
-            return sb.ToString();
-        }
-
-        private static object Right(List<Expression> p)
-        {
-            var str = (string)p[0];
-            var n = 1;
-            if (p.Count > 1)
-            {
-                n = (int)p[1];
-            }
-
-            if (n >= str.Length) return str;
-
-            return str.Substring(str.Length - n);
-        }
-
-        private static string WildcardToRegex(string pattern)
-        {
-            return Regex.Escape(pattern)
-                .Replace(".", "\\.")
-                .Replace("\\*", ".*")
-                .Replace("\\?", ".");
-        }
-
-        private static object Search(List<Expression> p)
-        {
-            var search = WildcardToRegex((string)p[0]);
-            var text = (string)p[1];
-
-            if ("" == text) throw new ArgumentException("Invalid input string.");
-
-            var start = 0;
-            if (p.Count > 2)
-            {
-                start = (int)p[2] - 1;
-            }
-
-            Regex r = new Regex(search, RegexOptions.Compiled | RegexOptions.IgnoreCase);
-            var match = r.Match(text.Substring(start));
-            if (!match.Success)
-                throw new ArgumentException("Search failed.");
-            else
-                return match.Index + start + 1;
-            //var index = text.IndexOf(search, start, StringComparison.OrdinalIgnoreCase);
-            //if (index == -1)
-            //    throw new ArgumentException("String not found.");
-            //else
-            //    return index + 1;
-        }
-
-        private static object Substitute(List<Expression> p)
-        {
-            // get parameters
-            var text = (string)p[0];
-            var oldText = (string)p[1];
-            var newText = (string)p[2];
-
-            if ("" == text) return "";
-            if ("" == oldText) return text;
-
-            // if index not supplied, replace all
-            if (p.Count == 3)
-            {
-                return text.Replace(oldText, newText);
-            }
-
-            // replace specific instance
-            int index = (int)p[3];
-            if (index < 1)
-            {
-                throw new ArgumentException("Invalid index in Substitute.");
-            }
-            int pos = text.IndexOf(oldText);
-            while (pos > -1 && index > 1)
-            {
-                pos = text.IndexOf(oldText, pos + 1);
-                index--;
-            }
-            return pos > -1
-                ? text.Substring(0, pos) + newText + text.Substring(pos + oldText.Length)
-                : text;
-        }
-
-        private static object T(List<Expression> p)
-        {
-            if (p[0]._token.Value.GetType() == typeof(string))
-                return (string)p[0];
-            else
-                return "";
-        }
-
-        private static object _Text(List<Expression> p)
-        {
-            var value = p[0].Evaluate();
-
-            // Input values of type string don't get any formatting applied.
-            if (value is string) return value;
-
-            var number = (double)p[0];
-            var format = (string)p[1];
-            if (string.IsNullOrEmpty(format.Trim())) return "";
-
-            // We'll have to guess as to whether the format represents a date and/or time.
-            // Not sure whether there's a better way to detect this.
-            bool isDateFormat = new string[] { "y", "m", "d", "h", "s" }.Any(part => format.ToLower().Contains(part.ToLower()));
-
-            if (isDateFormat)
-                return DateTime.FromOADate(number).ToString(format, CultureInfo.CurrentCulture);
-            else
-                return number.ToString(format, CultureInfo.CurrentCulture);
-        }
-
-        private static object Trim(List<Expression> p)
-        {
-            //Should not trim non breaking space
-            //See http://office.microsoft.com/en-us/excel-help/trim-function-HP010062581.aspx
-            return ((string)p[0]).Trim(' ');
-        }
-
-        private static object Upper(List<Expression> p)
-        {
-            return ((string)p[0]).ToUpper();
-        }
-
-        private static object Value(List<Expression> p)
-        {
-            return double.Parse((string)p[0], NumberStyles.Any, CultureInfo.InvariantCulture);
-        }
-
-        private static object Asc(List<Expression> p)
-        {
-            return (string)p[0];
-        }
-
-        private static object Hyperlink(List<Expression> p)
-        {
-            String address = p[0];
-            String toolTip = p.Count == 2 ? p[1] : String.Empty;
-            return new XLHyperlink(address, toolTip);
-        }
-
-        private static object Clean(List<Expression> p)
-        {
-            var s = (string)p[0];
-
-            var result = new StringBuilder();
-            foreach (var c in from c in s let b = (byte)c where b >= 32 select c)
-            {
-                result.Append(c);
-            }
-            return result.ToString();
-        }
-
-        private static object Dollar(List<Expression> p)
-        {
-            Double value = p[0];
-            int dec = p.Count == 2 ? (int)p[1] : 2;
-
-            return value.ToString("C" + dec);
-        }
-
-        private static object Exact(List<Expression> p)
-        {
-            var t1 = (string)p[0];
-            var t2 = (string)p[1];
-
-            return t1 == t2;
-        }
-
-        private static object Fixed(List<Expression> p)
-        {
-            if (p[0]._token.Value.GetType() == typeof(string))
-                throw new ApplicationException("Input type can't be string");
-
-            Double value = p[0];
-            int decimal_places = p.Count >= 2 ? (int)p[1] : 2;
-            Boolean no_commas = p.Count == 3 && p[2];
-
-            var retVal = value.ToString("N" + decimal_places);
-            if (no_commas)
-                return retVal.Replace(",", String.Empty);
-            else
-                return retVal;
-        }
-    }
-}
-=======
 using System;
 using System.Collections.Generic;
 using System.Globalization;
@@ -429,7 +76,7 @@
             }
             var index = text.IndexOf(srch, start, StringComparison.Ordinal);
             if (index == -1)
-                throw new Exception("String not found.");
+                throw new ArgumentException("String not found.");
             else
                 return index + 1;
         }
@@ -545,7 +192,7 @@
             var search = WildcardToRegex((string)p[0]);
             var text = (string)p[1];
 
-            if ("" == text) throw new Exception("Invalid input string.");
+            if ("" == text) throw new ArgumentException("Invalid input string.");
 
             var start = 0;
             if (p.Count > 2)
@@ -556,12 +203,12 @@
             Regex r = new Regex(search, RegexOptions.Compiled | RegexOptions.IgnoreCase);
             var match = r.Match(text.Substring(start));
             if (!match.Success)
-                throw new Exception("Search failed.");
+                throw new ArgumentException("Search failed.");
             else
                 return match.Index + start + 1;
             //var index = text.IndexOf(search, start, StringComparison.OrdinalIgnoreCase);
             //if (index == -1)
-            //    throw new Exception("String not found.");
+            //    throw new ArgumentException("String not found.");
             //else
             //    return index + 1;
         }
@@ -586,7 +233,7 @@
             int index = (int)p[3];
             if (index < 1)
             {
-                throw new Exception("Invalid index in Substitute.");
+                throw new ArgumentException("Invalid index in Substitute.");
             }
             int pos = text.IndexOf(oldText);
             while (pos > -1 && index > 1)
@@ -701,5 +348,4 @@
                 return retVal;
         }
     }
-}
->>>>>>> 445d978f
+}