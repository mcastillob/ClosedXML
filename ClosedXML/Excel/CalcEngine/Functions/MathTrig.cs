using ClosedXML.Excel.CalcEngine.Exceptions;
using ClosedXML.Excel.CalcEngine.Functions;
using System;
using System.Collections;
using System.Collections.Generic;
using System.Linq;
using System.Text;

namespace ClosedXML.Excel.CalcEngine
{
    internal static class MathTrig
    {
        private static readonly Random _rnd = new Random();

        public static void Register(CalcEngine ce)
        {
            ce.RegisterFunction("ABS", 1, Abs);
            ce.RegisterFunction("ACOS", 1, Acos);
            ce.RegisterFunction("ACOSH", 1, Acosh);
            ce.RegisterFunction("ASIN", 1, Asin);
            ce.RegisterFunction("ASINH", 1, Asinh);
            ce.RegisterFunction("ATAN", 1, Atan);
            ce.RegisterFunction("ATAN2", 2, Atan2);
            ce.RegisterFunction("ATANH", 1, Atanh);
            ce.RegisterFunction("CEILING", 1, Ceiling);
            ce.RegisterFunction("COMBIN", 2, Combin);
            ce.RegisterFunction("COS", 1, Cos);
            ce.RegisterFunction("COSH", 1, Cosh);
<<<<<<< HEAD
            ce.RegisterFunction("CSCH", 1, Csch);
=======
            ce.RegisterFunction("COT", 1, Cot);
>>>>>>> 539cdcd5
            ce.RegisterFunction("DECIMAL", 2, MathTrig.Decimal);
            ce.RegisterFunction("DEGREES", 1, Degrees);
            ce.RegisterFunction("EVEN", 1, Even);
            ce.RegisterFunction("EXP", 1, Exp);
            ce.RegisterFunction("FACT", 1, Fact);
            ce.RegisterFunction("FACTDOUBLE", 1, FactDouble);
            ce.RegisterFunction("FLOOR", 1, 2, Floor);
            ce.RegisterFunction("FLOOR.MATH", 1, 3, FloorMath);
            ce.RegisterFunction("GCD", 1, 255, Gcd);
            ce.RegisterFunction("INT", 1, Int);
            ce.RegisterFunction("LCM", 1, 255, Lcm);
            ce.RegisterFunction("LN", 1, Ln);
            ce.RegisterFunction("LOG", 1, 2, Log);
            ce.RegisterFunction("LOG10", 1, Log10);
            ce.RegisterFunction("MDETERM", 1, MDeterm);
            ce.RegisterFunction("MINVERSE", 1, MInverse);
            ce.RegisterFunction("MMULT", 2, MMult);
            ce.RegisterFunction("MOD", 2, Mod);
            ce.RegisterFunction("MROUND", 2, MRound);
            ce.RegisterFunction("MULTINOMIAL", 1, 255, Multinomial);
            ce.RegisterFunction("ODD", 1, Odd);
            ce.RegisterFunction("PI", 0, Pi);
            ce.RegisterFunction("POWER", 2, Power);
            ce.RegisterFunction("PRODUCT", 1, 255, Product);
            ce.RegisterFunction("QUOTIENT", 2, Quotient);
            ce.RegisterFunction("RADIANS", 1, Radians);
            ce.RegisterFunction("RAND", 0, Rand);
            ce.RegisterFunction("RANDBETWEEN", 2, RandBetween);
            ce.RegisterFunction("ROMAN", 1, 2, Roman);
            ce.RegisterFunction("ROUND", 2, Round);
            ce.RegisterFunction("ROUNDDOWN", 2, RoundDown);
            ce.RegisterFunction("ROUNDUP", 1, 2, RoundUp);
            ce.RegisterFunction("SERIESSUM", 4, SeriesSum);
            ce.RegisterFunction("SIGN", 1, Sign);
            ce.RegisterFunction("SIN", 1, Sin);
            ce.RegisterFunction("SINH", 1, Sinh);
            ce.RegisterFunction("SQRT", 1, Sqrt);
            ce.RegisterFunction("SQRTPI", 1, SqrtPi);
            ce.RegisterFunction("SUBTOTAL", 2, 255, Subtotal);
            ce.RegisterFunction("SUM", 1, int.MaxValue, Sum);
            ce.RegisterFunction("SUMIF", 2, 3, SumIf);
            ce.RegisterFunction("SUMPRODUCT", 1, 30, SumProduct);
            ce.RegisterFunction("SUMSQ", 1, 255, SumSq);
            //ce.RegisterFunction("SUMX2MY2", SumX2MY2, 1);
            //ce.RegisterFunction("SUMX2PY2", SumX2PY2, 1);
            //ce.RegisterFunction("SUMXMY2", SumXMY2, 1);
            ce.RegisterFunction("TAN", 1, Tan);
            ce.RegisterFunction("TANH", 1, Tanh);
            ce.RegisterFunction("TRUNC", 1, Trunc);
        }

        private static object Abs(List<Expression> p)
        {
            return Math.Abs(p[0]);
        }

        private static object Acos(List<Expression> p)
        {
            return Math.Acos(p[0]);
        }

        private static object Asin(List<Expression> p)
        {
            return Math.Asin(p[0]);
        }

        private static object Atan(List<Expression> p)
        {
            return Math.Atan(p[0]);
        }

        private static object Atan2(List<Expression> p)
        {
            return Math.Atan2(p[0], p[1]);
        }

        private static object Ceiling(List<Expression> p)
        {
            return Math.Ceiling(p[0]);
        }

        private static object Cos(List<Expression> p)
        {
            return Math.Cos(p[0]);
        }

        private static object Cosh(List<Expression> p)
        {
            return Math.Cosh(p[0]);
        }

<<<<<<< HEAD
        private static object Csch(List<Expression> p)
        {
            if (Math.Abs((double)p[0].Evaluate()) < Double.Epsilon)
                throw new DivisionByZeroException();

            return 1 / Math.Sinh(p[0]);
=======
        private static object Cot(List<Expression> p)
        {
            var tan = (double)Math.Tan(p[0]);

            if (tan == 0)
                throw new DivisionByZeroException();

            return 1 / tan;
>>>>>>> 539cdcd5
        }

        private static object Decimal(List<Expression> p)
        {
            string source = p[0];
            double radix = p[1];

            if (radix < 2 || radix > 36)
                throw new NumberException();

            var asciiValues = Encoding.ASCII.GetBytes(source.ToUpperInvariant());

            double result = 0;
            int i = 0;

            foreach (byte digit in asciiValues)
            {
                if (digit > 90)
                {
                    throw new NumberException();
                }

                int digitNumber = digit >= 48 && digit < 58
                    ? digit - 48
                    : digit - 55;

                if (digitNumber > radix - 1)
                    throw new NumberException();

                result = result * radix + digitNumber;
                i++;
            }

            return result;
        }

        private static object Exp(List<Expression> p)
        {
            return Math.Exp(p[0]);
        }

        private static object Floor(List<Expression> p)
        {
            double number = p[0];
            double significance = 1;
            if (p.Count > 1)
                significance = p[1];

            if (significance < 0)
            {
                number = -number;
                significance = -significance;

                return -Math.Floor(number / significance) * significance;
            }
            else if (significance == 1)
                return Math.Floor(number);
            else
                return Math.Floor(number / significance) * significance;
        }

        private static object FloorMath(List<Expression> p)
        {
            double number = p[0];
            double significance = 1;
            if (p.Count > 1) significance = p[1];

            double mode = 0;
            if (p.Count > 2) mode = p[2];

            if (number >= 0)
                return Math.Floor(number / Math.Abs(significance)) * Math.Abs(significance);
            else if (mode >= 0)
                return Math.Floor(number / Math.Abs(significance)) * Math.Abs(significance);
            else
                return -Math.Floor(-number / Math.Abs(significance)) * Math.Abs(significance);
        }

        private static object Int(List<Expression> p)
        {
            return (int)((double)p[0]);
        }

        private static object Ln(List<Expression> p)
        {
            return Math.Log(p[0]);
        }

        private static object Log(List<Expression> p)
        {
            var lbase = p.Count > 1 ? (double)p[1] : 10;
            return Math.Log(p[0], lbase);
        }

        private static object Log10(List<Expression> p)
        {
            return Math.Log10(p[0]);
        }

        private static object Pi(List<Expression> p)
        {
            return Math.PI;
        }

        private static object Power(List<Expression> p)
        {
            return Math.Pow(p[0], p[1]);
        }

        private static object Rand(List<Expression> p)
        {
            return _rnd.NextDouble();
        }

        private static object RandBetween(List<Expression> p)
        {
            return _rnd.Next((int)(double)p[0], (int)(double)p[1]);
        }

        private static object Sign(List<Expression> p)
        {
            return Math.Sign(p[0]);
        }

        private static object Sin(List<Expression> p)
        {
            return Math.Sin(p[0]);
        }

        private static object Sinh(List<Expression> p)
        {
            return Math.Sinh(p[0]);
        }

        private static object Sqrt(List<Expression> p)
        {
            return Math.Sqrt(p[0]);
        }

        private static object Sum(List<Expression> p)
        {
            var tally = new Tally();
            foreach (var e in p)
            {
                tally.Add(e);
            }
            return tally.Sum();
        }

        private static object SumIf(List<Expression> p)
        {
            // get parameters
            var range = p[0] as IEnumerable;
            var sumRange = p.Count < 3 ? range : p[2] as IEnumerable;
            var criteria = p[1].Evaluate();

            // build list of values in range and sumRange
            var rangeValues = new List<object>();
            foreach (var value in range)
            {
                rangeValues.Add(value);
            }
            var sumRangeValues = new List<object>();
            foreach (var value in sumRange)
            {
                sumRangeValues.Add(value);
            }

            // compute total
            var ce = new CalcEngine();
            var tally = new Tally();
            for (var i = 0; i < Math.Min(rangeValues.Count, sumRangeValues.Count); i++)
            {
                if (CalcEngineHelpers.ValueSatisfiesCriteria(rangeValues[i], criteria, ce))
                {
                    tally.AddValue(sumRangeValues[i]);
                }
            }

            // done
            return tally.Sum();
        }

        private static object SumProduct(List<Expression> p)
        {
            // all parameters should be IEnumerable
            if (p.Any(param => !(param is IEnumerable)))
                throw new NoValueAvailableException();

            var counts = p.Cast<IEnumerable>().Select(param =>
            {
                int i = 0;
                foreach (var item in param)
                    i++;
                return i;
            })
            .Distinct();

            // All parameters should have the same length
            if (counts.Count() > 1)
                throw new NoValueAvailableException();

            var values = p
                .Cast<IEnumerable>()
                .Select(range => range.Cast<double>().ToList());

            return Enumerable.Range(0, counts.Single())
                .Aggregate(0d, (t, i) =>
                    t + values.Aggregate(1d,
                        (product, list) => product * list[i]
                    )
                );
        }

        private static object Tan(List<Expression> p)
        {
            return Math.Tan(p[0]);
        }

        private static object Tanh(List<Expression> p)
        {
            return Math.Tanh(p[0]);
        }

        private static object Trunc(List<Expression> p)
        {
            return (double)(int)((double)p[0]);
        }

        public static double DegreesToRadians(double degrees)
        {
            return (Math.PI / 180.0) * degrees;
        }

        public static double RadiansToDegrees(double radians)
        {
            return (180.0 / Math.PI) * radians;
        }

        public static double GradsToRadians(double grads)
        {
            return (grads / 200.0) * Math.PI;
        }

        public static double RadiansToGrads(double radians)
        {
            return (radians / Math.PI) * 200.0;
        }

        public static double DegreesToGrads(double degrees)
        {
            return (degrees / 9.0) * 10.0;
        }

        public static double GradsToDegrees(double grads)
        {
            return (grads / 10.0) * 9.0;
        }

        public static double ASinh(double x)
        {
            return (Math.Log(x + Math.Sqrt(x * x + 1.0)));
        }

        private static object Acosh(List<Expression> p)
        {
            return XLMath.ACosh(p[0]);
        }

        private static object Asinh(List<Expression> p)
        {
            return XLMath.ASinh(p[0]);
        }

        private static object Atanh(List<Expression> p)
        {
            return XLMath.ATanh(p[0]);
        }

        private static object Combin(List<Expression> p)
        {
            Int32 n = (int)p[0];
            Int32 k = (int)p[1];
            return XLMath.Combin(n, k);
        }

        private static object Degrees(List<Expression> p)
        {
            return p[0] * (180.0 / Math.PI);
        }

        private static object Fact(List<Expression> p)
        {
            var num = Math.Floor(p[0]);
            double fact = 1.0;
            if (num > 1)
                for (int i = 2; i <= num; i++)
                    fact *= i;
            return fact;
        }

        private static object FactDouble(List<Expression> p)
        {
            var num = Math.Floor(p[0]);
            double fact = 1.0;
            if (num > 1)
            {
                var start = Math.Abs(num % 2) < XLHelper.Epsilon ? 2 : 1;
                for (int i = start; i <= num; i = i + 2)
                    fact *= i;
            }
            return fact;
        }

        private static object Gcd(List<Expression> p)
        {
            return p.Select(v => (int)v).Aggregate(Gcd);
        }

        private static int Gcd(int a, int b)
        {
            return b == 0 ? a : Gcd(b, a % b);
        }

        private static object Lcm(List<Expression> p)
        {
            return p.Select(v => (int)v).Aggregate(Lcm);
        }

        private static int Lcm(int a, int b)
        {
            if (a == 0 || b == 0) return 0;
            return a * (b / Gcd(a, b));
        }

        private static object Mod(List<Expression> p)
        {
            double number = p[0];
            double divisor = p[1];

            return number - Math.Floor(number / divisor) * divisor;
        }

        private static object MRound(List<Expression> p)
        {
            var n = (Decimal)(Double)p[0];
            var k = (Decimal)(Double)p[1];

            var mod = n % k;
            var mult = Math.Floor(n / k);
            var div = k / 2;

            if (Math.Abs(mod - div) <= (Decimal)XLHelper.Epsilon) return (k * mult) + k;

            return k * mult;
        }

        private static object Multinomial(List<Expression> p)
        {
            return Multinomial(p.Select(v => (double)v).ToList());
        }

        private static double Multinomial(List<double> numbers)
        {
            double numbersSum = 0;
            foreach (var number in numbers)
                numbersSum += number;

            double maxNumber = numbers.Max();
            var denomFactorPowers = new double[(uint)numbers.Max() + 1];
            foreach (var number in numbers)
                for (int i = 2; i <= number; i++)
                    denomFactorPowers[i]++;
            for (int i = 2; i < denomFactorPowers.Length; i++)
                denomFactorPowers[i]--; // reduce with nominator;

            int currentFactor = 2;
            double currentPower = 1;
            double result = 1;
            for (double i = maxNumber + 1; i <= numbersSum; i++)
            {
                double tempDenom = 1;
                while (tempDenom < result && currentFactor < denomFactorPowers.Length)
                {
                    if (currentPower > denomFactorPowers[currentFactor])
                    {
                        currentFactor++;
                        currentPower = 1;
                    }
                    else
                    {
                        tempDenom *= currentFactor;
                        currentPower++;
                    }
                }
                result = result / tempDenom * i;
            }

            return result;
        }

        private static object Odd(List<Expression> p)
        {
            var num = (int)Math.Ceiling(p[0]);
            var addValue = num >= 0 ? 1 : -1;
            return XLMath.IsOdd(num) ? num : num + addValue;
        }

        private static object Even(List<Expression> p)
        {
            var num = (int)Math.Ceiling(p[0]);
            var addValue = num >= 0 ? 1 : -1;
            return XLMath.IsEven(num) ? num : num + addValue;
        }

        private static object Product(List<Expression> p)
        {
            if (p.Count == 0) return 0;
            Double total = 1;
            p.ForEach(v => total *= v);
            return total;
        }

        private static object Quotient(List<Expression> p)
        {
            Double n = p[0];
            Double k = p[1];

            return (int)(n / k);
        }

        private static object Radians(List<Expression> p)
        {
            return p[0] * Math.PI / 180.0;
        }

        private static object Roman(List<Expression> p)
        {
            Int32 intTemp;
            Boolean boolTemp;
            if (p.Count == 1
                || (Boolean.TryParse(p[1]._token.Value.ToString(), out boolTemp) && boolTemp)
                || (Int32.TryParse(p[1]._token.Value.ToString(), out intTemp) && intTemp == 1))
                return XLMath.ToRoman((int)p[0]);

            throw new ArgumentException("Can only support classic roman types.");
        }

        private static object Round(List<Expression> p)
        {
            var value = (Double)p[0];
            var digits = (Int32)(Double)p[1];
            if (digits >= 0)
            {
                return Math.Round(value, digits, MidpointRounding.AwayFromZero);
            }
            else
            {
                digits = Math.Abs(digits);
                double temp = value / Math.Pow(10, digits);
                temp = Math.Round(temp, 0, MidpointRounding.AwayFromZero);
                return temp * Math.Pow(10, digits);
            }
        }

        private static object RoundDown(List<Expression> p)
        {
            var value = (Double)p[0];
            var digits = (Int32)(Double)p[1];

            if (value >= 0)
                return Math.Floor(value * Math.Pow(10, digits)) / Math.Pow(10, digits);

            return Math.Ceiling(value * Math.Pow(10, digits)) / Math.Pow(10, digits);
        }

        private static object RoundUp(List<Expression> p)
        {
            var value = (Double)p[0];
            var digits = (Int32)(Double)p[1];

            if (value >= 0)
                return Math.Ceiling(value * Math.Pow(10, digits)) / Math.Pow(10, digits);

            return Math.Floor(value * Math.Pow(10, digits)) / Math.Pow(10, digits);
        }

        private static object SeriesSum(List<Expression> p)
        {
            var x = (Double)p[0];
            var n = (Double)p[1];
            var m = (Double)p[2];
            var obj = p[3] as XObjectExpression;

            if (obj == null)
                return p[3] * Math.Pow(x, n);

            Double total = 0;
            Int32 i = 0;
            foreach (var e in obj)
            {
                total += (double)e * Math.Pow(x, n + i * m);
                i++;
            }

            return total;
        }

        private static object SqrtPi(List<Expression> p)
        {
            var num = (Double)p[0];
            return Math.Sqrt(Math.PI * num);
        }

        private static object Subtotal(List<Expression> p)
        {
            var fId = (int)(Double)p[0];
            var tally = new Tally(p.Skip(1));

            switch (fId)
            {
                case 1:
                    return tally.Average();

                case 2:
                    return tally.Count(true);

                case 3:
                    return tally.Count(false);

                case 4:
                    return tally.Max();

                case 5:
                    return tally.Min();

                case 6:
                    return tally.Product();

                case 7:
                    return tally.Std();

                case 8:
                    return tally.StdP();

                case 9:
                    return tally.Sum();

                case 10:
                    return tally.Var();

                case 11:
                    return tally.VarP();

                default:
                    throw new ArgumentException("Function not supported.");
            }
        }

        private static object SumSq(List<Expression> p)
        {
            var t = new Tally(p);
            return t.NumericValues().Sum(v => Math.Pow(v, 2));
        }

        private static object MMult(List<Expression> p)
        {
            Double[,] A = GetArray(p[0]);
            Double[,] B = GetArray(p[1]);

            if (A.GetLength(0) != B.GetLength(0) || A.GetLength(1) != B.GetLength(1))
                throw new ArgumentException("Ranges must have the same number of rows and columns.");

            var C = new double[A.GetLength(0), A.GetLength(1)];
            for (int i = 0; i < A.GetLength(0); i++)
            {
                for (int j = 0; j < B.GetLength(1); j++)
                {
                    for (int k = 0; k < A.GetLength(1); k++)
                    {
                        C[i, j] += A[i, k] * B[k, j];
                    }
                }
            }

            return C;
        }

        private static double[,] GetArray(Expression expression)
        {
            var oExp1 = expression as XObjectExpression;
            if (oExp1 == null) return new[,] { { (Double)expression } };

            var range = (oExp1.Value as CellRangeReference).Range;
            var rowCount = range.RowCount();
            var columnCount = range.ColumnCount();
            var arr = new double[rowCount, columnCount];

            for (int row = 0; row < rowCount; row++)
            {
                for (int column = 0; column < columnCount; column++)
                {
                    arr[row, column] = range.Cell(row + 1, column + 1).GetDouble();
                }
            }

            return arr;
        }

        private static object MDeterm(List<Expression> p)
        {
            var arr = GetArray(p[0]);
            var m = new XLMatrix(arr);

            return m.Determinant();
        }

        private static object MInverse(List<Expression> p)
        {
            var arr = GetArray(p[0]);
            var m = new XLMatrix(arr);

            return m.Invert().mat;
        }
    }
}<|MERGE_RESOLUTION|>--- conflicted
+++ resolved
@@ -26,11 +26,8 @@
             ce.RegisterFunction("COMBIN", 2, Combin);
             ce.RegisterFunction("COS", 1, Cos);
             ce.RegisterFunction("COSH", 1, Cosh);
-<<<<<<< HEAD
+            ce.RegisterFunction("COT", 1, Cot);
             ce.RegisterFunction("CSCH", 1, Csch);
-=======
-            ce.RegisterFunction("COT", 1, Cot);
->>>>>>> 539cdcd5
             ce.RegisterFunction("DECIMAL", 2, MathTrig.Decimal);
             ce.RegisterFunction("DEGREES", 1, Degrees);
             ce.RegisterFunction("EVEN", 1, Even);
@@ -122,23 +119,22 @@
             return Math.Cosh(p[0]);
         }
 
-<<<<<<< HEAD
+        private static object Cot(List<Expression> p)
+        {
+            var tan = (double)Math.Tan(p[0]);
+
+            if (tan == 0)
+                throw new DivisionByZeroException();
+
+            return 1 / tan;
+        }
+
         private static object Csch(List<Expression> p)
         {
             if (Math.Abs((double)p[0].Evaluate()) < Double.Epsilon)
                 throw new DivisionByZeroException();
 
             return 1 / Math.Sinh(p[0]);
-=======
-        private static object Cot(List<Expression> p)
-        {
-            var tan = (double)Math.Tan(p[0]);
-
-            if (tan == 0)
-                throw new DivisionByZeroException();
-
-            return 1 / tan;
->>>>>>> 539cdcd5
         }
 
         private static object Decimal(List<Expression> p)
