using ClosedXML.Extensions;
using ClosedXML.Utils;
using DocumentFormat.OpenXml;
using DocumentFormat.OpenXml.Packaging;
using DocumentFormat.OpenXml.Spreadsheet;
using System;
using System.Collections.Generic;
using System.Globalization;
using System.IO;
using System.Linq;
using System.Text;
using System.Text.RegularExpressions;
using System.Xml.Linq;
using Ap = DocumentFormat.OpenXml.ExtendedProperties;
using Op = DocumentFormat.OpenXml.CustomProperties;
using Xdr = DocumentFormat.OpenXml.Drawing.Spreadsheet;

namespace ClosedXML.Excel
{
    using Ap;
    using ClosedXML.Extensions;
    using Drawings;
    using Op;
    using System.Drawing;

    public partial class XLWorkbook
    {
        private readonly Dictionary<String, Color> _colorList = new Dictionary<string, Color>();

        private void Load(String file)
        {
            LoadSheets(file);
        }

        private void Load(Stream stream)
        {
            LoadSheets(stream);
        }

        private void LoadSheets(String fileName)
        {
            using (var dSpreadsheet = SpreadsheetDocument.Open(fileName, false))
                LoadSpreadsheetDocument(dSpreadsheet);
        }

        private void LoadSheets(Stream stream)
        {
            using (var dSpreadsheet = SpreadsheetDocument.Open(stream, false))
                LoadSpreadsheetDocument(dSpreadsheet);
        }

        private void LoadSheetsFromTemplate(String fileName)
        {
            using (var dSpreadsheet = SpreadsheetDocument.CreateFromTemplate(fileName))
                LoadSpreadsheetDocument(dSpreadsheet);
        }

        private void LoadSpreadsheetDocument(SpreadsheetDocument dSpreadsheet)
        {
            ShapeIdManager = new XLIdManager();
            SetProperties(dSpreadsheet);

            SharedStringItem[] sharedStrings = null;
            if (dSpreadsheet.WorkbookPart.GetPartsOfType<SharedStringTablePart>().Any())
            {
                var shareStringPart = dSpreadsheet.WorkbookPart.GetPartsOfType<SharedStringTablePart>().First();
                sharedStrings = shareStringPart.SharedStringTable.Elements<SharedStringItem>().ToArray();
            }

            if (dSpreadsheet.CustomFilePropertiesPart != null)
            {
                foreach (var m in dSpreadsheet.CustomFilePropertiesPart.Properties.Elements<CustomDocumentProperty>())
                {
                    String name = m.Name?.Value;

                    if (string.IsNullOrWhiteSpace(name))
                        continue;

                    if (m.VTLPWSTR != null)
                        CustomProperties.Add(name, m.VTLPWSTR.Text);
                    else if (m.VTFileTime != null)
                    {
                        CustomProperties.Add(name,
                                             DateTime.ParseExact(m.VTFileTime.Text, "yyyy'-'MM'-'dd'T'HH':'mm':'ssK",
                                                                 CultureInfo.InvariantCulture));
                    }
                    else if (m.VTDouble != null)
                        CustomProperties.Add(name, Double.Parse(m.VTDouble.Text, CultureInfo.InvariantCulture));
                    else if (m.VTBool != null)
                        CustomProperties.Add(name, m.VTBool.Text == "true");
                }
            }

            var wbProps = dSpreadsheet.WorkbookPart.Workbook.WorkbookProperties;
            Use1904DateSystem = wbProps?.Date1904?.Value ?? false;

            var wbProtection = dSpreadsheet.WorkbookPart.Workbook.WorkbookProtection;
            if (wbProtection != null)
            {
                if (wbProtection.LockStructure != null)
                    LockStructure = wbProtection.LockStructure.Value;
                if (wbProtection.LockWindows != null)
                    LockWindows = wbProtection.LockWindows.Value;
                if (wbProtection.WorkbookPassword != null)
                    LockPassword = wbProtection.WorkbookPassword.Value;
            }

            var calculationProperties = dSpreadsheet.WorkbookPart.Workbook.CalculationProperties;
            if (calculationProperties != null)
            {
                var calculateMode = calculationProperties.CalculationMode;
                if (calculateMode != null)
                    CalculateMode = calculateMode.Value.ToClosedXml();

                var calculationOnSave = calculationProperties.CalculationOnSave;
                if (calculationOnSave != null)
                    CalculationOnSave = calculationOnSave.Value;

                var forceFullCalculation = calculationProperties.ForceFullCalculation;
                if (forceFullCalculation != null)
                    ForceFullCalculation = forceFullCalculation.Value;

                var fullCalculationOnLoad = calculationProperties.FullCalculationOnLoad;
                if (fullCalculationOnLoad != null)
                    FullCalculationOnLoad = fullCalculationOnLoad.Value;

                var fullPrecision = calculationProperties.FullPrecision;
                if (fullPrecision != null)
                    FullPrecision = fullPrecision.Value;

                var referenceMode = calculationProperties.ReferenceMode;
                if (referenceMode != null)
                    ReferenceStyle = referenceMode.Value.ToClosedXml();
            }

            var efp = dSpreadsheet.ExtendedFilePropertiesPart;
            if (efp != null && efp.Properties != null)
            {
                if (efp.Properties.Elements<Company>().Any())
                    Properties.Company = efp.Properties.GetFirstChild<Company>().Text;

                if (efp.Properties.Elements<Manager>().Any())
                    Properties.Manager = efp.Properties.GetFirstChild<Manager>().Text;
            }

            Stylesheet s = null;
            if (dSpreadsheet.WorkbookPart.WorkbookStylesPart != null &&
                dSpreadsheet.WorkbookPart.WorkbookStylesPart.Stylesheet != null)
            {
                s = dSpreadsheet.WorkbookPart.WorkbookStylesPart.Stylesheet;
            }

            NumberingFormats numberingFormats = s == null ? null : s.NumberingFormats;
            Fills fills = s == null ? null : s.Fills;
            Borders borders = s == null ? null : s.Borders;
            Fonts fonts = s == null ? null : s.Fonts;
            Int32 dfCount = 0;
            Dictionary<Int32, DifferentialFormat> differentialFormats;
            if (s != null && s.DifferentialFormats != null)
                differentialFormats = s.DifferentialFormats.Elements<DifferentialFormat>().ToDictionary(k => dfCount++);
            else
                differentialFormats = new Dictionary<Int32, DifferentialFormat>();

            var sheets = dSpreadsheet.WorkbookPart.Workbook.Sheets;
            Int32 position = 0;
            foreach (Sheet dSheet in sheets.OfType<Sheet>())
            {
                position++;
                var sharedFormulasR1C1 = new Dictionary<UInt32, String>();

                var wsPart = dSpreadsheet.WorkbookPart.GetPartById(dSheet.Id) as WorksheetPart;

                if (wsPart == null)
                {
                    UnsupportedSheets.Add(new UnsupportedSheet { SheetId = dSheet.SheetId.Value, Position = position });
                    continue;
                }

                var sheetName = dSheet.Name;

                var ws = (XLWorksheet)WorksheetsInternal.Add(sheetName, position);
                ws.RelId = dSheet.Id;
                ws.SheetId = (Int32)dSheet.SheetId.Value;

                if (dSheet.State != null)
                    ws.Visibility = dSheet.State.Value.ToClosedXml();

                var styleList = new Dictionary<int, IXLStyle>();// {{0, ws.Style}};
                PageSetupProperties pageSetupProperties = null;

                using (var reader = OpenXmlReader.Create(wsPart))
                {
                    Type[] ignoredElements = new Type[]
                    {
                        typeof(CustomSheetViews) // Custom sheet views contain its own auto filter data, and more, which should be ignored for now
                    };

                    while (reader.Read())
                    {
                        while (ignoredElements.Contains(reader.ElementType))
                            reader.ReadNextSibling();

                        if (reader.ElementType == typeof(SheetFormatProperties))
                        {
                            var sheetFormatProperties = (SheetFormatProperties)reader.LoadCurrentElement();
                            if (sheetFormatProperties != null)
                            {
                                if (sheetFormatProperties.DefaultRowHeight != null)
                                    ws.RowHeight = sheetFormatProperties.DefaultRowHeight;

                                ws.RowHeightChanged = (sheetFormatProperties.CustomHeight != null &&
                                                       sheetFormatProperties.CustomHeight.Value);

                                if (sheetFormatProperties.DefaultColumnWidth != null)
                                {
                                    ws.ColumnWidth = sheetFormatProperties.DefaultColumnWidth;
                                }
                            }
                        }
                        else if (reader.ElementType == typeof(SheetViews))
                            LoadSheetViews((SheetViews)reader.LoadCurrentElement(), ws);
                        else if (reader.ElementType == typeof(MergeCells))
                        {
                            var mergedCells = (MergeCells)reader.LoadCurrentElement();
                            if (mergedCells != null)
                            {
                                foreach (MergeCell mergeCell in mergedCells.Elements<MergeCell>())
                                    ws.Range(mergeCell.Reference).Merge(false);
                            }
                        }
                        else if (reader.ElementType == typeof(Columns))
                            LoadColumns(s, numberingFormats, fills, borders, fonts, ws,
                                        (Columns)reader.LoadCurrentElement());
                        else if (reader.ElementType == typeof(Row))
                        {
                            lastRow = 0;
                            LoadRows(s, numberingFormats, fills, borders, fonts, ws, sharedStrings, sharedFormulasR1C1,
                                     styleList, (Row)reader.LoadCurrentElement());
                        }
                        else if (reader.ElementType == typeof(AutoFilter))
                            LoadAutoFilter((AutoFilter)reader.LoadCurrentElement(), ws);
                        else if (reader.ElementType == typeof(SheetProtection))
                            LoadSheetProtection((SheetProtection)reader.LoadCurrentElement(), ws);
                        else if (reader.ElementType == typeof(DataValidations))
                            LoadDataValidations((DataValidations)reader.LoadCurrentElement(), ws);
                        else if (reader.ElementType == typeof(ConditionalFormatting))
                            LoadConditionalFormatting((ConditionalFormatting)reader.LoadCurrentElement(), ws, differentialFormats);
                        else if (reader.ElementType == typeof(Hyperlinks))
                            LoadHyperlinks((Hyperlinks)reader.LoadCurrentElement(), wsPart, ws);
                        else if (reader.ElementType == typeof(PrintOptions))
                            LoadPrintOptions((PrintOptions)reader.LoadCurrentElement(), ws);
                        else if (reader.ElementType == typeof(PageMargins))
                            LoadPageMargins((PageMargins)reader.LoadCurrentElement(), ws);
                        else if (reader.ElementType == typeof(PageSetup))
                            LoadPageSetup((PageSetup)reader.LoadCurrentElement(), ws, pageSetupProperties);
                        else if (reader.ElementType == typeof(HeaderFooter))
                            LoadHeaderFooter((HeaderFooter)reader.LoadCurrentElement(), ws);
                        else if (reader.ElementType == typeof(SheetProperties))
                            LoadSheetProperties((SheetProperties)reader.LoadCurrentElement(), ws, out pageSetupProperties);
                        else if (reader.ElementType == typeof(RowBreaks))
                            LoadRowBreaks((RowBreaks)reader.LoadCurrentElement(), ws);
                        else if (reader.ElementType == typeof(ColumnBreaks))
                            LoadColumnBreaks((ColumnBreaks)reader.LoadCurrentElement(), ws);
                        else if (reader.ElementType == typeof(WorksheetExtensionList))
                            LoadExtensions((WorksheetExtensionList)reader.LoadCurrentElement(), ws);
                        else if (reader.ElementType == typeof(LegacyDrawing))
                            ws.LegacyDrawingId = (reader.LoadCurrentElement() as LegacyDrawing).Id.Value;
                    }
                    reader.Close();
                }

#region LoadTables

                foreach (var tablePart in wsPart.TableDefinitionParts)
                {
                    var dTable = tablePart.Table;
                    String reference = dTable.Reference.Value;
                    String tableName = dTable?.Name ?? dTable.DisplayName ?? string.Empty;
                    if (XLHelper.IsNullOrWhiteSpace(tableName))
                        throw new InvalidDataException("The table name is missing.");

                    XLTable xlTable = ws.Range(reference).CreateTable(tableName, false) as XLTable;
                    if (dTable.HeaderRowCount != null && dTable.HeaderRowCount == 0)
                    {
                        xlTable._showHeaderRow = false;
                        //foreach (var tableColumn in dTable.TableColumns.Cast<TableColumn>())
                        xlTable.AddFields(dTable.TableColumns.Cast<TableColumn>().Select(t => GetTableColumnName(t.Name.Value)));
                    }
                    else
                    {
                        xlTable.InitializeAutoFilter();
                    }

                    if (dTable.TotalsRowCount != null && dTable.TotalsRowCount.Value > 0)
                        ((XLTable)xlTable)._showTotalsRow = true;

                    if (dTable.TableStyleInfo != null)
                    {
                        if (dTable.TableStyleInfo.ShowFirstColumn != null)
                            xlTable.EmphasizeFirstColumn = dTable.TableStyleInfo.ShowFirstColumn.Value;
                        if (dTable.TableStyleInfo.ShowLastColumn != null)
                            xlTable.EmphasizeLastColumn = dTable.TableStyleInfo.ShowLastColumn.Value;
                        if (dTable.TableStyleInfo.ShowRowStripes != null)
                            xlTable.ShowRowStripes = dTable.TableStyleInfo.ShowRowStripes.Value;
                        if (dTable.TableStyleInfo.ShowColumnStripes != null)
                            xlTable.ShowColumnStripes = dTable.TableStyleInfo.ShowColumnStripes.Value;
                        if (dTable.TableStyleInfo.Name != null)
                        {
                            var theme = XLTableTheme.FromName(dTable.TableStyleInfo.Name.Value);
                            if (theme != null)
                                xlTable.Theme = theme;
                            else
                                xlTable.Theme = new XLTableTheme(dTable.TableStyleInfo.Name.Value);
                        }
                        else
                            xlTable.Theme = XLTableTheme.None;
                    }

                    if (dTable.AutoFilter != null)
                    {
                        xlTable.ShowAutoFilter = true;
                        LoadAutoFilterColumns(dTable.AutoFilter, (xlTable as XLTable).AutoFilter);
                    }
                    else
                        xlTable.ShowAutoFilter = false;

                    if (xlTable.ShowTotalsRow)
                    {
                        foreach (var tableColumn in dTable.TableColumns.Cast<TableColumn>())
                        {
                            var tableColumnName = GetTableColumnName(tableColumn.Name.Value);
                            if (tableColumn.TotalsRowFunction != null)
                                xlTable.Field(tableColumnName).TotalsRowFunction =
                                    tableColumn.TotalsRowFunction.Value.ToClosedXml();

                            if (tableColumn.TotalsRowFormula != null)
                                xlTable.Field(tableColumnName).TotalsRowFormulaA1 =
                                    tableColumn.TotalsRowFormula.Text;

                            if (tableColumn.TotalsRowLabel != null)
                                xlTable.Field(tableColumnName).TotalsRowLabel = tableColumn.TotalsRowLabel.Value;
                        }
                        if (xlTable.AutoFilter != null)
                            xlTable.AutoFilter.Range = xlTable.Worksheet.Range(
                                                    xlTable.RangeAddress.FirstAddress.RowNumber, xlTable.RangeAddress.FirstAddress.ColumnNumber,
                                                    xlTable.RangeAddress.LastAddress.RowNumber - 1, xlTable.RangeAddress.LastAddress.ColumnNumber);
                    }
                    else if (xlTable.AutoFilter != null)
                        xlTable.AutoFilter.Range = xlTable.Worksheet.Range(xlTable.RangeAddress);
                }

#endregion

                LoadDrawings(wsPart, ws);

#region LoadComments

                if (wsPart.WorksheetCommentsPart != null)
                {
                    var root = wsPart.WorksheetCommentsPart.Comments;
                    var authors = root.GetFirstChild<Authors>().ChildElements;
                    var comments = root.GetFirstChild<CommentList>().ChildElements;

                    // **** MAYBE FUTURE SHAPE SIZE SUPPORT
                    XDocument xdoc = GetCommentVmlFile(wsPart);

                    foreach (Comment c in comments)
                    {
                        // find cell by reference
                        var cell = ws.Cell(c.Reference);

                        XLComment xlComment = cell.Comment as XLComment;
                        xlComment.Author = authors[(int)c.AuthorId.Value].InnerText;
                        //xlComment.ShapeId = (Int32)c.ShapeId.Value;
                        //ShapeIdManager.Add(xlComment.ShapeId);

                        var runs = c.GetFirstChild<CommentText>().Elements<Run>();
                        foreach (Run run in runs)
                        {
                            var runProperties = run.RunProperties;
                            String text = run.Text.InnerText.FixNewLines();
                            var rt = cell.Comment.AddText(text);
                            LoadFont(runProperties, rt);
                        }

                        XElement shape = GetCommentShape(xdoc);

                        LoadShapeProperties<IXLComment>(xlComment, shape);

                        var clientData = shape.Elements().First(e => e.Name.LocalName == "ClientData");
                        LoadClientData<IXLComment>(xlComment, clientData);

                        var textBox = shape.Elements().First(e => e.Name.LocalName == "textbox");
                        LoadTextBox<IXLComment>(xlComment, textBox);

                        var alt = shape.Attribute("alt");
                        if (alt != null) xlComment.Style.Web.SetAlternateText(alt.Value);

                        LoadColorsAndLines<IXLComment>(xlComment, shape);

                        //var insetmode = (string)shape.Attributes().First(a=> a.Name.LocalName == "insetmode");
                        //xlComment.Style.Margins.Automatic = insetmode != null && insetmode.Equals("auto");

                        shape.Remove();
                    }
                }

#endregion
            }

            var workbook = dSpreadsheet.WorkbookPart.Workbook;

            var bookViews = workbook.BookViews;
            if (bookViews != null && bookViews.Any())
            {
                var workbookView = bookViews.First() as WorkbookView;
                if (workbookView != null && workbookView.ActiveTab != null)
                {
                    UnsupportedSheet unsupportedSheet =
                        UnsupportedSheets.FirstOrDefault(us => us.Position == (Int32)(workbookView.ActiveTab.Value + 1));
                    if (unsupportedSheet != null)
                        unsupportedSheet.IsActive = true;
                    else
                    {
                        Worksheet((Int32)(workbookView.ActiveTab.Value + 1)).SetTabActive();
                    }
                }
            }
            LoadDefinedNames(workbook);

#region Pivot tables

            // Delay loading of pivot tables until all sheets have been loaded
            foreach (Sheet dSheet in sheets.OfType<Sheet>())
            {
                var wsPart = dSpreadsheet.WorkbookPart.GetPartById(dSheet.Id) as WorksheetPart;

                if (wsPart != null)
                {
                    var ws = (XLWorksheet)WorksheetsInternal.Worksheet(dSheet.Name);

                    foreach (var pivotTablePart in wsPart.PivotTableParts)
                    {
                        var pivotTableCacheDefinitionPart = pivotTablePart.PivotTableCacheDefinitionPart;
                        var pivotTableDefinition = pivotTablePart.PivotTableDefinition;

                        var target = ws.FirstCell();
                        if (pivotTableDefinition.Location != null && pivotTableDefinition.Location.Reference != null && pivotTableDefinition.Location.Reference.HasValue)
                        {
                            target = ws.Range(pivotTableDefinition.Location.Reference.Value).FirstCell();
                        }

                        IXLRange source = null;
                        if (pivotTableCacheDefinitionPart.PivotCacheDefinition != null
                            && pivotTableCacheDefinitionPart.PivotCacheDefinition.CacheSource != null
                            && pivotTableCacheDefinitionPart.PivotCacheDefinition.CacheSource.WorksheetSource != null)
                        {
                            // TODO: Implement other sources besides worksheetSource (e.g. Table source?)
                            // But for now assume names and references point directly to a range
                            var wss = pivotTableCacheDefinitionPart.PivotCacheDefinition.CacheSource.WorksheetSource;
                            string rangeAddress = string.Empty;
                            if (wss.Name != null)
                                rangeAddress = wss.Name.Value;
                            else
                            {
                                var sourceSheet = wss.Sheet == null ? ws : this.Worksheet(wss.Sheet.Value);
                                rangeAddress = sourceSheet.Range(wss.Reference.Value).RangeAddress.ToStringRelative(true);
                            }

                            source = this.Range(rangeAddress);
                            if (source == null)
                                continue;
                        }

                        if (target != null && source != null)
                        {
                            var pt = ws.PivotTables.AddNew(pivotTableDefinition.Name, target, source) as XLPivotTable;

                            if (!XLHelper.IsNullOrWhiteSpace(StringValue.ToString(pivotTableDefinition?.ColumnHeaderCaption ?? String.Empty)))
                                pt.SetColumnHeaderCaption(StringValue.ToString(pivotTableDefinition.ColumnHeaderCaption));

                            if (!XLHelper.IsNullOrWhiteSpace(StringValue.ToString(pivotTableDefinition?.RowHeaderCaption ?? String.Empty)))
                                pt.SetRowHeaderCaption(StringValue.ToString(pivotTableDefinition.RowHeaderCaption));

                            pt.RelId = wsPart.GetIdOfPart(pivotTablePart);
                            pt.CacheDefinitionRelId = pivotTablePart.GetIdOfPart(pivotTableCacheDefinitionPart);
                            pt.WorkbookCacheRelId = dSpreadsheet.WorkbookPart.GetIdOfPart(pivotTableCacheDefinitionPart);

                            if (pivotTableDefinition.MergeItem != null) pt.MergeAndCenterWithLabels = pivotTableDefinition.MergeItem.Value;
                            if (pivotTableDefinition.Indent != null) pt.RowLabelIndent = (int)pivotTableDefinition.Indent.Value;
                            if (pivotTableDefinition.PageOverThenDown != null) pt.FilterAreaOrder = pivotTableDefinition.PageOverThenDown.Value ? XLFilterAreaOrder.OverThenDown : XLFilterAreaOrder.DownThenOver;
                            if (pivotTableDefinition.PageWrap != null) pt.FilterFieldsPageWrap = (int)pivotTableDefinition.PageWrap.Value;
                            if (pivotTableDefinition.UseAutoFormatting != null) pt.AutofitColumns = pivotTableDefinition.UseAutoFormatting.Value;
                            if (pivotTableDefinition.PreserveFormatting != null) pt.PreserveCellFormatting = pivotTableDefinition.PreserveFormatting.Value;
                            if (pivotTableDefinition.RowGrandTotals != null) pt.ShowGrandTotalsRows = pivotTableDefinition.RowGrandTotals.Value;
                            if (pivotTableDefinition.ColumnGrandTotals != null) pt.ShowGrandTotalsColumns = pivotTableDefinition.ColumnGrandTotals.Value;
                            if (pivotTableDefinition.SubtotalHiddenItems != null) pt.FilteredItemsInSubtotals = pivotTableDefinition.SubtotalHiddenItems.Value;
                            if (pivotTableDefinition.MultipleFieldFilters != null) pt.AllowMultipleFilters = pivotTableDefinition.MultipleFieldFilters.Value;
                            if (pivotTableDefinition.CustomListSort != null) pt.UseCustomListsForSorting = pivotTableDefinition.CustomListSort.Value;
                            if (pivotTableDefinition.ShowDrill != null) pt.ShowExpandCollapseButtons = pivotTableDefinition.ShowDrill.Value;
                            if (pivotTableDefinition.ShowDataTips != null) pt.ShowContextualTooltips = pivotTableDefinition.ShowDataTips.Value;
                            if (pivotTableDefinition.ShowMemberPropertyTips != null) pt.ShowPropertiesInTooltips = pivotTableDefinition.ShowMemberPropertyTips.Value;
                            if (pivotTableDefinition.ShowHeaders != null) pt.DisplayCaptionsAndDropdowns = pivotTableDefinition.ShowHeaders.Value;
                            if (pivotTableDefinition.GridDropZones != null) pt.ClassicPivotTableLayout = pivotTableDefinition.GridDropZones.Value;
                            if (pivotTableDefinition.ShowEmptyRow != null) pt.ShowEmptyItemsOnRows = pivotTableDefinition.ShowEmptyRow.Value;
                            if (pivotTableDefinition.ShowEmptyColumn != null) pt.ShowEmptyItemsOnColumns = pivotTableDefinition.ShowEmptyColumn.Value;
                            if (pivotTableDefinition.ShowItems != null) pt.DisplayItemLabels = pivotTableDefinition.ShowItems.Value;
                            if (pivotTableDefinition.FieldListSortAscending != null) pt.SortFieldsAtoZ = pivotTableDefinition.FieldListSortAscending.Value;
                            if (pivotTableDefinition.PrintDrill != null) pt.PrintExpandCollapsedButtons = pivotTableDefinition.PrintDrill.Value;
                            if (pivotTableDefinition.ItemPrintTitles != null) pt.RepeatRowLabels = pivotTableDefinition.ItemPrintTitles.Value;
                            if (pivotTableDefinition.FieldPrintTitles != null) pt.PrintTitles = pivotTableDefinition.FieldPrintTitles.Value;
                            if (pivotTableDefinition.EnableDrill != null) pt.EnableShowDetails = pivotTableDefinition.EnableDrill.Value;
                            if (pivotTableCacheDefinitionPart.PivotCacheDefinition.SaveData != null) pt.SaveSourceData = pivotTableCacheDefinitionPart.PivotCacheDefinition.SaveData.Value;

                            if (pivotTableCacheDefinitionPart.PivotCacheDefinition.MissingItemsLimit != null)
                            {
                                if (pivotTableCacheDefinitionPart.PivotCacheDefinition.MissingItemsLimit == 0U)
                                    pt.ItemsToRetainPerField = XLItemsToRetain.None;
                                else if (pivotTableCacheDefinitionPart.PivotCacheDefinition.MissingItemsLimit == XLHelper.MaxRowNumber)
                                    pt.ItemsToRetainPerField = XLItemsToRetain.Max;
                            }

                            if (pivotTableDefinition.ShowMissing != null && pivotTableDefinition.MissingCaption != null)
                                pt.EmptyCellReplacement = pivotTableDefinition.MissingCaption.Value;

                            if (pivotTableDefinition.ShowError != null && pivotTableDefinition.ErrorCaption != null)
                                pt.ErrorValueReplacement = pivotTableDefinition.ErrorCaption.Value;

                            var pivotTableDefinitionExtensionList = pivotTableDefinition.GetFirstChild<PivotTableDefinitionExtensionList>();
                            var pivotTableDefinitionExtension = pivotTableDefinitionExtensionList?.GetFirstChild<PivotTableDefinitionExtension>();
                            var pivotTableDefinition2 = pivotTableDefinitionExtension?.GetFirstChild<DocumentFormat.OpenXml.Office2010.Excel.PivotTableDefinition>();
                            if (pivotTableDefinition2 != null)
                            {
                                if (pivotTableDefinition2.EnableEdit != null) pt.EnableCellEditing = pivotTableDefinition2.EnableEdit.Value;
                                if (pivotTableDefinition2.HideValuesRow != null) pt.ShowValuesRow = !pivotTableDefinition2.HideValuesRow.Value;
                            }

                            var pivotTableStyle = pivotTableDefinition.GetFirstChild<PivotTableStyle>();
                            if (pivotTableStyle != null)
                            {
                                pt.Theme = (XLPivotTableTheme) Enum.Parse(typeof(XLPivotTableTheme), pivotTableStyle.Name);
                                pt.ShowRowHeaders = pivotTableStyle.ShowRowHeaders;
                                pt.ShowColumnHeaders = pivotTableStyle.ShowColumnHeaders;
                                pt.ShowRowStripes = pivotTableStyle.ShowRowStripes;
                                pt.ShowColumnStripes = pivotTableStyle.ShowColumnStripes;
                            }

                            // Subtotal configuration
                            if (pivotTableDefinition.PivotFields.Cast<PivotField>().All(pf => pf.SubtotalTop != null && pf.SubtotalTop.HasValue && pf.SubtotalTop.Value))
                                pt.SetSubtotals(XLPivotSubtotals.AtTop);
                            else if (pivotTableDefinition.PivotFields.Cast<PivotField>().All(pf => pf.SubtotalTop != null && pf.SubtotalTop.HasValue && !pf.SubtotalTop.Value))
                                pt.SetSubtotals(XLPivotSubtotals.AtBottom);
                            else
                                pt.SetSubtotals(XLPivotSubtotals.DoNotShow);

                            // Row labels
                            if (pivotTableDefinition.RowFields != null)
                            {
                                foreach (var rf in pivotTableDefinition.RowFields.Cast<Field>())
                                {
                                    if (rf.Index < pivotTableDefinition.PivotFields.Count)
                                    {
                                        IXLPivotField pivotField = null;
                                        if (rf.Index.Value == -2)
                                            pivotField = pt.RowLabels.Add(XLConstants.PivotTableValuesSentinalLabel);
                                        else
                                        {
                                            var pf = pivotTableDefinition.PivotFields.ElementAt(rf.Index.Value) as PivotField;
                                            if (pf == null)
                                                continue;

                                            var cacheField = pivotTableCacheDefinitionPart.PivotCacheDefinition.CacheFields.ElementAt(rf.Index.Value) as CacheField;
                                            if (pf.Name != null)
                                                pivotField = pt.RowLabels.Add(pf.Name.Value);
                                            else if (cacheField.Name != null)
                                                pivotField = pt.RowLabels.Add(cacheField.Name.Value);
                                            else
                                                continue;

                                            if (pivotField != null)
                                            {
                                                if (pf.AverageSubTotal != null)
                                                    pivotField.AddSubtotal(XLSubtotalFunction.Average);
                                                if (pf.CountASubtotal != null)
                                                    pivotField.AddSubtotal(XLSubtotalFunction.Count);
                                                if (pf.CountSubtotal != null)
                                                    pivotField.AddSubtotal(XLSubtotalFunction.CountNumbers);
                                                if (pf.MaxSubtotal != null)
                                                    pivotField.AddSubtotal(XLSubtotalFunction.Maximum);
                                                if (pf.MinSubtotal != null)
                                                    pivotField.AddSubtotal(XLSubtotalFunction.Minimum);
                                                if (pf.ApplyStandardDeviationPInSubtotal != null)
                                                    pivotField.AddSubtotal(XLSubtotalFunction.PopulationStandardDeviation);
                                                if (pf.ApplyVariancePInSubtotal != null)
                                                    pivotField.AddSubtotal(XLSubtotalFunction.PopulationVariance);
                                                if (pf.ApplyProductInSubtotal != null)
                                                    pivotField.AddSubtotal(XLSubtotalFunction.Product);
                                                if (pf.ApplyStandardDeviationInSubtotal != null)
                                                    pivotField.AddSubtotal(XLSubtotalFunction.StandardDeviation);
                                                if (pf.SumSubtotal != null)
                                                    pivotField.AddSubtotal(XLSubtotalFunction.Sum);
                                                if (pf.ApplyVarianceInSubtotal != null)
                                                    pivotField.AddSubtotal(XLSubtotalFunction.Variance);
                                                var items = pf.Items.OfType<Item>().Where(i => i.Index != null && i.Index.HasValue);
                                                if (!items.Any(i => i.HideDetails == null || BooleanValue.ToBoolean(i.HideDetails)))
                                                    pivotField.SetCollapsed();

                                                if (pf.SortType != null)
                                                {
                                                    pivotField.SetSort((XLPivotSortType)pf.SortType.Value);
                                                }
                                            }
                                        }
                                    }
                                }
                            }

                            // Column labels
                            if (pivotTableDefinition.ColumnFields != null)
                            {
                                foreach (var cf in pivotTableDefinition.ColumnFields.Cast<Field>())
                                {
                                    IXLPivotField pivotField = null;
                                    if (cf.Index.Value == -2)
                                        pivotField = pt.ColumnLabels.Add(XLConstants.PivotTableValuesSentinalLabel);
                                    else if (cf.Index < pivotTableDefinition.PivotFields.Count)
                                    {
                                        var pf = pivotTableDefinition.PivotFields.ElementAt(cf.Index.Value) as PivotField;
                                        if (pf == null)
                                            continue;

                                        var cacheField = pivotTableCacheDefinitionPart.PivotCacheDefinition.CacheFields.ElementAt(cf.Index.Value) as CacheField;
                                        if (pf.Name != null)
                                            pivotField = pt.ColumnLabels.Add(pf.Name.Value);
                                        else if (cacheField.Name != null)
                                            pivotField = pt.ColumnLabels.Add(cacheField.Name.Value);
                                        else
                                            continue;

                                        if (pivotField != null)
                                        {
                                            if (pf.AverageSubTotal != null)
                                                pivotField.AddSubtotal(XLSubtotalFunction.Average);
                                            if (pf.CountASubtotal != null)
                                                pivotField.AddSubtotal(XLSubtotalFunction.Count);
                                            if (pf.CountSubtotal != null)
                                                pivotField.AddSubtotal(XLSubtotalFunction.CountNumbers);
                                            if (pf.MaxSubtotal != null)
                                                pivotField.AddSubtotal(XLSubtotalFunction.Maximum);
                                            if (pf.MinSubtotal != null)
                                                pivotField.AddSubtotal(XLSubtotalFunction.Minimum);
                                            if (pf.ApplyStandardDeviationPInSubtotal != null)
                                                pivotField.AddSubtotal(XLSubtotalFunction.PopulationStandardDeviation);
                                            if (pf.ApplyVariancePInSubtotal != null)
                                                pivotField.AddSubtotal(XLSubtotalFunction.PopulationVariance);
                                            if (pf.ApplyProductInSubtotal != null)
                                                pivotField.AddSubtotal(XLSubtotalFunction.Product);
                                            if (pf.ApplyStandardDeviationInSubtotal != null)
                                                pivotField.AddSubtotal(XLSubtotalFunction.StandardDeviation);
                                            if (pf.SumSubtotal != null)
                                                pivotField.AddSubtotal(XLSubtotalFunction.Sum);
                                            if (pf.ApplyVarianceInSubtotal != null)
                                                pivotField.AddSubtotal(XLSubtotalFunction.Variance);
                                            var items = pf.Items.OfType<Item>().Where(i => i.Index != null && i.Index.HasValue);
                                            if (!items.Any(i => i.HideDetails == null || BooleanValue.ToBoolean(i.HideDetails)))
                                                pivotField.SetCollapsed();

                                            if (pf.SortType != null)
                                            {
                                                pivotField.SetSort((XLPivotSortType)pf.SortType.Value);
                                            }
                                        }
                                    }
                                }
                            }

                            // Values
                            if (pivotTableDefinition.DataFields != null)
                            {
                                foreach (var df in pivotTableDefinition.DataFields.Cast<DataField>())
                                {
                                    IXLPivotValue pivotValue = null;
                                    if ((int)df.Field.Value == -2)
                                        pivotValue = pt.Values.Add(XLConstants.PivotTableValuesSentinalLabel);
                                    else if (df.Field.Value < pivotTableDefinition.PivotFields.Count)
                                    {
                                        var pf = pivotTableDefinition.PivotFields.ElementAt((int)df.Field.Value) as PivotField;
                                        if (pf == null)
                                            continue;

                                        var cacheField = pivotTableCacheDefinitionPart.PivotCacheDefinition.CacheFields.ElementAt((int)df.Field.Value) as CacheField;

                                        if (pf.Name != null)
                                            pivotValue = pt.Values.Add(pf.Name.Value, df.Name.Value);
                                        else if (cacheField.Name != null)
                                            pivotValue = pt.Values.Add(cacheField.Name.Value, df.Name.Value);
                                        else
                                            continue;

                                        if (df.NumberFormatId != null) pivotValue.NumberFormat.SetNumberFormatId((int)df.NumberFormatId.Value);
                                        if (df.Subtotal != null) pivotValue = pivotValue.SetSummaryFormula(df.Subtotal.Value.ToClosedXml());
                                        if (df.ShowDataAs != null)
                                        {
                                            var calculation = pivotValue.Calculation;
                                            calculation = df.ShowDataAs.Value.ToClosedXml();
                                            pivotValue = pivotValue.SetCalculation(calculation);
                                        }

                                        if (df.BaseField != null)
                                        {
                                            var col = pt.SourceRange.Column(df.BaseField.Value + 1);

                                            var items = col.CellsUsed()
                                                        .Select(c => c.Value)
                                                        .Skip(1) // Skip header column
                                                        .Distinct().ToList();

                                            pivotValue.BaseField = col.FirstCell().GetValue<string>();
                                            if (df.BaseItem != null) pivotValue.BaseItem = items[(int)df.BaseItem.Value].ToString();
                                        }
                                    }
                                }
                            }

                            // Filters
                            if (pivotTableDefinition.PageFields != null)
                            {
                                foreach (var pageField in pivotTableDefinition.PageFields.Cast<PageField>())
                                {
                                    var pf = pivotTableDefinition.PivotFields.ElementAt((int)pageField.Field.Value) as PivotField;
                                    if (pf == null)
                                        continue;

                                    var cacheField = pivotTableCacheDefinitionPart.PivotCacheDefinition.CacheFields.ElementAt((int)pageField.Field.Value) as CacheField;

                                    var filterName = pf.Name?.Value ?? cacheField.Name?.Value;

                                    IXLPivotField rf;
                                    if (pageField.Name?.Value != null)
                                        rf = pt.ReportFilters.Add(filterName, pageField.Name.Value);
                                    else
                                        rf = pt.ReportFilters.Add(filterName);

                                    if ((pageField.Item?.HasValue ?? false)
                                        && pf.Items.Any() && cacheField.SharedItems.Any())
                                    {
                                        var item = pf.Items.ElementAt(Convert.ToInt32(pageField.Item.Value)) as Item;
                                        if (item == null)
                                            continue;

                                        var sharedItem = cacheField.SharedItems.ElementAt(Convert.ToInt32((uint)item.Index));
                                        var numberItem = sharedItem as NumberItem;
                                        var stringItem = sharedItem as StringItem;
                                        var dateTimeItem = sharedItem as DateTimeItem;

                                        if (numberItem != null)
                                            rf.AddSelectedValue(Convert.ToDouble(numberItem.Val.Value));
                                        else if (dateTimeItem != null)
                                            rf.AddSelectedValue(Convert.ToDateTime(dateTimeItem.Val.Value));
                                        else if (stringItem != null)
                                            rf.AddSelectedValue(stringItem.Val.Value);
                                        else
                                            throw new NotImplementedException();
                                    }
                                    else if (OpenXmlHelper.GetBooleanValueAsBool(pf.MultipleItemSelectionAllowed, false))
                                    {
                                        foreach (var item in pf.Items.Cast<Item>())
                                        {
                                            if (item.Hidden == null || !BooleanValue.ToBoolean(item.Hidden))
                                            {
                                                var sharedItem = cacheField.SharedItems.ElementAt(Convert.ToInt32((uint)item.Index));
                                                var numberItem = sharedItem as NumberItem;
                                                var stringItem = sharedItem as StringItem;
                                                var dateTimeItem = sharedItem as DateTimeItem;

                                                if (numberItem != null)
                                                    rf.AddSelectedValue(Convert.ToDouble(numberItem.Val.Value));
                                                else if (dateTimeItem != null)
                                                    rf.AddSelectedValue(Convert.ToDateTime(dateTimeItem.Val.Value));
                                                else if (stringItem != null)
                                                    rf.AddSelectedValue(stringItem.Val.Value);
                                                else
                                                    throw new NotImplementedException();
                                            }
                                        }
                                    }
                                }

                                pt.TargetCell = pt.TargetCell.CellAbove(pt.ReportFilters.Count() + 1);
                            }
                        }
                    }
                }
            }

#endregion
        }

        private void LoadDrawings(WorksheetPart wsPart, IXLWorksheet ws)
        {
            if (wsPart.DrawingsPart != null)
            {
                var drawingsPart = wsPart.DrawingsPart;

                foreach (var anchor in drawingsPart.WorksheetDrawing.ChildElements)
                {
                    var imgId = GetImageRelIdFromAnchor(anchor);

                    //If imgId is null, we're probably dealing with a TextBox (or another shape) instead of a picture
                    if (imgId == null) continue;

                    var imagePart = drawingsPart.GetPartById(imgId);
                    using (var stream = imagePart.GetStream())
                    using (var ms = new MemoryStream())
                    {
                        stream.CopyTo(ms);
                        var vsdp = GetPropertiesFromAnchor(anchor);

                        var picture = (ws as XLWorksheet).AddPicture(ms, vsdp.Name, Convert.ToInt32(vsdp.Id.Value)) as XLPicture;
                        picture.RelId = imgId;

                        Xdr.ShapeProperties spPr = anchor.Descendants<Xdr.ShapeProperties>().First();
                        picture.Placement = XLPicturePlacement.FreeFloating;

                        if (spPr?.Transform2D?.Extents?.Cx.HasValue ?? false)
                            picture.Width = ConvertFromEnglishMetricUnits(spPr.Transform2D.Extents.Cx, GraphicsUtils.Graphics.DpiX);

                        if (spPr?.Transform2D?.Extents?.Cy.HasValue ?? false)
                            picture.Height = ConvertFromEnglishMetricUnits(spPr.Transform2D.Extents.Cy, GraphicsUtils.Graphics.DpiY);

                        if (anchor is Xdr.AbsoluteAnchor)
                        {
                            var absoluteAnchor = anchor as Xdr.AbsoluteAnchor;
                            picture.MoveTo(
                                ConvertFromEnglishMetricUnits(absoluteAnchor.Position.X.Value, GraphicsUtils.Graphics.DpiX),
                                ConvertFromEnglishMetricUnits(absoluteAnchor.Position.Y.Value, GraphicsUtils.Graphics.DpiY)
                            );
                        }
                        else if (anchor is Xdr.OneCellAnchor)
                        {
                            var oneCellAnchor = anchor as Xdr.OneCellAnchor;
                            var from = LoadMarker(ws, oneCellAnchor.FromMarker);
                            picture.MoveTo(from.Address, from.Offset);
                        }
                        else if (anchor is Xdr.TwoCellAnchor)
                        {
                            var twoCellAnchor = anchor as Xdr.TwoCellAnchor;
                            var from = LoadMarker(ws, twoCellAnchor.FromMarker);
                            var to = LoadMarker(ws, twoCellAnchor.ToMarker);

                            if (twoCellAnchor.EditAs == null || !twoCellAnchor.EditAs.HasValue || twoCellAnchor.EditAs.Value == Xdr.EditAsValues.TwoCell)
                            {
                                picture.MoveTo(from.Address, from.Offset, to.Address, to.Offset);
                            }
                            else if (twoCellAnchor.EditAs.Value == Xdr.EditAsValues.Absolute)
                            {
                                var shapeProperties = twoCellAnchor.Descendants<Xdr.ShapeProperties>().FirstOrDefault();
                                if (shapeProperties != null)
                                {
                                    picture.MoveTo(
                                        ConvertFromEnglishMetricUnits(spPr.Transform2D.Offset.X, GraphicsUtils.Graphics.DpiX),
                                        ConvertFromEnglishMetricUnits(spPr.Transform2D.Offset.Y, GraphicsUtils.Graphics.DpiY)
                                    );
                                }
                            }
                            else if (twoCellAnchor.EditAs.Value == Xdr.EditAsValues.OneCell)
                            {
                                picture.MoveTo(from.Address, from.Offset);
                            }
                        }
                    }
                }
            }
        }

        private static Int32 ConvertFromEnglishMetricUnits(long emu, float resolution)
        {
            return Convert.ToInt32(emu * resolution / 914400);
        }

        private static IXLMarker LoadMarker(IXLWorksheet ws, Xdr.MarkerType marker)
        {
            var row = Math.Max(1, Convert.ToInt32(marker.RowId.InnerText) + 1);
            var column = Math.Min(XLHelper.MaxColumnNumber, Convert.ToInt32(marker.ColumnId.InnerText) + 1);
            return new XLMarker(
                ws.Cell(row, column).Address,
                new Point(
                    ConvertFromEnglishMetricUnits(Convert.ToInt32(marker.ColumnOffset.InnerText), GraphicsUtils.Graphics.DpiX),
                    ConvertFromEnglishMetricUnits(Convert.ToInt32(marker.RowOffset.InnerText), GraphicsUtils.Graphics.DpiY)
                )
            );
        }

#region Comment Helpers

        private XDocument GetCommentVmlFile(WorksheetPart wsPart)
        {
            XDocument xdoc = null;

            foreach (var vmlPart in wsPart.VmlDrawingParts)
            {
                xdoc = XDocumentExtensions.Load(vmlPart.GetStream(FileMode.Open));

                //Probe for comments
                if (xdoc.Root == null) continue;
                var shape = GetCommentShape(xdoc);
                if (shape != null) break;
            }

            if (xdoc == null) throw new ArgumentException("Could not load comments file");
            return xdoc;
        }

        private static XElement GetCommentShape(XDocument xdoc)
        {
            var xml = xdoc.Root.Element("xml");

            XElement shape;
            if (xml != null)
                shape =
                    xml.Elements().FirstOrDefault(e => (string)e.Attribute("type") == XLConstants.Comment.ShapeTypeId);
            else
                shape = xdoc.Root.Elements().FirstOrDefault(e =>
                                                            (string)e.Attribute("type") ==
                                                            XLConstants.Comment.ShapeTypeId ||
                                                            (string)e.Attribute("type") ==
                                                            XLConstants.Comment.AlternateShapeTypeId);
            return shape;
        }

#endregion

        private String GetTableColumnName(string name)
        {
            return name.Replace("_x000a_", Environment.NewLine).Replace("_x005f_x000a_", "_x000a_");
        }

        // This may be part of XLHelper or XLColor
        // Leaving it here for now. Can't decide what to call it and where to put it.
        private XLColor ExtractColor(String color)
        {
            if (color.IndexOf("[") >= 0)
            {
                int start = color.IndexOf("[") + 1;
                int end = color.IndexOf("]", start);
                return XLColor.FromIndex(Int32.Parse(color.Substring(start, end - start)));
            }
            else
            {
                return XLColor.FromHtml(color);
            }
        }

        private void LoadColorsAndLines<T>(IXLDrawing<T> drawing, XElement shape)
        {
            var strokeColor = shape.Attribute("strokecolor");
            if (strokeColor != null) drawing.Style.ColorsAndLines.LineColor = ExtractColor(strokeColor.Value);

            var strokeWeight = shape.Attribute("strokeweight");
            if (strokeWeight != null)
                drawing.Style.ColorsAndLines.LineWeight = GetPtValue(strokeWeight.Value);

            var fillColor = shape.Attribute("fillcolor");
            if (fillColor != null && !fillColor.Value.ToLower().Contains("infobackground")) drawing.Style.ColorsAndLines.FillColor = ExtractColor(fillColor.Value);

            var fill = shape.Elements().FirstOrDefault(e => e.Name.LocalName == "fill");
            if (fill != null)
            {
                var opacity = fill.Attribute("opacity");
                if (opacity != null)
                {
                    String opacityVal = opacity.Value;
                    if (opacityVal.EndsWith("f"))
                        drawing.Style.ColorsAndLines.FillTransparency =
                            Double.Parse(opacityVal.Substring(0, opacityVal.Length - 1), CultureInfo.InvariantCulture) / 65536.0;
                    else
                        drawing.Style.ColorsAndLines.FillTransparency = Double.Parse(opacityVal, CultureInfo.InvariantCulture);
                }
            }

            var stroke = shape.Elements().FirstOrDefault(e => e.Name.LocalName == "stroke");
            if (stroke != null)
            {
                var opacity = stroke.Attribute("opacity");
                if (opacity != null)
                {
                    String opacityVal = opacity.Value;
                    if (opacityVal.EndsWith("f"))
                        drawing.Style.ColorsAndLines.LineTransparency =
                            Double.Parse(opacityVal.Substring(0, opacityVal.Length - 1), CultureInfo.InvariantCulture) / 65536.0;
                    else
                        drawing.Style.ColorsAndLines.LineTransparency = Double.Parse(opacityVal, CultureInfo.InvariantCulture);
                }

                var dashStyle = stroke.Attribute("dashstyle");
                if (dashStyle != null)
                {
                    String dashStyleVal = dashStyle.Value.ToLower();
                    if (dashStyleVal == "1 1" || dashStyleVal == "shortdot")
                    {
                        var endCap = stroke.Attribute("endcap");
                        if (endCap != null && endCap.Value == "round")
                            drawing.Style.ColorsAndLines.LineDash = XLDashStyle.RoundDot;
                        else
                            drawing.Style.ColorsAndLines.LineDash = XLDashStyle.SquareDot;
                    }
                    else
                    {
                        switch (dashStyleVal)
                        {
                            case "dash": drawing.Style.ColorsAndLines.LineDash = XLDashStyle.Dash; break;
                            case "dashdot": drawing.Style.ColorsAndLines.LineDash = XLDashStyle.DashDot; break;
                            case "longdash": drawing.Style.ColorsAndLines.LineDash = XLDashStyle.LongDash; break;
                            case "longdashdot": drawing.Style.ColorsAndLines.LineDash = XLDashStyle.LongDashDot; break;
                            case "longdashdotdot": drawing.Style.ColorsAndLines.LineDash = XLDashStyle.LongDashDotDot; break;
                        }
                    }
                }

                var lineStyle = stroke.Attribute("linestyle");
                if (lineStyle != null)
                {
                    String lineStyleVal = lineStyle.Value.ToLower();
                    switch (lineStyleVal)
                    {
                        case "single": drawing.Style.ColorsAndLines.LineStyle = XLLineStyle.Single; break;
                        case "thickbetweenthin": drawing.Style.ColorsAndLines.LineStyle = XLLineStyle.ThickBetweenThin; break;
                        case "thickthin": drawing.Style.ColorsAndLines.LineStyle = XLLineStyle.ThickThin; break;
                        case "thinthick": drawing.Style.ColorsAndLines.LineStyle = XLLineStyle.ThinThick; break;
                        case "thinthin": drawing.Style.ColorsAndLines.LineStyle = XLLineStyle.ThinThin; break;
                    }
                }
            }
        }

        private void LoadTextBox<T>(IXLDrawing<T> xlDrawing, XElement textBox)
        {
            var attStyle = textBox.Attribute("style");
            if (attStyle != null) LoadTextBoxStyle<T>(xlDrawing, attStyle);

            var attInset = textBox.Attribute("inset");
            if (attInset != null) LoadTextBoxInset<T>(xlDrawing, attInset);
        }

        private void LoadTextBoxInset<T>(IXLDrawing<T> xlDrawing, XAttribute attInset)
        {
            var split = attInset.Value.Split(',');
            xlDrawing.Style.Margins.Left = GetInsetValue(split[0]);
            xlDrawing.Style.Margins.Top = GetInsetValue(split[1]);
            xlDrawing.Style.Margins.Right = GetInsetValue(split[2]);
            xlDrawing.Style.Margins.Bottom = GetInsetValue(split[3]);
        }

        private double GetInsetValue(string value)
        {
            String v = value.Trim();
            if (v.EndsWith("pt"))
                return Double.Parse(v.Substring(0, v.Length - 2), CultureInfo.InvariantCulture) / 72.0;
            else
                return Double.Parse(v.Substring(0, v.Length - 2), CultureInfo.InvariantCulture);
        }

        private static void LoadTextBoxStyle<T>(IXLDrawing<T> xlDrawing, XAttribute attStyle)
        {
            var style = attStyle.Value;
            var attributes = style.Split(';');
            foreach (String pair in attributes)
            {
                var split = pair.Split(':');
                if (split.Length != 2) continue;

                var attribute = split[0].Trim().ToLower();
                var value = split[1].Trim();
                Boolean isVertical = false;
                switch (attribute)
                {
                    case "mso-fit-shape-to-text": xlDrawing.Style.Size.SetAutomaticSize(value.Equals("t")); break;
                    case "mso-layout-flow-alt":
                        if (value.Equals("bottom-to-top")) xlDrawing.Style.Alignment.SetOrientation(XLDrawingTextOrientation.BottomToTop);
                        else if (value.Equals("top-to-bottom")) xlDrawing.Style.Alignment.SetOrientation(XLDrawingTextOrientation.Vertical);
                        break;

                    case "layout-flow": isVertical = value.Equals("vertical"); break;
                    case "mso-direction-alt": if (value == "auto") xlDrawing.Style.Alignment.Direction = XLDrawingTextDirection.Context; break;
                    case "direction": if (value == "RTL") xlDrawing.Style.Alignment.Direction = XLDrawingTextDirection.RightToLeft; break;
                }
                if (isVertical && xlDrawing.Style.Alignment.Orientation == XLDrawingTextOrientation.LeftToRight)
                    xlDrawing.Style.Alignment.Orientation = XLDrawingTextOrientation.TopToBottom;
            }
        }

        private void LoadClientData<T>(IXLDrawing<T> drawing, XElement clientData)
        {
            var anchor = clientData.Elements().FirstOrDefault(e => e.Name.LocalName == "Anchor");
            if (anchor != null) LoadClientDataAnchor<T>(drawing, anchor);

            LoadDrawingPositioning<T>(drawing, clientData);
            LoadDrawingProtection<T>(drawing, clientData);

            var visible = clientData.Elements().FirstOrDefault(e => e.Name.LocalName == "Visible");
            drawing.Visible = visible != null && visible.Value.ToLower().StartsWith("t");

            LoadDrawingHAlignment<T>(drawing, clientData);
            LoadDrawingVAlignment<T>(drawing, clientData);
        }

        private void LoadDrawingHAlignment<T>(IXLDrawing<T> drawing, XElement clientData)
        {
            var textHAlign = clientData.Elements().FirstOrDefault(e => e.Name.LocalName == "TextHAlign");
            if (textHAlign != null)
                drawing.Style.Alignment.Horizontal = (XLDrawingHorizontalAlignment)Enum.Parse(typeof(XLDrawingHorizontalAlignment), textHAlign.Value.ToProper());
        }

        private void LoadDrawingVAlignment<T>(IXLDrawing<T> drawing, XElement clientData)
        {
            var textVAlign = clientData.Elements().FirstOrDefault(e => e.Name.LocalName == "TextVAlign");
            if (textVAlign != null)
                drawing.Style.Alignment.Vertical = (XLDrawingVerticalAlignment)Enum.Parse(typeof(XLDrawingVerticalAlignment), textVAlign.Value.ToProper());
        }

        private void LoadDrawingProtection<T>(IXLDrawing<T> drawing, XElement clientData)
        {
            var lockedElement = clientData.Elements().FirstOrDefault(e => e.Name.LocalName == "Locked");
            var lockTextElement = clientData.Elements().FirstOrDefault(e => e.Name.LocalName == "LockText");
            Boolean locked = lockedElement != null && lockedElement.Value.ToLower() == "true";
            Boolean lockText = lockTextElement != null && lockTextElement.Value.ToLower() == "true";
            drawing.Style.Protection.Locked = locked;
            drawing.Style.Protection.LockText = lockText;
        }

        private static void LoadDrawingPositioning<T>(IXLDrawing<T> drawing, XElement clientData)
        {
            var moveWithCellsElement = clientData.Elements().FirstOrDefault(e => e.Name.LocalName == "MoveWithCells");
            var sizeWithCellsElement = clientData.Elements().FirstOrDefault(e => e.Name.LocalName == "SizeWithCells");
            Boolean moveWithCells = !(moveWithCellsElement != null && moveWithCellsElement.Value.ToLower() == "true");
            Boolean sizeWithCells = !(sizeWithCellsElement != null && sizeWithCellsElement.Value.ToLower() == "true");
            if (moveWithCells && !sizeWithCells)
                drawing.Style.Properties.Positioning = XLDrawingAnchor.MoveWithCells;
            else if (moveWithCells && sizeWithCells)
                drawing.Style.Properties.Positioning = XLDrawingAnchor.MoveAndSizeWithCells;
            else
                drawing.Style.Properties.Positioning = XLDrawingAnchor.Absolute;
        }

        private static void LoadClientDataAnchor<T>(IXLDrawing<T> drawing, XElement anchor)
        {
            var location = anchor.Value.Split(',');
            drawing.Position.Column = int.Parse(location[0]) + 1;
            drawing.Position.ColumnOffset = Double.Parse(location[1], CultureInfo.InvariantCulture) / 7.2;
            drawing.Position.Row = int.Parse(location[2]) + 1;
            drawing.Position.RowOffset = Double.Parse(location[3], CultureInfo.InvariantCulture);
        }

        private void LoadShapeProperties<T>(IXLDrawing<T> xlDrawing, XElement shape)
        {
            var attStyle = shape.Attribute("style");
            if (attStyle == null) return;

            var style = attStyle.Value;
            var attributes = style.Split(';');
            foreach (String pair in attributes)
            {
                var split = pair.Split(':');
                if (split.Length != 2) continue;

                var attribute = split[0].Trim().ToLower();
                var value = split[1].Trim();

                switch (attribute)
                {
                    case "visibility": xlDrawing.Visible = value.ToLower().Equals("visible"); break;
                    case "width": xlDrawing.Style.Size.Width = GetPtValue(value) / 7.5; break;
                    case "height": xlDrawing.Style.Size.Height = GetPtValue(value); break;
                    case "z-index": xlDrawing.ZOrder = Int32.Parse(value); break;
                }
            }
        }

        private readonly Dictionary<string, double> knownUnits = new Dictionary<string, double>
        {
            {"pt", 1.0},
            {"in", 72.0},
            {"mm", 72.0/25.4}
        };

        private double GetPtValue(string value)
        {
            var knownUnit = knownUnits.FirstOrDefault(ku => value.Contains(ku.Key));

            if (knownUnit.Key == null)
                return Double.Parse(value);

            return Double.Parse(value.Replace(knownUnit.Key, String.Empty), CultureInfo.InvariantCulture) * knownUnit.Value;
        }

        private void LoadDefinedNames(Workbook workbook)
        {
            if (workbook.DefinedNames == null) return;

            foreach (var definedName in workbook.DefinedNames.OfType<DefinedName>())
            {
                var name = definedName.Name;
                var visible = true;
                if (definedName.Hidden != null) visible = !BooleanValue.ToBoolean(definedName.Hidden);
                if (name == "_xlnm.Print_Area")
                {
                    var fixedNames = validateDefinedNames(definedName.Text.Split(','));
                    foreach (string area in fixedNames)
                    {
                        if (area.Contains("["))
                        {
                            var ws = Worksheets.FirstOrDefault(w => (w as XLWorksheet).SheetId == definedName.LocalSheetId + 1);
                            if (ws != null)
                            {
                                ws.PageSetup.PrintAreas.Add(area);
                            }
                        }
                        else
                        {
                            string sheetName, sheetArea;
                            ParseReference(area, out sheetName, out sheetArea);
                            if (!(sheetArea.Equals("#REF") || sheetArea.EndsWith("#REF!") || sheetArea.Length == 0 || sheetName.Length == 0))
                                WorksheetsInternal.Worksheet(sheetName).PageSetup.PrintAreas.Add(sheetArea);
                        }
                    }
                }
                else if (name == "_xlnm.Print_Titles")
                {
                    LoadPrintTitles(definedName);
                }
                else
                {
                    string text = definedName.Text;

                    if (!(text.Equals("#REF") || text.EndsWith("#REF!")))
                    {
                        var localSheetId = definedName.LocalSheetId;
                        var comment = definedName.Comment;
                        if (localSheetId == null)
                        {
                            if (!NamedRanges.Any(nr => nr.Name == name))
                                (NamedRanges as XLNamedRanges).Add(name, text, comment, true).Visible = visible;
                        }
                        else
                        {
                            if (!Worksheet(Int32.Parse(localSheetId) + 1).NamedRanges.Any(nr => nr.Name == name))
                                (Worksheet(Int32.Parse(localSheetId) + 1).NamedRanges as XLNamedRanges).Add(name, text, comment, true).Visible = visible;
                        }
                    }
                }
            }
        }

        private static Regex definedNameRegex = new Regex(@"\A'.*'!.*\z", RegexOptions.Compiled);

        private IEnumerable<String> validateDefinedNames(IEnumerable<String> definedNames)
        {
            var sb = new StringBuilder();
            foreach (string testName in definedNames)
            {
                if (sb.Length > 0)
                    sb.Append(',');

                sb.Append(testName);

                Match matchedValidPattern = definedNameRegex.Match(sb.ToString());
                if (matchedValidPattern.Success)
                {
                    yield return sb.ToString();
                    sb = new StringBuilder();
                }
            }

            if (sb.Length > 0)
                yield return sb.ToString();
        }

        private void LoadPrintTitles(DefinedName definedName)
        {
            var areas = validateDefinedNames(definedName.Text.Split(','));
            foreach (var item in areas)
            {
                if (this.Range(item) != null)
                SetColumnsOrRowsToRepeat(item);
            }
        }

        private void SetColumnsOrRowsToRepeat(string area)
        {
            string sheetName, sheetArea;
            ParseReference(area, out sheetName, out sheetArea);
            if (sheetArea.Equals("#REF")) return;
            if (IsColReference(sheetArea))
                WorksheetsInternal.Worksheet(sheetName).PageSetup.SetColumnsToRepeatAtLeft(sheetArea);
            if (IsRowReference(sheetArea))
                WorksheetsInternal.Worksheet(sheetName).PageSetup.SetRowsToRepeatAtTop(sheetArea);
        }

        // either $A:$X => true or $1:$99 => false
        private static bool IsColReference(string sheetArea)
        {
            char c = sheetArea[0] == '$' ? sheetArea[1] : sheetArea[0];
            return char.IsLetter(c);
        }

        private static bool IsRowReference(string sheetArea)
        {
            char c = sheetArea[0] == '$' ? sheetArea[1] : sheetArea[0];
            return char.IsNumber(c);
        }

        private static void ParseReference(string item, out string sheetName, out string sheetArea)
        {
            var sections = item.Trim().Split('!');
            if (sections.Count() == 1)
            {
                sheetName = string.Empty;
                sheetArea = item;
            }
            else
            {
<<<<<<< HEAD
            sheetName = sections[0].Replace("\'", "");
            sheetArea = sections[1];
        }
=======
                sheetName = sections[0].UnescapeSheetName();
                sheetArea = sections[1];
            }
>>>>>>> 41b25a80
        }

        private Int32 lastCell;

        private void LoadCells(SharedStringItem[] sharedStrings, Stylesheet s, NumberingFormats numberingFormats,
                               Fills fills, Borders borders, Fonts fonts, Dictionary<uint, string> sharedFormulasR1C1,
                               XLWorksheet ws, Dictionary<Int32, IXLStyle> styleList, Cell cell, Int32 rowIndex)
        {
            Int32 styleIndex = cell.StyleIndex != null ? Int32.Parse(cell.StyleIndex.InnerText) : 0;

            String cellReference = cell.CellReference == null
                                       ? XLHelper.GetColumnLetterFromNumber(++lastCell) + rowIndex
                                       : cell.CellReference.Value;
            var xlCell = ws.CellFast(cellReference);

            if (styleList.ContainsKey(styleIndex))
            {
                xlCell.Style = styleList[styleIndex];
            }
            else
            {
                ApplyStyle(xlCell, styleIndex, s, fills, borders, fonts, numberingFormats);
                styleList.Add(styleIndex, xlCell.Style);
            }

            if (cell.CellFormula != null && cell.CellFormula.SharedIndex != null && cell.CellFormula.Reference != null)
            {
                String formula;
                if (cell.CellFormula.FormulaType != null && cell.CellFormula.FormulaType == CellFormulaValues.Array)
                    formula = "{" + cell.CellFormula.Text + "}";
                else
                    formula = cell.CellFormula.Text;

                if (cell.CellFormula.Reference != null)
                {
                    // Parent cell of shared formulas
                    // Child cells will use this shared index to set its R1C1 style formula
                    xlCell.FormulaReference = ws.Range(cell.CellFormula.Reference.Value).RangeAddress;
                }

                xlCell.FormulaA1 = formula;
                sharedFormulasR1C1.Add(cell.CellFormula.SharedIndex.Value, xlCell.FormulaR1C1);

                if (cell.CellValue != null)
                    xlCell.ValueCached = cell.CellValue.Text;
            }
            else if (cell.CellFormula != null)
            {
                if (cell.CellFormula.SharedIndex != null)
                    xlCell.FormulaR1C1 = sharedFormulasR1C1[cell.CellFormula.SharedIndex.Value];
                else if (!XLHelper.IsNullOrWhiteSpace(cell.CellFormula.Text))
                {
                    String formula;
                    if (cell.CellFormula.FormulaType != null && cell.CellFormula.FormulaType == CellFormulaValues.Array)
                        formula = "{" + cell.CellFormula.Text + "}";
                    else
                        formula = cell.CellFormula.Text;

                    xlCell.FormulaA1 = formula;
                }

                if (cell.CellFormula.Reference != null)
                {
                    foreach (var childCell in ws.Range(cell.CellFormula.Reference.Value).Cells(c => c.FormulaReference == null || !c.HasFormula))
                    {
                        if (childCell.FormulaReference == null)
                            childCell.FormulaReference = ws.Range(cell.CellFormula.Reference.Value).RangeAddress;

                        if (!childCell.HasFormula)
                            childCell.FormulaA1 = xlCell.FormulaA1;
                    }
                }

                if (cell.CellValue != null)
                    xlCell.ValueCached = cell.CellValue.Text;
            }
            else if (cell.DataType != null)
            {
                if (cell.DataType == CellValues.InlineString)
                {
                    if (cell.InlineString != null)
                    {
                        if (cell.InlineString.Text != null)
                            xlCell._cellValue = cell.InlineString.Text.Text.FixNewLines();
                        else
                            ParseCellValue(cell.InlineString, xlCell);
                    }
                    else
                        xlCell._cellValue = String.Empty;

                    xlCell._dataType = XLDataType.Text;
                    xlCell.ShareString = false;
                }
                else if (cell.DataType == CellValues.SharedString)
                {
                    if (cell.CellValue != null && !XLHelper.IsNullOrWhiteSpace(cell.CellValue.Text))
                    {
                        var sharedString = sharedStrings[Int32.Parse(cell.CellValue.Text, XLHelper.NumberStyle, XLHelper.ParseCulture)];
                        ParseCellValue(sharedString, xlCell);
                    }
                    else
                        xlCell._cellValue = String.Empty;

                    xlCell._dataType = XLDataType.Text;
                }
                else if (cell.DataType == CellValues.Date)
                {
                    if (cell.CellValue != null && !XLHelper.IsNullOrWhiteSpace(cell.CellValue.Text))
                        xlCell._cellValue = Double.Parse(cell.CellValue.Text, XLHelper.NumberStyle, XLHelper.ParseCulture).ToInvariantString();
                    xlCell._dataType = XLDataType.DateTime;
                }
                else if (cell.DataType == CellValues.Boolean)
                {
                    if (cell.CellValue != null)
<<<<<<< HEAD
                    xlCell._cellValue = cell.CellValue.Text;
                    xlCell._dataType = XLCellValues.Boolean;
=======
                        xlCell._cellValue = cell.CellValue.Text;
                    xlCell._dataType = XLDataType.Boolean;
>>>>>>> 41b25a80
                }
                else if (cell.DataType == CellValues.Number)
                {
                    if (cell.CellValue != null && !XLHelper.IsNullOrWhiteSpace(cell.CellValue.Text))
                        xlCell._cellValue = Double.Parse(cell.CellValue.Text, XLHelper.NumberStyle, XLHelper.ParseCulture).ToInvariantString();

                    if (s == null)
                        xlCell._dataType = XLDataType.Number;
                    else
                        xlCell.DataType = GetDataTypeFromCell(xlCell.Style.NumberFormat);
                }
            }
            else if (cell.CellValue != null)
            {
                if (s == null)
                {
                    xlCell._dataType = XLDataType.Number;
                }
                else
                {
                    var numberFormatId = ((CellFormat)(s.CellFormats).ElementAt(styleIndex)).NumberFormatId;
                    if (!XLHelper.IsNullOrWhiteSpace(cell.CellValue.Text))
                        xlCell._cellValue = Double.Parse(cell.CellValue.Text, CultureInfo.InvariantCulture).ToInvariantString();

                    if (s.NumberingFormats != null &&
                        s.NumberingFormats.Any(nf => ((NumberingFormat)nf).NumberFormatId.Value == numberFormatId))
                    {
                        xlCell.Style.NumberFormat.Format =
                            ((NumberingFormat)s.NumberingFormats
                                                .First(
                                                    nf => ((NumberingFormat)nf).NumberFormatId.Value == numberFormatId)
                            ).FormatCode.Value;
                    }
                    else
                        xlCell.Style.NumberFormat.NumberFormatId = Int32.Parse(numberFormatId);

                    xlCell.DataType = GetDataTypeFromCell(xlCell.Style.NumberFormat);
                }
            }

            if (Use1904DateSystem && xlCell.DataType == XLDataType.DateTime)
            {
                // Internally ClosedXML stores cells as standard 1900-based style
                // so if a workbook is in 1904-format, we do that adjustment here and when saving.
                xlCell.SetValue(xlCell.GetDateTime().AddDays(1462));
            }
        }

        /// <summary>
        /// Parses the cell value for normal or rich text
        /// Input element should either be a shared string or inline string
        /// </summary>
        /// <param name="element">The element (either a shared string or inline string)</param>
        /// <param name="xlCell">The cell.</param>
        private void ParseCellValue(RstType element, XLCell xlCell)
        {
            var runs = element.Elements<Run>();
            var phoneticRuns = element.Elements<PhoneticRun>();
            var phoneticProperties = element.Elements<PhoneticProperties>();
            Boolean hasRuns = false;
            foreach (Run run in runs)
            {
                var runProperties = run.RunProperties;
                String text = run.Text.InnerText.FixNewLines();

                if (runProperties == null)
                    xlCell.RichText.AddText(text, xlCell.Style.Font);
                else
                {
                    var rt = xlCell.RichText.AddText(text);
                    LoadFont(runProperties, rt);
                }
                if (!hasRuns)
                    hasRuns = true;
            }

            if (!hasRuns)
                xlCell._cellValue = XmlEncoder.DecodeString(element.Text.InnerText);

#region Load PhoneticProperties

            var pp = phoneticProperties.FirstOrDefault();
            if (pp != null)
            {
                if (pp.Alignment != null)
                    xlCell.RichText.Phonetics.Alignment = pp.Alignment.Value.ToClosedXml();
                if (pp.Type != null)
                    xlCell.RichText.Phonetics.Type = pp.Type.Value.ToClosedXml();

                LoadFont(pp, xlCell.RichText.Phonetics);
            }

#endregion

#region Load Phonetic Runs

            foreach (PhoneticRun pr in phoneticRuns)
            {
                xlCell.RichText.Phonetics.Add(pr.Text.InnerText.FixNewLines(), (Int32)pr.BaseTextStartIndex.Value,
                                              (Int32)pr.EndingBaseIndex.Value);
            }

#endregion
        }

        private void LoadNumberFormat(NumberingFormat nfSource, IXLNumberFormat nf)
        {
            if (nfSource == null) return;

            if (nfSource.NumberFormatId != null && nfSource.NumberFormatId.Value < XLConstants.NumberOfBuiltInStyles)
                nf.NumberFormatId = (Int32)nfSource.NumberFormatId.Value;
            else if (nfSource.FormatCode != null)
                nf.Format = nfSource.FormatCode.Value;

        }

        private void LoadBorder(Border borderSource, IXLBorder border)
        {
            if (borderSource == null) return;

            LoadBorderValues(borderSource.DiagonalBorder, border.SetDiagonalBorder, border.SetDiagonalBorderColor);

            if (borderSource.DiagonalUp != null)
                border.DiagonalUp = borderSource.DiagonalUp.Value;
            if (borderSource.DiagonalDown != null)
                border.DiagonalDown = borderSource.DiagonalDown.Value;

            LoadBorderValues(borderSource.LeftBorder, border.SetLeftBorder, border.SetLeftBorderColor);
            LoadBorderValues(borderSource.RightBorder, border.SetRightBorder, border.SetRightBorderColor);
            LoadBorderValues(borderSource.TopBorder, border.SetTopBorder, border.SetTopBorderColor);
            LoadBorderValues(borderSource.BottomBorder, border.SetBottomBorder, border.SetBottomBorderColor);
        }

        private void LoadBorderValues(BorderPropertiesType source, Func<XLBorderStyleValues, IXLStyle> setBorder, Func<XLColor, IXLStyle> setColor)
        {
            if (source != null)
            {
                if (source.Style != null)
                    setBorder(source.Style.Value.ToClosedXml());
                if (source.Color != null)
                    setColor(GetColor(source.Color));
            }
        }

        // Differential fills store the patterns differently than other fills
        // Actually differential fills make more sense. bg is bg and fg is fg
        // 'Other' fills store the bg color in the fg field when pattern type is solid
        private void LoadFill(Fill openXMLFill, IXLFill closedXMLFill, Boolean differentialFillFormat)
        {
            if (openXMLFill == null || openXMLFill.PatternFill == null) return;

            if (openXMLFill.PatternFill.PatternType != null)
                closedXMLFill.PatternType = openXMLFill.PatternFill.PatternType.Value.ToClosedXml();
            else
                closedXMLFill.PatternType = XLFillPatternValues.Solid;

            switch (closedXMLFill.PatternType)
            {
                case XLFillPatternValues.None:
                    break;

                case XLFillPatternValues.Solid:
                    if (differentialFillFormat)
                    {
                        if (openXMLFill.PatternFill.BackgroundColor != null)
                            closedXMLFill.BackgroundColor = GetColor(openXMLFill.PatternFill.BackgroundColor);
                    }
                    else
                    {
                        // yes, source is foreground!
                        if (openXMLFill.PatternFill.ForegroundColor != null)
                            closedXMLFill.BackgroundColor = GetColor(openXMLFill.PatternFill.ForegroundColor);
                    }
                    break;

                default:
                    if (openXMLFill.PatternFill.ForegroundColor != null)
                        closedXMLFill.PatternColor = GetColor(openXMLFill.PatternFill.ForegroundColor);

                    if (openXMLFill.PatternFill.BackgroundColor != null)
                        closedXMLFill.BackgroundColor = GetColor(openXMLFill.PatternFill.BackgroundColor);
                    break;
            }
        }

        private void LoadFont(OpenXmlElement fontSource, IXLFontBase fontBase)
        {
            if (fontSource == null) return;

            fontBase.Bold = GetBoolean(fontSource.Elements<Bold>().FirstOrDefault());
            var fontColor = GetColor(fontSource.Elements<DocumentFormat.OpenXml.Spreadsheet.Color>().FirstOrDefault());
            if (fontColor.HasValue)
                fontBase.FontColor = fontColor;

            var fontFamilyNumbering =
                fontSource.Elements<DocumentFormat.OpenXml.Spreadsheet.FontFamily>().FirstOrDefault();
            if (fontFamilyNumbering != null && fontFamilyNumbering.Val != null)
                fontBase.FontFamilyNumbering =
                    (XLFontFamilyNumberingValues)Int32.Parse(fontFamilyNumbering.Val.ToString());
            var runFont = fontSource.Elements<RunFont>().FirstOrDefault();
            if (runFont != null)
            {
                if (runFont.Val != null)
                    fontBase.FontName = runFont.Val;
            }
            var fontSize = fontSource.Elements<FontSize>().FirstOrDefault();
            if (fontSize != null)
            {
                if ((fontSize).Val != null)
                    fontBase.FontSize = (fontSize).Val;
            }

            fontBase.Italic = GetBoolean(fontSource.Elements<Italic>().FirstOrDefault());
            fontBase.Shadow = GetBoolean(fontSource.Elements<Shadow>().FirstOrDefault());
            fontBase.Strikethrough = GetBoolean(fontSource.Elements<Strike>().FirstOrDefault());

            var underline = fontSource.Elements<Underline>().FirstOrDefault();
            if (underline != null)
            {
                fontBase.Underline = underline.Val != null ? underline.Val.Value.ToClosedXml() : XLFontUnderlineValues.Single;
            }

            var verticalTextAlignment = fontSource.Elements<VerticalTextAlignment>().FirstOrDefault();

            if (verticalTextAlignment == null) return;

            fontBase.VerticalAlignment = verticalTextAlignment.Val != null ? verticalTextAlignment.Val.Value.ToClosedXml() : XLFontVerticalTextAlignmentValues.Baseline;
        }

        private Int32 lastRow;

        private void LoadRows(Stylesheet s, NumberingFormats numberingFormats, Fills fills, Borders borders, Fonts fonts,
                              XLWorksheet ws, SharedStringItem[] sharedStrings,
                              Dictionary<uint, string> sharedFormulasR1C1, Dictionary<Int32, IXLStyle> styleList,
                              Row row)
        {
            Int32 rowIndex = row.RowIndex == null ? ++lastRow : (Int32)row.RowIndex.Value;
            var xlRow = ws.Row(rowIndex, false);

            if (row.Height != null)
                xlRow.Height = row.Height;
            else
            {
                xlRow.Loading = true;
                xlRow.Height = ws.RowHeight;
                xlRow.Loading = false;
            }

            if (row.Hidden != null && row.Hidden)
                xlRow.Hide();

            if (row.Collapsed != null && row.Collapsed)
                xlRow.Collapsed = true;

            if (row.OutlineLevel != null && row.OutlineLevel > 0)
                xlRow.OutlineLevel = row.OutlineLevel;

            if (row.CustomFormat != null)
            {
                Int32 styleIndex = row.StyleIndex != null ? Int32.Parse(row.StyleIndex.InnerText) : -1;
                if (styleIndex > 0)
                {
                    ApplyStyle(xlRow, styleIndex, s, fills, borders, fonts, numberingFormats);
                }
                else
                {
                    xlRow.Style = DefaultStyle;
                }
            }

            lastCell = 0;
            foreach (Cell cell in row.Elements<Cell>())
                LoadCells(sharedStrings, s, numberingFormats, fills, borders, fonts, sharedFormulasR1C1, ws, styleList,
                          cell, rowIndex);
        }

        private void LoadColumns(Stylesheet s, NumberingFormats numberingFormats, Fills fills, Borders borders,
                                 Fonts fonts, XLWorksheet ws, Columns columns)
        {
            if (columns == null) return;

            var wsDefaultColumn =
                columns.Elements<Column>().Where(c => c.Max == XLHelper.MaxColumnNumber).FirstOrDefault();

            if (wsDefaultColumn != null && wsDefaultColumn.Width != null)
                ws.ColumnWidth = wsDefaultColumn.Width - ColumnWidthOffset;

            Int32 styleIndexDefault = wsDefaultColumn != null && wsDefaultColumn.Style != null
                                          ? Int32.Parse(wsDefaultColumn.Style.InnerText)
                                          : -1;
            if (styleIndexDefault >= 0)
                ApplyStyle(ws, styleIndexDefault, s, fills, borders, fonts, numberingFormats);

            foreach (Column col in columns.Elements<Column>())
            {
                //IXLStylized toApply;
                if (col.Max == XLHelper.MaxColumnNumber) continue;

                var xlColumns = (XLColumns)ws.Columns(col.Min, col.Max);
                if (col.Width != null)
                {
                    Double width = col.Width - ColumnWidthOffset;
                    //if (width < 0) width = 0;
                    xlColumns.Width = width;
                }
                else
                    xlColumns.Width = ws.ColumnWidth;

                if (col.Hidden != null && col.Hidden)
                    xlColumns.Hide();

                if (col.Collapsed != null && col.Collapsed)
                    xlColumns.CollapseOnly();

                if (col.OutlineLevel != null)
                {
                    var outlineLevel = col.OutlineLevel;
                    xlColumns.ForEach(c => c.OutlineLevel = outlineLevel);
                }

                Int32 styleIndex = col.Style != null ? Int32.Parse(col.Style.InnerText) : -1;
                if (styleIndex > 0)
                {
                    ApplyStyle(xlColumns, styleIndex, s, fills, borders, fonts, numberingFormats);
                }
                else
                {
                    xlColumns.Style = DefaultStyle;
                }
            }
        }

        private static XLDataType GetDataTypeFromCell(IXLNumberFormat numberFormat)
        {
            var numberFormatId = numberFormat.NumberFormatId;
            if (numberFormatId == 46U)
                return XLDataType.TimeSpan;
            else if ((numberFormatId >= 14 && numberFormatId <= 22) ||
                     (numberFormatId >= 45 && numberFormatId <= 47))
                return XLDataType.DateTime;
            else if (numberFormatId == 49)
                return XLDataType.Text;
            else
            {
                if (!XLHelper.IsNullOrWhiteSpace(numberFormat.Format))
                {
                    var dataType = GetDataTypeFromFormat(numberFormat.Format);
                    return dataType.HasValue ? dataType.Value : XLDataType.Number;
                }
                else
                    return XLDataType.Number;
            }
        }

        private static XLDataType? GetDataTypeFromFormat(String format)
        {
            int length = format.Length;
            String f = format.ToLower();
            for (Int32 i = 0; i < length; i++)
            {
                Char c = f[i];
                if (c == '"')
                    i = f.IndexOf('"', i + 1);
                else if (c == '0' || c == '#' || c == '?')
                    return XLDataType.Number;
                else if (c == 'y' || c == 'm' || c == 'd' || c == 'h' || c == 's')
                    return XLDataType.DateTime;
            }
            return null;
        }

        private static void LoadAutoFilter(AutoFilter af, XLWorksheet ws)
        {
            if (af != null)
            {
                ws.Range(af.Reference.Value).SetAutoFilter();
                var autoFilter = ws.AutoFilter;
                LoadAutoFilterSort(af, ws, autoFilter);
                LoadAutoFilterColumns(af, autoFilter);
            }
        }

        private static void LoadAutoFilterColumns(AutoFilter af, XLAutoFilter autoFilter)
        {
            foreach (var filterColumn in af.Elements<FilterColumn>())
            {
                Int32 column = (int)filterColumn.ColumnId.Value + 1;
                if (filterColumn.CustomFilters != null)
                {
                    var filterList = new List<XLFilter>();
                    autoFilter.Column(column).FilterType = XLFilterType.Custom;
                    autoFilter.Filters.Add(column, filterList);
                    XLConnector connector = filterColumn.CustomFilters.And != null && filterColumn.CustomFilters.And.Value ? XLConnector.And : XLConnector.Or;

                    Boolean isText = false;
                    foreach (CustomFilter filter in filterColumn.CustomFilters)
                    {
                        Double dTest;
                        String val = filter.Val.Value;
                        if (!Double.TryParse(val, out dTest))
                        {
                            isText = true;
                            break;
                        }
                    }

                    foreach (CustomFilter filter in filterColumn.CustomFilters)
                    {
                        var xlFilter = new XLFilter { Value = filter.Val.Value, Connector = connector };
                        if (isText)
                            xlFilter.Value = filter.Val.Value;
                        else
                            xlFilter.Value = Double.Parse(filter.Val.Value, CultureInfo.InvariantCulture);

                        if (filter.Operator != null)
                            xlFilter.Operator = filter.Operator.Value.ToClosedXml();
                        else
                            xlFilter.Operator = XLFilterOperator.Equal;

                        Func<Object, Boolean> condition = null;
                        switch (xlFilter.Operator)
                        {
                            case XLFilterOperator.Equal:
                                if (isText)
                                    condition = o => o.ToString().Equals(xlFilter.Value.ToString(), StringComparison.OrdinalIgnoreCase);
                                else
                                    condition = o => (o as IComparable).CompareTo(xlFilter.Value) == 0;
                                break;

                            case XLFilterOperator.EqualOrGreaterThan: condition = o => (o as IComparable).CompareTo(xlFilter.Value) >= 0; break;
                            case XLFilterOperator.EqualOrLessThan: condition = o => (o as IComparable).CompareTo(xlFilter.Value) <= 0; break;
                            case XLFilterOperator.GreaterThan: condition = o => (o as IComparable).CompareTo(xlFilter.Value) > 0; break;
                            case XLFilterOperator.LessThan: condition = o => (o as IComparable).CompareTo(xlFilter.Value) < 0; break;
                            case XLFilterOperator.NotEqual:
                                if (isText)
                                    condition = o => !o.ToString().Equals(xlFilter.Value.ToString(), StringComparison.OrdinalIgnoreCase);
                                else
                                    condition = o => (o as IComparable).CompareTo(xlFilter.Value) != 0;
                                break;
                        }

                        xlFilter.Condition = condition;
                        filterList.Add(xlFilter);
                    }
                }
                else if (filterColumn.Filters != null)
                {
                    var filterList = new List<XLFilter>();
                    autoFilter.Column(column).FilterType = XLFilterType.Regular;
                    autoFilter.Filters.Add((int)filterColumn.ColumnId.Value + 1, filterList);

                    Boolean isText = false;
                    foreach (Filter filter in filterColumn.Filters.OfType<Filter>())
                    {
                        Double dTest;
                        String val = filter.Val.Value;
                        if (!Double.TryParse(val, out dTest))
                        {
                            isText = true;
                            break;
                        }
                    }

                    foreach (Filter filter in filterColumn.Filters.OfType<Filter>())
                    {
                        var xlFilter = new XLFilter { Connector = XLConnector.Or, Operator = XLFilterOperator.Equal };

                        Func<Object, Boolean> condition;
                        if (isText)
                        {
                            xlFilter.Value = filter.Val.Value;
                            condition = o => o.ToString().Equals(xlFilter.Value.ToString(), StringComparison.OrdinalIgnoreCase);
                        }
                        else
                        {
                            xlFilter.Value = Double.Parse(filter.Val.Value, CultureInfo.InvariantCulture);
                            condition = o => (o as IComparable).CompareTo(xlFilter.Value) == 0;
                        }

                        xlFilter.Condition = condition;
                        filterList.Add(xlFilter);
                    }
                }
                else if (filterColumn.Top10 != null)
                {
                    var xlFilterColumn = autoFilter.Column(column);
                    autoFilter.Filters.Add(column, null);
                    xlFilterColumn.FilterType = XLFilterType.TopBottom;
                    if (filterColumn.Top10.Percent != null && filterColumn.Top10.Percent.Value)
                        xlFilterColumn.TopBottomType = XLTopBottomType.Percent;
                    else
                        xlFilterColumn.TopBottomType = XLTopBottomType.Items;

                    if (filterColumn.Top10.Top != null && !filterColumn.Top10.Top.Value)
                        xlFilterColumn.TopBottomPart = XLTopBottomPart.Bottom;
                    else
                        xlFilterColumn.TopBottomPart = XLTopBottomPart.Top;

                    xlFilterColumn.TopBottomValue = (int)filterColumn.Top10.Val.Value;
                }
                else if (filterColumn.DynamicFilter != null)
                {
                    autoFilter.Filters.Add(column, null);
                    var xlFilterColumn = autoFilter.Column(column);
                    xlFilterColumn.FilterType = XLFilterType.Dynamic;
                    if (filterColumn.DynamicFilter.Type != null)
                        xlFilterColumn.DynamicType = filterColumn.DynamicFilter.Type.Value.ToClosedXml();
                    else
                        xlFilterColumn.DynamicType = XLFilterDynamicType.AboveAverage;

                    xlFilterColumn.DynamicValue = filterColumn.DynamicFilter.Val.Value;
                }
            }
        }

        private static void LoadAutoFilterSort(AutoFilter af, XLWorksheet ws, IXLBaseAutoFilter autoFilter)
        {
            var sort = af.Elements<SortState>().FirstOrDefault();
            if (sort != null)
            {
                var condition = sort.Elements<SortCondition>().FirstOrDefault();
                if (condition != null)
                {
                    Int32 column = ws.Range(condition.Reference.Value).FirstCell().Address.ColumnNumber - autoFilter.Range.FirstCell().Address.ColumnNumber + 1;
                    autoFilter.SortColumn = column;
                    autoFilter.Sorted = true;
                    autoFilter.SortOrder = condition.Descending != null && condition.Descending.Value ? XLSortOrder.Descending : XLSortOrder.Ascending;
                }
            }
        }

        private static void LoadSheetProtection(SheetProtection sp, XLWorksheet ws)
        {
            if (sp == null) return;

            if (sp.Sheet != null) ws.Protection.Protected = sp.Sheet.Value;
            if (sp.Password != null) ws.Protection.PasswordHash = sp.Password.Value;
            if (sp.FormatCells != null) ws.Protection.FormatCells = !sp.FormatCells.Value;
            if (sp.FormatColumns != null) ws.Protection.FormatColumns = !sp.FormatColumns.Value;
            if (sp.FormatRows != null) ws.Protection.FormatRows = !sp.FormatRows.Value;
            if (sp.InsertColumns != null) ws.Protection.InsertColumns = !sp.InsertColumns.Value;
            if (sp.InsertHyperlinks != null) ws.Protection.InsertHyperlinks = !sp.InsertHyperlinks.Value;
            if (sp.InsertRows != null) ws.Protection.InsertRows = !sp.InsertRows.Value;
            if (sp.DeleteColumns != null) ws.Protection.DeleteColumns = !sp.DeleteColumns.Value;
            if (sp.DeleteRows != null) ws.Protection.DeleteRows = !sp.DeleteRows.Value;
            if (sp.AutoFilter != null) ws.Protection.AutoFilter = !sp.AutoFilter.Value;
            if (sp.PivotTables != null) ws.Protection.PivotTables = !sp.PivotTables.Value;
            if (sp.Sort != null) ws.Protection.Sort = !sp.Sort.Value;
            if (sp.Objects != null) ws.Protection.Objects = !sp.Objects.Value;
            if (sp.SelectLockedCells != null) ws.Protection.SelectLockedCells = sp.SelectLockedCells.Value;
            if (sp.SelectUnlockedCells != null) ws.Protection.SelectUnlockedCells = sp.SelectUnlockedCells.Value;
        }

        private static void LoadDataValidations(DataValidations dataValidations, XLWorksheet ws)
        {
            if (dataValidations == null) return;

            foreach (DataValidation dvs in dataValidations.Elements<DataValidation>())
            {
                String txt = dvs.SequenceOfReferences.InnerText;
                if (XLHelper.IsNullOrWhiteSpace(txt)) continue;
                foreach (var dvt in txt.Split(' ').Select(rangeAddress => ws.Range(rangeAddress).DataValidation))
                {
                    if (dvs.AllowBlank != null) dvt.IgnoreBlanks = dvs.AllowBlank;
                    if (dvs.ShowDropDown != null) dvt.InCellDropdown = !dvs.ShowDropDown.Value;
                    if (dvs.ShowErrorMessage != null) dvt.ShowErrorMessage = dvs.ShowErrorMessage;
                    if (dvs.ShowInputMessage != null) dvt.ShowInputMessage = dvs.ShowInputMessage;
                    if (dvs.PromptTitle != null) dvt.InputTitle = dvs.PromptTitle;
                    if (dvs.Prompt != null) dvt.InputMessage = dvs.Prompt;
                    if (dvs.ErrorTitle != null) dvt.ErrorTitle = dvs.ErrorTitle;
                    if (dvs.Error != null) dvt.ErrorMessage = dvs.Error;
                    if (dvs.ErrorStyle != null) dvt.ErrorStyle = dvs.ErrorStyle.Value.ToClosedXml();
                    if (dvs.Type != null) dvt.AllowedValues = dvs.Type.Value.ToClosedXml();
                    if (dvs.Operator != null) dvt.Operator = dvs.Operator.Value.ToClosedXml();
                    if (dvs.Formula1 != null) dvt.MinValue = dvs.Formula1.Text;
                    if (dvs.Formula2 != null) dvt.MaxValue = dvs.Formula2.Text;
                }
            }
        }

        /// <summary>
        /// Loads the conditional formatting.
        /// </summary>
        // https://msdn.microsoft.com/en-us/library/documentformat.openxml.spreadsheet.conditionalformattingrule%28v=office.15%29.aspx?f=255&MSPPError=-2147217396
        private void LoadConditionalFormatting(ConditionalFormatting conditionalFormatting, XLWorksheet ws, Dictionary<Int32, DifferentialFormat> differentialFormats)
        {
            if (conditionalFormatting == null) return;

            foreach (var sor in conditionalFormatting.SequenceOfReferences.Items)
            {
                foreach (var fr in conditionalFormatting.Elements<ConditionalFormattingRule>())
                {
                    var conditionalFormat = new XLConditionalFormat(ws.Range(sor.Value));

                    conditionalFormat.StopIfTrue = OpenXmlHelper.GetBooleanValueAsBool(fr.StopIfTrue, false);

                    if (fr.FormatId != null)
                    {
                        LoadFont(differentialFormats[(Int32)fr.FormatId.Value].Font, conditionalFormat.Style.Font);
                        LoadFill(differentialFormats[(Int32)fr.FormatId.Value].Fill, conditionalFormat.Style.Fill, differentialFillFormat: true);
                        LoadBorder(differentialFormats[(Int32)fr.FormatId.Value].Border, conditionalFormat.Style.Border);
                        LoadNumberFormat(differentialFormats[(Int32)fr.FormatId.Value].NumberingFormat, conditionalFormat.Style.NumberFormat);
                    }

                    // The conditional formatting type is compulsory. If it doesn't exist, skip the entire rule.
                    if (fr.Type == null) continue;
                    conditionalFormat.ConditionalFormatType = fr.Type.Value.ToClosedXml();

                    if (conditionalFormat.ConditionalFormatType == XLConditionalFormatType.CellIs && fr.Operator != null)
                        conditionalFormat.Operator = fr.Operator.Value.ToClosedXml();

                    if (fr.Text != null && !XLHelper.IsNullOrWhiteSpace(fr.Text))
                        conditionalFormat.Values.Add(GetFormula(fr.Text.Value));

                    if (conditionalFormat.ConditionalFormatType == XLConditionalFormatType.Top10)
                    {
                        if (fr.Percent != null)
                            conditionalFormat.Percent = fr.Percent.Value;
                        if (fr.Bottom != null)
                            conditionalFormat.Bottom = fr.Bottom.Value;
                        if (fr.Rank != null)
                            conditionalFormat.Values.Add(GetFormula(fr.Rank.Value.ToString()));
                    }
                    else if (conditionalFormat.ConditionalFormatType == XLConditionalFormatType.TimePeriod)
                    {
                        if (fr.TimePeriod != null)
                            conditionalFormat.TimePeriod = fr.TimePeriod.Value.ToClosedXml();
                        else
                            conditionalFormat.TimePeriod = XLTimePeriod.Yesterday;
                    }

                    if (fr.Elements<ColorScale>().Any())
                    {
                        var colorScale = fr.Elements<ColorScale>().First();
                        ExtractConditionalFormatValueObjects(conditionalFormat, colorScale);
                    }
                    else if (fr.Elements<DataBar>().Any())
                    {
                        var dataBar = fr.Elements<DataBar>().First();
                        if (dataBar.ShowValue != null)
                            conditionalFormat.ShowBarOnly = !dataBar.ShowValue.Value;

                        var id = fr.Descendants<DocumentFormat.OpenXml.Office2010.Excel.Id>().FirstOrDefault();
                        if (id != null && id.Text != null && !XLHelper.IsNullOrWhiteSpace(id.Text))
                            conditionalFormat.Id = new Guid(id.Text.Substring(1, id.Text.Length - 2));

                        ExtractConditionalFormatValueObjects(conditionalFormat, dataBar);
                    }
                    else if (fr.Elements<IconSet>().Any())
                    {
                        var iconSet = fr.Elements<IconSet>().First();
                        if (iconSet.ShowValue != null)
                            conditionalFormat.ShowIconOnly = !iconSet.ShowValue.Value;
                        if (iconSet.Reverse != null)
                            conditionalFormat.ReverseIconOrder = iconSet.Reverse.Value;

                        if (iconSet.IconSetValue != null)
                            conditionalFormat.IconSetStyle = iconSet.IconSetValue.Value.ToClosedXml();
                        else
                            conditionalFormat.IconSetStyle = XLIconSetStyle.ThreeTrafficLights1;

                        ExtractConditionalFormatValueObjects(conditionalFormat, iconSet);
                    }
                    else
                    {
                        foreach (var formula in fr.Elements<Formula>())
                        {
                            if (formula.Text != null
                                && (conditionalFormat.ConditionalFormatType == XLConditionalFormatType.CellIs
                                || conditionalFormat.ConditionalFormatType == XLConditionalFormatType.Expression))
                            {
                                conditionalFormat.Values.Add(GetFormula(formula.Text));
                            }
                        }
                    }
                    ws.ConditionalFormats.Add(conditionalFormat);
                }
            }
        }

        private void LoadExtensions(WorksheetExtensionList extensions, XLWorksheet ws)
        {
            if (extensions == null)
            {
                return;
            }

            foreach (var conditionalFormattingRule in extensions
                .Descendants<DocumentFormat.OpenXml.Office2010.Excel.ConditionalFormattingRule>()
                .Where(cf =>
                    cf.Type != null
                    && cf.Type.HasValue
                    && cf.Type.Value == ConditionalFormatValues.DataBar))
            {
                var xlConditionalFormat = ws.ConditionalFormats
                    .Cast<XLConditionalFormat>()
                    .SingleOrDefault(cf => cf.Id.WrapInBraces() == conditionalFormattingRule.Id);
                if (xlConditionalFormat != null)
                {
                    var negativeFillColor = conditionalFormattingRule.Descendants<DocumentFormat.OpenXml.Office2010.Excel.NegativeFillColor>().SingleOrDefault();
                    var color = new DocumentFormat.OpenXml.Spreadsheet.Color { Rgb = negativeFillColor.Rgb };
                    xlConditionalFormat.Colors.Add(this.GetColor(color));
                }
            }
        }

        private static XLFormula GetFormula(String value)
        {
            var formula = new XLFormula();
            formula._value = value;
            formula.IsFormula = !(value[0] == '"' && value.EndsWith("\""));
            return formula;
        }

        private void ExtractConditionalFormatValueObjects(XLConditionalFormat conditionalFormat, OpenXmlElement element)
        {
            foreach (var c in element.Elements<ConditionalFormatValueObject>())
            {
                if (c.Type != null)
                    conditionalFormat.ContentTypes.Add(c.Type.Value.ToClosedXml());
                if (c.Val != null)
                    conditionalFormat.Values.Add(new XLFormula { Value = c.Val.Value });
                else
                    conditionalFormat.Values.Add(null);

                if (c.GreaterThanOrEqual != null)
                    conditionalFormat.IconSetOperators.Add(c.GreaterThanOrEqual.Value ? XLCFIconSetOperator.EqualOrGreaterThan : XLCFIconSetOperator.GreaterThan);
                else
                    conditionalFormat.IconSetOperators.Add(XLCFIconSetOperator.EqualOrGreaterThan);
            }
            foreach (var c in element.Elements<DocumentFormat.OpenXml.Spreadsheet.Color>())
            {
                conditionalFormat.Colors.Add(GetColor(c));
            }
        }

        private static void LoadHyperlinks(Hyperlinks hyperlinks, WorksheetPart worksheetPart, XLWorksheet ws)
        {
            var hyperlinkDictionary = new Dictionary<String, Uri>();
            if (worksheetPart.HyperlinkRelationships != null)
                hyperlinkDictionary = worksheetPart.HyperlinkRelationships.ToDictionary(hr => hr.Id, hr => hr.Uri);

            if (hyperlinks == null) return;

            foreach (Hyperlink hl in hyperlinks.Elements<Hyperlink>())
            {
                if (hl.Reference.Value.Equals("#REF")) continue;
                String tooltip = hl.Tooltip != null ? hl.Tooltip.Value : String.Empty;
                var xlRange = ws.Range(hl.Reference.Value);
                foreach (XLCell xlCell in xlRange.Cells())
                {
                    xlCell.SettingHyperlink = true;

                    if (hl.Id != null)
                        xlCell.Hyperlink = new XLHyperlink(hyperlinkDictionary[hl.Id], tooltip);
                    else if (hl.Location != null)
                        xlCell.Hyperlink = new XLHyperlink(hl.Location.Value, tooltip);
                    else
                        xlCell.Hyperlink = new XLHyperlink(hl.Reference.Value, tooltip);

                    xlCell.SettingHyperlink = false;
                }
            }
        }

        private static void LoadColumnBreaks(ColumnBreaks columnBreaks, XLWorksheet ws)
        {
            if (columnBreaks == null) return;

            foreach (Break columnBreak in columnBreaks.Elements<Break>().Where(columnBreak => columnBreak.Id != null))
            {
                ws.PageSetup.ColumnBreaks.Add(Int32.Parse(columnBreak.Id.InnerText));
            }
        }

        private static void LoadRowBreaks(RowBreaks rowBreaks, XLWorksheet ws)
        {
            if (rowBreaks == null) return;

            foreach (Break rowBreak in rowBreaks.Elements<Break>())
                ws.PageSetup.RowBreaks.Add(Int32.Parse(rowBreak.Id.InnerText));
        }

        private void LoadSheetProperties(SheetProperties sheetProperty, XLWorksheet ws, out PageSetupProperties pageSetupProperties)
        {
            pageSetupProperties = null;
            if (sheetProperty == null) return;

            if (sheetProperty.TabColor != null)
                ws.TabColor = GetColor(sheetProperty.TabColor);

            if (sheetProperty.OutlineProperties != null)
            {
                if (sheetProperty.OutlineProperties.SummaryBelow != null)
                {
                    ws.Outline.SummaryVLocation = sheetProperty.OutlineProperties.SummaryBelow
                                                      ? XLOutlineSummaryVLocation.Bottom
                                                      : XLOutlineSummaryVLocation.Top;
                }

                if (sheetProperty.OutlineProperties.SummaryRight != null)
                {
                    ws.Outline.SummaryHLocation = sheetProperty.OutlineProperties.SummaryRight
                                                      ? XLOutlineSummaryHLocation.Right
                                                      : XLOutlineSummaryHLocation.Left;
                }
            }

            if (sheetProperty.PageSetupProperties != null)
                pageSetupProperties = sheetProperty.PageSetupProperties;
        }

        private static void LoadHeaderFooter(HeaderFooter headerFooter, XLWorksheet ws)
        {
            if (headerFooter == null) return;

            if (headerFooter.AlignWithMargins != null)
                ws.PageSetup.AlignHFWithMargins = headerFooter.AlignWithMargins;
            if (headerFooter.ScaleWithDoc != null)
                ws.PageSetup.ScaleHFWithDocument = headerFooter.ScaleWithDoc;

            if (headerFooter.DifferentFirst != null)
                ws.PageSetup.DifferentFirstPageOnHF = headerFooter.DifferentFirst;
            if (headerFooter.DifferentOddEven != null)
                ws.PageSetup.DifferentOddEvenPagesOnHF = headerFooter.DifferentOddEven;

            // Footers
            var xlFooter = (XLHeaderFooter)ws.PageSetup.Footer;
            var evenFooter = headerFooter.EvenFooter;
            if (evenFooter != null)
                xlFooter.SetInnerText(XLHFOccurrence.EvenPages, evenFooter.Text);
            var oddFooter = headerFooter.OddFooter;
            if (oddFooter != null)
                xlFooter.SetInnerText(XLHFOccurrence.OddPages, oddFooter.Text);
            var firstFooter = headerFooter.FirstFooter;
            if (firstFooter != null)
                xlFooter.SetInnerText(XLHFOccurrence.FirstPage, firstFooter.Text);
            // Headers
            var xlHeader = (XLHeaderFooter)ws.PageSetup.Header;
            var evenHeader = headerFooter.EvenHeader;
            if (evenHeader != null)
                xlHeader.SetInnerText(XLHFOccurrence.EvenPages, evenHeader.Text);
            var oddHeader = headerFooter.OddHeader;
            if (oddHeader != null)
                xlHeader.SetInnerText(XLHFOccurrence.OddPages, oddHeader.Text);
            var firstHeader = headerFooter.FirstHeader;
            if (firstHeader != null)
                xlHeader.SetInnerText(XLHFOccurrence.FirstPage, firstHeader.Text);

            ((XLHeaderFooter)ws.PageSetup.Header).SetAsInitial();
            ((XLHeaderFooter)ws.PageSetup.Footer).SetAsInitial();
        }

        private static void LoadPageSetup(PageSetup pageSetup, XLWorksheet ws, PageSetupProperties pageSetupProperties)
        {
            if (pageSetup == null) return;

            if (pageSetup.PaperSize != null)
                ws.PageSetup.PaperSize = (XLPaperSize)Int32.Parse(pageSetup.PaperSize.InnerText);
            if (pageSetup.Scale != null)
                ws.PageSetup.Scale = Int32.Parse(pageSetup.Scale.InnerText);
            if (pageSetupProperties != null && pageSetupProperties.FitToPage != null && pageSetupProperties.FitToPage.Value)
            {
                if (pageSetup.FitToWidth == null)
                    ws.PageSetup.PagesWide = 1;
                else
                    ws.PageSetup.PagesWide = Int32.Parse(pageSetup.FitToWidth.InnerText);

                if (pageSetup.FitToHeight == null)
                    ws.PageSetup.PagesTall = 1;
                else
                    ws.PageSetup.PagesTall = Int32.Parse(pageSetup.FitToHeight.InnerText);
            }
            if (pageSetup.PageOrder != null)
                ws.PageSetup.PageOrder = pageSetup.PageOrder.Value.ToClosedXml();
            if (pageSetup.Orientation != null)
                ws.PageSetup.PageOrientation = pageSetup.Orientation.Value.ToClosedXml();
            if (pageSetup.BlackAndWhite != null)
                ws.PageSetup.BlackAndWhite = pageSetup.BlackAndWhite;
            if (pageSetup.Draft != null)
                ws.PageSetup.DraftQuality = pageSetup.Draft;
            if (pageSetup.CellComments != null)
                ws.PageSetup.ShowComments = pageSetup.CellComments.Value.ToClosedXml();
            if (pageSetup.Errors != null)
                ws.PageSetup.PrintErrorValue = pageSetup.Errors.Value.ToClosedXml();
            if (pageSetup.HorizontalDpi != null) ws.PageSetup.HorizontalDpi = (Int32)pageSetup.HorizontalDpi.Value;
            if (pageSetup.VerticalDpi != null) ws.PageSetup.VerticalDpi = (Int32)pageSetup.VerticalDpi.Value;
            if (pageSetup.FirstPageNumber != null)
                ws.PageSetup.FirstPageNumber = UInt32.Parse(pageSetup.FirstPageNumber.InnerText);
        }

        private static void LoadPageMargins(PageMargins pageMargins, XLWorksheet ws)
        {
            if (pageMargins == null) return;

            if (pageMargins.Bottom != null)
                ws.PageSetup.Margins.Bottom = pageMargins.Bottom;
            if (pageMargins.Footer != null)
                ws.PageSetup.Margins.Footer = pageMargins.Footer;
            if (pageMargins.Header != null)
                ws.PageSetup.Margins.Header = pageMargins.Header;
            if (pageMargins.Left != null)
                ws.PageSetup.Margins.Left = pageMargins.Left;
            if (pageMargins.Right != null)
                ws.PageSetup.Margins.Right = pageMargins.Right;
            if (pageMargins.Top != null)
                ws.PageSetup.Margins.Top = pageMargins.Top;
        }

        private static void LoadPrintOptions(PrintOptions printOptions, XLWorksheet ws)
        {
            if (printOptions == null) return;

            if (printOptions.GridLines != null)
                ws.PageSetup.ShowGridlines = printOptions.GridLines;
            if (printOptions.HorizontalCentered != null)
                ws.PageSetup.CenterHorizontally = printOptions.HorizontalCentered;
            if (printOptions.VerticalCentered != null)
                ws.PageSetup.CenterVertically = printOptions.VerticalCentered;
            if (printOptions.Headings != null)
                ws.PageSetup.ShowRowAndColumnHeadings = printOptions.Headings;
        }

        private static void LoadSheetViews(SheetViews sheetViews, XLWorksheet ws)
        {
            if (sheetViews == null) return;

            var sheetView = sheetViews.Elements<SheetView>().FirstOrDefault();

            if (sheetView == null) return;

            if (sheetView.RightToLeft != null) ws.RightToLeft = sheetView.RightToLeft.Value;
            if (sheetView.ShowFormulas != null) ws.ShowFormulas = sheetView.ShowFormulas.Value;
            if (sheetView.ShowGridLines != null) ws.ShowGridLines = sheetView.ShowGridLines.Value;
            if (sheetView.ShowOutlineSymbols != null)
                ws.ShowOutlineSymbols = sheetView.ShowOutlineSymbols.Value;
            if (sheetView.ShowRowColHeaders != null) ws.ShowRowColHeaders = sheetView.ShowRowColHeaders.Value;
            if (sheetView.ShowRuler != null) ws.ShowRuler = sheetView.ShowRuler.Value;
            if (sheetView.ShowWhiteSpace != null) ws.ShowWhiteSpace = sheetView.ShowWhiteSpace.Value;
            if (sheetView.ShowZeros != null) ws.ShowZeros = sheetView.ShowZeros.Value;
            if (sheetView.TabSelected != null) ws.TabSelected = sheetView.TabSelected.Value;

            var selection = sheetView.Elements<Selection>().FirstOrDefault();
            if (selection != null)
            {
                if (selection.SequenceOfReferences != null)
                    ws.Ranges(selection.SequenceOfReferences.InnerText.Replace(" ", ",")).Select();

                if (selection.ActiveCell != null)
                    ws.Cell(selection.ActiveCell).SetActive();
            }

            if (sheetView.ZoomScale != null)
                ws.SheetView.ZoomScale = (int)UInt32Value.ToUInt32(sheetView.ZoomScale);
            if (sheetView.ZoomScaleNormal != null)
                ws.SheetView.ZoomScaleNormal = (int)UInt32Value.ToUInt32(sheetView.ZoomScaleNormal);
            if (sheetView.ZoomScalePageLayoutView != null)
                ws.SheetView.ZoomScalePageLayoutView = (int)UInt32Value.ToUInt32(sheetView.ZoomScalePageLayoutView);
            if (sheetView.ZoomScaleSheetLayoutView != null)
                ws.SheetView.ZoomScaleSheetLayoutView = (int)UInt32Value.ToUInt32(sheetView.ZoomScaleSheetLayoutView);

            var pane = sheetView.Elements<Pane>().FirstOrDefault();
            if (pane == null) return;

            if (pane.State == null ||
                (pane.State != PaneStateValues.FrozenSplit && pane.State != PaneStateValues.Frozen)) return;

            if (pane.HorizontalSplit != null)
                ws.SheetView.SplitColumn = (Int32)pane.HorizontalSplit.Value;
            if (pane.VerticalSplit != null)
                ws.SheetView.SplitRow = (Int32)pane.VerticalSplit.Value;
        }

        private void SetProperties(SpreadsheetDocument dSpreadsheet)
        {
            var p = dSpreadsheet.PackageProperties;
            Properties.Author = p.Creator;
            Properties.Category = p.Category;
            Properties.Comments = p.Description;
            if (p.Created != null)
                Properties.Created = p.Created.Value;
            Properties.Keywords = p.Keywords;
            Properties.LastModifiedBy = p.LastModifiedBy;
            Properties.Status = p.ContentStatus;
            Properties.Subject = p.Subject;
            Properties.Title = p.Title;
        }

        private XLColor GetColor(ColorType color)
        {
            XLColor retVal = null;
            if (color != null)
            {
                if (color.Rgb != null)
                {
                    String htmlColor = "#" + color.Rgb.Value;
                    Color thisColor;
                    if (!_colorList.ContainsKey(htmlColor))
                    {
                        thisColor = ColorStringParser.ParseFromHtml(htmlColor);
                        _colorList.Add(htmlColor, thisColor);
                    }
                    else
                        thisColor = _colorList[htmlColor];
                    retVal = XLColor.FromColor(thisColor);
                }
                else if (color.Indexed != null && color.Indexed <= 64)
                    retVal = XLColor.FromIndex((Int32)color.Indexed.Value);
                else if (color.Theme != null)
                {
                    retVal = color.Tint != null ? XLColor.FromTheme((XLThemeColor)color.Theme.Value, color.Tint.Value) : XLColor.FromTheme((XLThemeColor)color.Theme.Value);
                }
            }
            return retVal ?? XLColor.NoColor;
        }

        private void ApplyStyle(IXLStylized xlStylized, Int32 styleIndex, Stylesheet s, Fills fills, Borders borders,
                                Fonts fonts, NumberingFormats numberingFormats)
        {
            if (s == null) return; //No Stylesheet, no Styles

            var cellFormat = (CellFormat)s.CellFormats.ElementAt(styleIndex);

            if (cellFormat.ApplyProtection != null)
            {
                var protection = cellFormat.Protection;

                if (protection == null)
                    xlStylized.InnerStyle.Protection = new XLProtection(null, DefaultStyle.Protection);
                else
                {
                    xlStylized.InnerStyle.Protection.Hidden = protection.Hidden != null && protection.Hidden.HasValue &&
                                                              protection.Hidden.Value;
                    xlStylized.InnerStyle.Protection.Locked = protection.Locked == null ||
                                                              (protection.Locked.HasValue && protection.Locked.Value);
                }
            }

            if (UInt32HasValue(cellFormat.FillId))
            {
                var fill = (Fill)fills.ElementAt((Int32)cellFormat.FillId.Value);
                if (fill.PatternFill != null)
                {
                    LoadFill(fill, xlStylized.InnerStyle.Fill, differentialFillFormat: false);
                }
            }

            var alignment = cellFormat.Alignment;
            if (alignment != null)
            {
                if (alignment.Horizontal != null)
                    xlStylized.InnerStyle.Alignment.Horizontal = alignment.Horizontal.Value.ToClosedXml();
                if (alignment.Indent != null && alignment.Indent != 0)
                    xlStylized.InnerStyle.Alignment.Indent = Int32.Parse(alignment.Indent.ToString());
                if (alignment.JustifyLastLine != null)
                    xlStylized.InnerStyle.Alignment.JustifyLastLine = alignment.JustifyLastLine;
                if (alignment.ReadingOrder != null)
                {
                    xlStylized.InnerStyle.Alignment.ReadingOrder =
                        (XLAlignmentReadingOrderValues)Int32.Parse(alignment.ReadingOrder.ToString());
                }
                if (alignment.RelativeIndent != null)
                    xlStylized.InnerStyle.Alignment.RelativeIndent = alignment.RelativeIndent;
                if (alignment.ShrinkToFit != null)
                    xlStylized.InnerStyle.Alignment.ShrinkToFit = alignment.ShrinkToFit;
                if (alignment.TextRotation != null)
                    xlStylized.InnerStyle.Alignment.TextRotation = (Int32)alignment.TextRotation.Value;
                if (alignment.Vertical != null)
                    xlStylized.InnerStyle.Alignment.Vertical = alignment.Vertical.Value.ToClosedXml();
                if (alignment.WrapText != null)
                    xlStylized.InnerStyle.Alignment.WrapText = alignment.WrapText;
            }

            if (UInt32HasValue(cellFormat.BorderId))
            {
                uint borderId = cellFormat.BorderId.Value;
                var border = (Border)borders.ElementAt((Int32)borderId);
                if (border != null)
                {
                    var bottomBorder = border.BottomBorder;
                    if (bottomBorder != null)
                    {
                        if (bottomBorder.Style != null)
                            xlStylized.InnerStyle.Border.BottomBorder = bottomBorder.Style.Value.ToClosedXml();

                        var bottomBorderColor = GetColor(bottomBorder.Color);
                        if (bottomBorderColor.HasValue)
                            xlStylized.InnerStyle.Border.BottomBorderColor = bottomBorderColor;
                    }
                    var topBorder = border.TopBorder;
                    if (topBorder != null)
                    {
                        if (topBorder.Style != null)
                            xlStylized.InnerStyle.Border.TopBorder = topBorder.Style.Value.ToClosedXml();
                        var topBorderColor = GetColor(topBorder.Color);
                        if (topBorderColor.HasValue)
                            xlStylized.InnerStyle.Border.TopBorderColor = topBorderColor;
                    }
                    var leftBorder = border.LeftBorder;
                    if (leftBorder != null)
                    {
                        if (leftBorder.Style != null)
                            xlStylized.InnerStyle.Border.LeftBorder = leftBorder.Style.Value.ToClosedXml();
                        var leftBorderColor = GetColor(leftBorder.Color);
                        if (leftBorderColor.HasValue)
                            xlStylized.InnerStyle.Border.LeftBorderColor = leftBorderColor;
                    }
                    var rightBorder = border.RightBorder;
                    if (rightBorder != null)
                    {
                        if (rightBorder.Style != null)
                            xlStylized.InnerStyle.Border.RightBorder = rightBorder.Style.Value.ToClosedXml();
                        var rightBorderColor = GetColor(rightBorder.Color);
                        if (rightBorderColor.HasValue)
                            xlStylized.InnerStyle.Border.RightBorderColor = rightBorderColor;
                    }
                    var diagonalBorder = border.DiagonalBorder;
                    if (diagonalBorder != null)
                    {
                        if (diagonalBorder.Style != null)
                            xlStylized.InnerStyle.Border.DiagonalBorder = diagonalBorder.Style.Value.ToClosedXml();
                        var diagonalBorderColor = GetColor(diagonalBorder.Color);
                        if (diagonalBorderColor.HasValue)
                            xlStylized.InnerStyle.Border.DiagonalBorderColor = diagonalBorderColor;
                        if (border.DiagonalDown != null)
                            xlStylized.InnerStyle.Border.DiagonalDown = border.DiagonalDown;
                        if (border.DiagonalUp != null)
                            xlStylized.InnerStyle.Border.DiagonalUp = border.DiagonalUp;
                    }
                }
            }

            if (UInt32HasValue(cellFormat.FontId))
            {
                var fontId = cellFormat.FontId;
                var font = (DocumentFormat.OpenXml.Spreadsheet.Font)fonts.ElementAt((Int32)fontId.Value);
                if (font != null)
                {
                    xlStylized.InnerStyle.Font.Bold = GetBoolean(font.Bold);

                    var fontColor = GetColor(font.Color);
                    if (fontColor.HasValue)
                        xlStylized.InnerStyle.Font.FontColor = fontColor;

                    if (font.FontFamilyNumbering != null && (font.FontFamilyNumbering).Val != null)
                    {
                        xlStylized.InnerStyle.Font.FontFamilyNumbering =
                            (XLFontFamilyNumberingValues)Int32.Parse((font.FontFamilyNumbering).Val.ToString());
                    }
                    if (font.FontName != null)
                    {
                        if ((font.FontName).Val != null)
                            xlStylized.InnerStyle.Font.FontName = (font.FontName).Val;
                    }
                    if (font.FontSize != null)
                    {
                        if ((font.FontSize).Val != null)
                            xlStylized.InnerStyle.Font.FontSize = (font.FontSize).Val;
                    }

                    xlStylized.InnerStyle.Font.Italic = GetBoolean(font.Italic);
                    xlStylized.InnerStyle.Font.Shadow = GetBoolean(font.Shadow);
                    xlStylized.InnerStyle.Font.Strikethrough = GetBoolean(font.Strike);

                    if (font.Underline != null)
                    {
                        xlStylized.InnerStyle.Font.Underline = font.Underline.Val != null
                                                                   ? (font.Underline).Val.Value.ToClosedXml()
                                                                   : XLFontUnderlineValues.Single;
                    }

                    if (font.VerticalTextAlignment != null)
                    {
                        xlStylized.InnerStyle.Font.VerticalAlignment = font.VerticalTextAlignment.Val != null
                                                                           ? (font.VerticalTextAlignment).Val.Value.
                                                                                 ToClosedXml()
                                                                           : XLFontVerticalTextAlignmentValues.Baseline;
                    }
                }
            }

            if (!UInt32HasValue(cellFormat.NumberFormatId)) return;

            var numberFormatId = cellFormat.NumberFormatId;

            string formatCode = String.Empty;
            if (numberingFormats != null)
            {
                var numberingFormat =
                    numberingFormats.FirstOrDefault(
                        nf =>
                        ((NumberingFormat)nf).NumberFormatId != null &&
                        ((NumberingFormat)nf).NumberFormatId.Value == numberFormatId) as NumberingFormat;

                if (numberingFormat != null && numberingFormat.FormatCode != null)
                    formatCode = numberingFormat.FormatCode.Value;
            }
            if (formatCode.Length > 0)
                xlStylized.InnerStyle.NumberFormat.Format = formatCode;
            else
                xlStylized.InnerStyle.NumberFormat.NumberFormatId = (Int32)numberFormatId.Value;
        }

        private static Boolean UInt32HasValue(UInt32Value value)
        {
            return value != null && value.HasValue;
        }

        private static Boolean GetBoolean(BooleanPropertyType property)
        {
            if (property != null)
            {
                if (property.Val != null)
                    return property.Val;
                return true;
            }

            return false;
        }
    }
}<|MERGE_RESOLUTION|>--- conflicted
+++ resolved
@@ -608,11 +608,11 @@
                                                 if (pf.SortType != null)
                                                 {
                                                     pivotField.SetSort((XLPivotSortType)pf.SortType.Value);
-                                                }
                                             }
                                         }
                                     }
                                 }
+                            }
                             }
 
                             // Column labels
@@ -668,10 +668,10 @@
                                             if (pf.SortType != null)
                                             {
                                                 pivotField.SetSort((XLPivotSortType)pf.SortType.Value);
-                                            }
                                         }
                                     }
                                 }
+                            }
                             }
 
                             // Values
@@ -823,10 +823,10 @@
                         picture.Placement = XLPicturePlacement.FreeFloating;
 
                         if (spPr?.Transform2D?.Extents?.Cx.HasValue ?? false)
-                            picture.Width = ConvertFromEnglishMetricUnits(spPr.Transform2D.Extents.Cx, GraphicsUtils.Graphics.DpiX);
+                        picture.Width = ConvertFromEnglishMetricUnits(spPr.Transform2D.Extents.Cx, GraphicsUtils.Graphics.DpiX);
 
                         if (spPr?.Transform2D?.Extents?.Cy.HasValue ?? false)
-                            picture.Height = ConvertFromEnglishMetricUnits(spPr.Transform2D.Extents.Cy, GraphicsUtils.Graphics.DpiY);
+                        picture.Height = ConvertFromEnglishMetricUnits(spPr.Transform2D.Extents.Cy, GraphicsUtils.Graphics.DpiY);
 
                         if (anchor is Xdr.AbsoluteAnchor)
                         {
@@ -1319,15 +1319,9 @@
             }
             else
             {
-<<<<<<< HEAD
-            sheetName = sections[0].Replace("\'", "");
+                sheetName = sections[0].UnescapeSheetName();
             sheetArea = sections[1];
         }
-=======
-                sheetName = sections[0].UnescapeSheetName();
-                sheetArea = sections[1];
-            }
->>>>>>> 41b25a80
         }
 
         private Int32 lastCell;
@@ -1442,13 +1436,8 @@
                 else if (cell.DataType == CellValues.Boolean)
                 {
                     if (cell.CellValue != null)
-<<<<<<< HEAD
                     xlCell._cellValue = cell.CellValue.Text;
-                    xlCell._dataType = XLCellValues.Boolean;
-=======
-                        xlCell._cellValue = cell.CellValue.Text;
                     xlCell._dataType = XLDataType.Boolean;
->>>>>>> 41b25a80
                 }
                 else if (cell.DataType == CellValues.Number)
                 {
@@ -1494,7 +1483,7 @@
                 // Internally ClosedXML stores cells as standard 1900-based style
                 // so if a workbook is in 1904-format, we do that adjustment here and when saving.
                 xlCell.SetValue(xlCell.GetDateTime().AddDays(1462));
-            }
+        }
         }
 
         /// <summary>
