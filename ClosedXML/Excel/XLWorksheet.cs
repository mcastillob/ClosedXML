--- conflicted
+++ resolved
@@ -663,37 +663,6 @@
             return targetSheet;
         }
 
-<<<<<<< HEAD
-        private String ReplaceRelativeSheet(string newSheetName, String value)
-        {
-            if (XLHelper.IsNullOrWhiteSpace(value)) return value;
-
-            var newValue = new StringBuilder();
-            var addresses = value.Split(',');
-            foreach (var address in addresses)
-            {
-                var pair = address.Split('!');
-                if (pair.Length == 2)
-                {
-                    String sheetName = pair[0];
-                    if (sheetName.StartsWith("'"))
-                        sheetName = sheetName.Substring(1, sheetName.Length - 2);
-
-                    String name = sheetName.ToLower().Equals(Name.ToLower())
-                                      ? newSheetName
-                                      : sheetName;
-                    newValue.Append(String.Format("{0}!{1}", name.EscapeSheetName(), pair[1]));
-                }
-                else
-                {
-                    newValue.Append(address);
-                }
-            }
-            return newValue.ToString();
-        }
-
-=======
->>>>>>> 7668c8a1
         public new IXLHyperlinks Hyperlinks { get; private set; }
 
         IXLDataValidations IXLWorksheet.DataValidations
