--- conflicted
+++ resolved
@@ -1,5 +1,5 @@
-<<<<<<< HEAD
-﻿using System;
+using ClosedXML.Extensions;
+using System;
 using System.Diagnostics;
 using System.Globalization;
 using System.Linq;
@@ -19,14 +19,14 @@
 
         public XLRangeAddress(XLRangeAddress rangeAddress): this(rangeAddress.FirstAddress, rangeAddress.LastAddress)
         {
-            
+
         }
 
         public XLRangeAddress(XLAddress firstAddress, XLAddress lastAddress)
         {
             Worksheet = firstAddress.Worksheet;
             FirstAddress = XLAddress.Create(firstAddress);
-            LastAddress = XLAddress.Create(lastAddress); 
+            LastAddress = XLAddress.Create(lastAddress);
         }
 
         public XLRangeAddress(XLWorksheet worksheet, String rangeAddress)
@@ -142,198 +142,6 @@
         public String ToStringRelative(Boolean includeSheet)
         {
             if (includeSheet)
-                return String.Format("'{0}'!{1}:{2}", 
-                    Worksheet.Name, 
-                    _firstAddress.ToStringRelative(),
-                    _lastAddress.ToStringRelative());
-
-            return _firstAddress.ToStringRelative() + ":" + _lastAddress.ToStringRelative();
-        }
-
-        public String ToStringFixed(XLReferenceStyle referenceStyle)
-        {
-            return ToStringFixed(referenceStyle, false);
-        }
-
-        public String ToStringFixed(XLReferenceStyle referenceStyle, Boolean includeSheet)
-        {
-            if (includeSheet)
-                return String.Format("'{0}'!{1}:{2}",
-                    Worksheet.Name,
-                    _firstAddress.ToStringFixed(referenceStyle),
-                    _lastAddress.ToStringFixed(referenceStyle));
-
-            return _firstAddress.ToStringFixed(referenceStyle) + ":" + _lastAddress.ToStringFixed(referenceStyle);           
-        }
-
-        public override string ToString()
-        {
-            return _firstAddress + ":" + _lastAddress;
-        }
-
-        public override bool Equals(object obj)
-        {
-            var other = (XLRangeAddress)obj;
-            return Worksheet.Equals(other.Worksheet)
-                   && FirstAddress.Equals(other.FirstAddress)
-                   && LastAddress.Equals(other.LastAddress);
-        }
-
-        public override int GetHashCode()
-        {
-            return
-                Worksheet.GetHashCode()
-                ^ FirstAddress.GetHashCode()
-                ^ LastAddress.GetHashCode();
-        }
-
-        #endregion
-    }
-=======
-using ClosedXML.Extensions;
-using System;
-using System.Diagnostics;
-using System.Globalization;
-using System.Linq;
-
-namespace ClosedXML.Excel
-{
-    internal class XLRangeAddress : IXLRangeAddress
-    {
-        #region Private fields
-
-        [DebuggerBrowsable(DebuggerBrowsableState.Never)] private XLAddress _firstAddress;
-        [DebuggerBrowsable(DebuggerBrowsableState.Never)] private XLAddress _lastAddress;
-
-        #endregion
-
-        #region Constructor
-
-        public XLRangeAddress(XLRangeAddress rangeAddress): this(rangeAddress.FirstAddress, rangeAddress.LastAddress)
-        {
-
-        }
-
-        public XLRangeAddress(XLAddress firstAddress, XLAddress lastAddress)
-        {
-            Worksheet = firstAddress.Worksheet;
-            FirstAddress = XLAddress.Create(firstAddress);
-            LastAddress = XLAddress.Create(lastAddress);
-        }
-
-        public XLRangeAddress(XLWorksheet worksheet, String rangeAddress)
-        {
-            string addressToUse = rangeAddress.Contains("!")
-                                      ? rangeAddress.Substring(rangeAddress.IndexOf("!") + 1)
-                                      : rangeAddress;
-
-            string firstPart;
-            string secondPart;
-            if (addressToUse.Contains(':'))
-            {
-                var arrRange = addressToUse.Split(':');
-                firstPart = arrRange[0];
-                secondPart = arrRange[1];
-            }
-            else
-            {
-                firstPart = addressToUse;
-                secondPart = addressToUse;
-            }
-
-            if (XLHelper.IsValidA1Address(firstPart))
-            {
-                FirstAddress = XLAddress.Create(worksheet, firstPart);
-                LastAddress = XLAddress.Create(worksheet, secondPart);
-            }
-            else
-            {
-                firstPart = firstPart.Replace("$", String.Empty);
-                secondPart = secondPart.Replace("$", String.Empty);
-                if (char.IsDigit(firstPart[0]))
-                {
-                    FirstAddress = XLAddress.Create(worksheet, "A" + firstPart);
-                    LastAddress = XLAddress.Create(worksheet, XLHelper.MaxColumnLetter + secondPart);
-                }
-                else
-                {
-                    FirstAddress = XLAddress.Create(worksheet, firstPart + "1");
-                    LastAddress = XLAddress.Create(worksheet, secondPart + XLHelper.MaxRowNumber.ToInvariantString());
-                }
-            }
-
-            Worksheet = worksheet;
-        }
-
-        #endregion
-
-        #region Public properties
-
-        public XLWorksheet Worksheet { get; internal set; }
-
-        public XLAddress FirstAddress
-        {
-            get
-            {
-                if (IsInvalid)
-                    throw new Exception("Range is invalid.");
-
-                return _firstAddress;
-            }
-            set { _firstAddress = value; }
-        }
-
-        public XLAddress LastAddress
-        {
-            get
-            {
-                if (IsInvalid)
-                    throw new Exception("Range is an invalid state.");
-
-                return _lastAddress;
-            }
-            set { _lastAddress = value; }
-        }
-
-        IXLWorksheet IXLRangeAddress.Worksheet
-        {
-            get { return Worksheet; }
-        }
-
-        IXLAddress IXLRangeAddress.FirstAddress
-        {
-            [DebuggerStepThrough]
-            get { return FirstAddress; }
-            set { FirstAddress = value as XLAddress; }
-        }
-
-        IXLAddress IXLRangeAddress.LastAddress
-        {
-            [DebuggerStepThrough]
-            get { return LastAddress; }
-            set { LastAddress = value as XLAddress; }
-        }
-
-
-        public bool IsInvalid { get; set; }
-
-        #endregion
-
-        #region Public methods
-
-        public String ToStringRelative()
-        {
-            return ToStringRelative(false);
-        }
-
-        public String ToStringFixed()
-        {
-            return ToStringFixed(XLReferenceStyle.A1);
-        }
-
-        public String ToStringRelative(Boolean includeSheet)
-        {
-            if (includeSheet)
                 return String.Format("{0}!{1}:{2}",
                     Worksheet.Name.WrapSheetNameInQuotesIfRequired(),
                     _firstAddress.ToStringRelative(),
@@ -381,5 +189,4 @@
 
         #endregion
     }
->>>>>>> 445d978f
 }