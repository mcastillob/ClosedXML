--- conflicted
+++ resolved
@@ -4225,15 +4225,6 @@
 
                 if (xlWorksheet.Internals.CellsCollection.RowsCollection.ContainsKey(distinctRow))
                 {
-<<<<<<< HEAD
-                    XLTableField field = null;
-
-                    var styleId = context.SharedStyles[xlCell.GetStyleId()].StyleId;
-                    var cellReference = (xlCell.Address).GetTrimmedAddress();
-                    var isEmpty = xlCell.IsEmpty(true);
-=======
->>>>>>> 866c1dfd
-
                     var isNewRow = !row.Elements<Cell>().Any();
                     lastCell = 0;
                     var mRows = row.Elements<Cell>().ToDictionary(c => XLHelper.GetColumnNumberFromAddress(c.CellReference == null
@@ -4242,6 +4233,8 @@
                         .OrderBy(c => c.Address.ColumnNumber)
                         .Select(c => c))
                     {
+                        XLTableField field = null;
+
                         var styleId = context.SharedStyles[xlCell.GetStyleId()].StyleId;
                         var cellReference = (xlCell.Address).GetTrimmedAddress();
 
@@ -4313,14 +4306,29 @@
 
                                 cell.CellValue = null;
                             }
+                            else if (xlCell.TableCellType() == XLTableCellType.Total)
+                            {
+                                var table = xlWorksheet.Tables.First(t => t.AsRange().Contains(xlCell));
+                                field = table.Fields.First(f => f.Column.ColumnNumber() == xlCell.Address.ColumnNumber) as XLTableField;
+
+                                if (!String.IsNullOrWhiteSpace(field.TotalsRowLabel))
+                                {
+                                    cell.DataType = XLWorkbook.CvSharedString;
+                                }
+                                else
+                                {
+                                    cell.DataType = null;
+                                }
+                                cell.CellFormula = null;
+                            }
                             else
                             {
                                 cell.CellFormula = null;
                                 cell.DataType = xlCell.DataType == XLCellValues.DateTime ? null : GetCellValueType(xlCell);
                             }
 
-                            if (!xlCell.HasFormula || evaluateFormulae)
-                                SetCellValue(xlCell, cell);
+                            if (evaluateFormulae || field != null || !xlCell.HasFormula)
+                                SetCellValue(xlCell, field, cell);
                         }
                     }
                     xlWorksheet.Internals.CellsCollection.deleted.Remove(distinctRow);
@@ -4344,21 +4352,6 @@
                         {
                             sheetData.AppendChild(row);
                             noRows = false;
-                        }
-                        else if (xlCell.TableCellType() == XLTableCellType.Total)
-                        {
-                            var table = xlWorksheet.Tables.First(t => t.AsRange().Contains(xlCell));
-                            field = table.Fields.First(f => f.Column.ColumnNumber() == xlCell.Address.ColumnNumber) as XLTableField;
-
-                            if (!String.IsNullOrWhiteSpace(field.TotalsRowLabel))
-                            {
-                                cell.DataType = XLWorkbook.CvSharedString;
-                            }
-                            else
-                            {
-                                cell.DataType = null;
-                            }
-                            cell.CellFormula = null;
                         }
                         else
                         {
@@ -4371,16 +4364,9 @@
                             else
                                 sheetData.AppendChild(row);
                         }
-<<<<<<< HEAD
-
-                        if (evaluateFormulae || field != null || !xlCell.HasFormula)
-                            SetCellValue(xlCell, field, cell);
-=======
->>>>>>> 866c1dfd
                     }
                 }
             }
-
 
             foreach (
                 var r in
