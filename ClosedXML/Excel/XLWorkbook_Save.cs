using ClosedXML.Utils;
using DocumentFormat.OpenXml;
using DocumentFormat.OpenXml.CustomProperties;
using DocumentFormat.OpenXml.Drawing;
using DocumentFormat.OpenXml.ExtendedProperties;
using DocumentFormat.OpenXml.Packaging;
using DocumentFormat.OpenXml.Spreadsheet;
using DocumentFormat.OpenXml.Validation;
using DocumentFormat.OpenXml.VariantTypes;
using DocumentFormat.OpenXml.Vml.Office;
using DocumentFormat.OpenXml.Vml.Spreadsheet;
using System;
using System.Collections.Generic;
using System.Globalization;
using System.IO;
using System.Linq;
using System.Text;
using System.Threading;
using System.Xml;
using System.Xml.Linq;
using Anchor = DocumentFormat.OpenXml.Vml.Spreadsheet.Anchor;
using BackgroundColor = DocumentFormat.OpenXml.Spreadsheet.BackgroundColor;
using BottomBorder = DocumentFormat.OpenXml.Spreadsheet.BottomBorder;
using Break = DocumentFormat.OpenXml.Spreadsheet.Break;
using Field = DocumentFormat.OpenXml.Spreadsheet.Field;
using Fill = DocumentFormat.OpenXml.Spreadsheet.Fill;
using Fonts = DocumentFormat.OpenXml.Spreadsheet.Fonts;
using FontScheme = DocumentFormat.OpenXml.Drawing.FontScheme;
using ForegroundColor = DocumentFormat.OpenXml.Spreadsheet.ForegroundColor;
using GradientFill = DocumentFormat.OpenXml.Drawing.GradientFill;
using GradientStop = DocumentFormat.OpenXml.Drawing.GradientStop;
using Hyperlink = DocumentFormat.OpenXml.Spreadsheet.Hyperlink;
using LeftBorder = DocumentFormat.OpenXml.Spreadsheet.LeftBorder;
using Outline = DocumentFormat.OpenXml.Drawing.Outline;
using Path = System.IO.Path;
using PatternFill = DocumentFormat.OpenXml.Spreadsheet.PatternFill;
using Properties = DocumentFormat.OpenXml.ExtendedProperties.Properties;
using RightBorder = DocumentFormat.OpenXml.Spreadsheet.RightBorder;
using Run = DocumentFormat.OpenXml.Spreadsheet.Run;
using RunProperties = DocumentFormat.OpenXml.Spreadsheet.RunProperties;
using Table = DocumentFormat.OpenXml.Spreadsheet.Table;
using Text = DocumentFormat.OpenXml.Spreadsheet.Text;
using TopBorder = DocumentFormat.OpenXml.Spreadsheet.TopBorder;
using Underline = DocumentFormat.OpenXml.Spreadsheet.Underline;
using VerticalTextAlignment = DocumentFormat.OpenXml.Spreadsheet.VerticalTextAlignment;
using Vml = DocumentFormat.OpenXml.Vml;
using Xdr = DocumentFormat.OpenXml.Drawing.Spreadsheet;
using ClosedXML.Extensions;

#if _NETSTANDARD_
using ClosedXML.NetStandard;
#endif

namespace ClosedXML.Excel
{
    public partial class XLWorkbook
    {
        private const Double ColumnWidthOffset = 0.710625;

        //private Dictionary<String, UInt32> sharedStrings;
        //private Dictionary<IXLStyle, StyleInfo> context.SharedStyles;

        private static readonly EnumValue<CellValues> CvSharedString = new EnumValue<CellValues>(CellValues.SharedString);
        private static readonly EnumValue<CellValues> CvInlineString = new EnumValue<CellValues>(CellValues.InlineString);
        private static readonly EnumValue<CellValues> CvNumber = new EnumValue<CellValues>(CellValues.Number);
        private static readonly EnumValue<CellValues> CvDate = new EnumValue<CellValues>(CellValues.Date);
        private static readonly EnumValue<CellValues> CvBoolean = new EnumValue<CellValues>(CellValues.Boolean);

        private static EnumValue<CellValues> GetCellValueType(XLCell xlCell)
        {
            switch (xlCell.DataType)
            {
                case XLCellValues.Text:
                    {
                        return xlCell.ShareString ? CvSharedString : CvInlineString;
                    }
                case XLCellValues.Number:
                    return CvNumber;

                case XLCellValues.DateTime:
                    return CvDate;

                case XLCellValues.Boolean:
                    return CvBoolean;

                case XLCellValues.TimeSpan:
                    return CvNumber;

                default:
                    throw new NotImplementedException();
            }
        }

        private Boolean Validate(SpreadsheetDocument package)
        {
            var backupCulture = Thread.CurrentThread.CurrentCulture;

            IEnumerable<ValidationErrorInfo> errors;
            try
            {
                Thread.CurrentThread.CurrentCulture = CultureInfo.InvariantCulture;
                var validator = new OpenXmlValidator();
                errors = validator.Validate(package);
            }
            finally
            {
                Thread.CurrentThread.CurrentCulture = backupCulture;
            }

            if (errors.Any())
            {
                var message = string.Join("\r\n", errors.Select(e => string.Format("{0} in {1}", e.Description, e.Path.XPath)).ToArray());
                throw new ApplicationException(message);
            }
            return true;
        }

        private void CreatePackage(String filePath, SpreadsheetDocumentType spreadsheetDocumentType, SaveOptions options)
        {
            PathHelper.CreateDirectory(Path.GetDirectoryName(filePath));
            var package = File.Exists(filePath)
                ? SpreadsheetDocument.Open(filePath, true)
                : SpreadsheetDocument.Create(filePath, spreadsheetDocumentType);

            using (package)
            {
                CreateParts(package, options);
                if (options.ValidatePackage) Validate(package);
            }
        }

        private void CreatePackage(Stream stream, bool newStream, SpreadsheetDocumentType spreadsheetDocumentType, SaveOptions options)
        {
            var package = newStream
                ? SpreadsheetDocument.Create(stream, spreadsheetDocumentType)
                : SpreadsheetDocument.Open(stream, true);

            using (package)
            {
                CreateParts(package, options);
                if (options.ValidatePackage) Validate(package);
            }
        }

        // http://blogs.msdn.com/b/vsod/archive/2010/02/05/how-to-delete-a-worksheet-from-excel-using-open-xml-sdk-2-0.aspx
        private void DeleteSheetAndDependencies(WorkbookPart wbPart, string sheetId)
        {
            //Get the SheetToDelete from workbook.xml
            Sheet worksheet = wbPart.Workbook.Descendants<Sheet>().FirstOrDefault(s => s.Id == sheetId);
            if (worksheet == null)
                return;

            string sheetName = worksheet.Name;
            // Get the pivot Table Parts
            IEnumerable<PivotTableCacheDefinitionPart> pvtTableCacheParts = wbPart.PivotTableCacheDefinitionParts;
            Dictionary<PivotTableCacheDefinitionPart, string> pvtTableCacheDefinationPart = new Dictionary<PivotTableCacheDefinitionPart, string>();
            foreach (PivotTableCacheDefinitionPart Item in pvtTableCacheParts)
            {
                PivotCacheDefinition pvtCacheDef = Item.PivotCacheDefinition;
                //Check if this CacheSource is linked to SheetToDelete
                var pvtCache = pvtCacheDef.Descendants<CacheSource>().Where(s => s.WorksheetSource.Sheet == sheetName);
                if (pvtCache.Any())
                {
                    pvtTableCacheDefinationPart.Add(Item, Item.ToString());
                }
            }
            foreach (var Item in pvtTableCacheDefinationPart)
            {
                wbPart.DeletePart(Item.Key);
            }

            // Remove the sheet reference from the workbook.
            WorksheetPart worksheetPart = (WorksheetPart)(wbPart.GetPartById(sheetId));
            worksheet.Remove();

            // Delete the worksheet part.
            wbPart.DeletePart(worksheetPart);

            //Get the DefinedNames
            var definedNames = wbPart.Workbook.Descendants<DefinedNames>().FirstOrDefault();
            if (definedNames != null)
            {
                List<DefinedName> defNamesToDelete = new List<DefinedName>();

                foreach (var Item in definedNames.OfType<DefinedName>())
                {
                    // This condition checks to delete only those names which are part of Sheet in question
                    if (Item.Text.Contains(worksheet.Name + "!"))
                        defNamesToDelete.Add(Item);
                }

                foreach (DefinedName Item in defNamesToDelete)
                {
                    Item.Remove();
                }
            }
            // Get the CalculationChainPart
            //Note: An instance of this part type contains an ordered set of references to all cells in all worksheets in the
            //workbook whose value is calculated from any formula

            CalculationChainPart calChainPart;
            calChainPart = wbPart.CalculationChainPart;
            if (calChainPart != null)
            {
                var calChainEntries = calChainPart.CalculationChain.Descendants<CalculationCell>().Where(c => c.SheetId == sheetId);
                List<CalculationCell> calcsToDelete = new List<CalculationCell>();
                foreach (CalculationCell Item in calChainEntries)
                    calcsToDelete.Add(Item);

                foreach (CalculationCell Item in calcsToDelete)
                    Item.Remove();

                if (!calChainPart.CalculationChain.Any())
                    wbPart.DeletePart(calChainPart);
                }
            }

        // Adds child parts and generates content of the specified part.
        private void CreateParts(SpreadsheetDocument document, SaveOptions options)
        {
            var context = new SaveContext();

            var workbookPart = document.WorkbookPart ?? document.AddWorkbookPart();

            var worksheets = WorksheetsInternal;

            var partsToRemove = workbookPart.Parts.Where(s => worksheets.Deleted.Contains(s.RelationshipId)).ToList();

            var pivotCacheDefinitionsToRemove = partsToRemove.SelectMany(s => ((WorksheetPart)s.OpenXmlPart).PivotTableParts.Select(pt => pt.PivotTableCacheDefinitionPart)).Distinct().ToList();
            pivotCacheDefinitionsToRemove.ForEach(c => workbookPart.DeletePart(c));

            if (workbookPart.Workbook != null && workbookPart.Workbook.PivotCaches != null)
            {
                var pivotCachesToRemove = workbookPart.Workbook.PivotCaches.Where(pc => pivotCacheDefinitionsToRemove.Select(pcd => workbookPart.GetIdOfPart(pcd)).ToList().Contains(((PivotCache)pc).Id)).Distinct().ToList();
                pivotCachesToRemove.ForEach(c => workbookPart.Workbook.PivotCaches.RemoveChild(c));
            }

            worksheets.Deleted.ToList().ForEach(ws => DeleteSheetAndDependencies(workbookPart, ws));

            // Ensure all RelId's have been added to the context
            context.RelIdGenerator.AddValues(workbookPart.Parts.Select(p => p.RelationshipId), RelType.Workbook);
            context.RelIdGenerator.AddValues(WorksheetsInternal.Cast<XLWorksheet>().Where(ws => !String.IsNullOrWhiteSpace(ws.RelId)).Select(ws => ws.RelId), RelType.Workbook);
            context.RelIdGenerator.AddValues(WorksheetsInternal.Cast<XLWorksheet>().Where(ws => !String.IsNullOrWhiteSpace(ws.LegacyDrawingId)).Select(ws => ws.LegacyDrawingId), RelType.Workbook);
            context.RelIdGenerator.AddValues(WorksheetsInternal
                .Cast<XLWorksheet>()
                .SelectMany(ws => ws.Tables.Cast<XLTable>())
                .Where(t => !String.IsNullOrWhiteSpace(t.RelId))
                .Select(t => t.RelId), RelType.Workbook);

            var extendedFilePropertiesPart = document.ExtendedFilePropertiesPart ??
                                             document.AddNewPart<ExtendedFilePropertiesPart>(
                                                 context.RelIdGenerator.GetNext(RelType.Workbook));

            GenerateExtendedFilePropertiesPartContent(extendedFilePropertiesPart);

            GenerateWorkbookPartContent(workbookPart, context);

            var sharedStringTablePart = workbookPart.SharedStringTablePart ??
                                        workbookPart.AddNewPart<SharedStringTablePart>(
                                            context.RelIdGenerator.GetNext(RelType.Workbook));

            GenerateSharedStringTablePartContent(sharedStringTablePart, context);

            var workbookStylesPart = workbookPart.WorkbookStylesPart ??
                                     workbookPart.AddNewPart<WorkbookStylesPart>(
                                         context.RelIdGenerator.GetNext(RelType.Workbook));

            GenerateWorkbookStylesPartContent(workbookStylesPart, context);

            foreach (var worksheet in WorksheetsInternal.Cast<XLWorksheet>().OrderBy(w => w.Position))
            {
                //context.RelIdGenerator.Reset(RelType.);
                WorksheetPart worksheetPart;
                var wsRelId = worksheet.RelId;
                if (workbookPart.Parts.Any(p => p.RelationshipId == wsRelId))
                {
                    worksheetPart = (WorksheetPart)workbookPart.GetPartById(wsRelId);
                    var wsPartsToRemove = worksheetPart.TableDefinitionParts.ToList();
                    wsPartsToRemove.ForEach(tdp => worksheetPart.DeletePart(tdp));
                }
                else
                    worksheetPart = workbookPart.AddNewPart<WorksheetPart>(wsRelId);

                context.RelIdGenerator.AddValues(worksheetPart.HyperlinkRelationships.Select(hr => hr.Id), RelType.Workbook);
                context.RelIdGenerator.AddValues(worksheetPart.Parts.Select(p => p.RelationshipId), RelType.Workbook);
                if (worksheetPart.DrawingsPart != null)
                    context.RelIdGenerator.AddValues(worksheetPart.DrawingsPart.Parts.Select(p => p.RelationshipId), RelType.Workbook);

                // delete comment related parts (todo: review)
                DeleteComments(worksheetPart, worksheet, context);

                if (worksheet.Internals.CellsCollection.GetCells(c => c.HasComment).Any())
                {
                    var id = context.RelIdGenerator.GetNext(RelType.Workbook);
                    var worksheetCommentsPart =
                        worksheetPart.AddNewPart<WorksheetCommentsPart>(id);

                    GenerateWorksheetCommentsPartContent(worksheetCommentsPart, worksheet);

                    //VmlDrawingPart vmlDrawingPart = worksheetPart.AddNewPart<VmlDrawingPart>(worksheet.LegacyDrawingId);
                    var vmlDrawingPart = worksheetPart.VmlDrawingParts.FirstOrDefault();
                    if (vmlDrawingPart == null)
                    {
                        if (String.IsNullOrWhiteSpace(worksheet.LegacyDrawingId))
                        {
                            worksheet.LegacyDrawingId = context.RelIdGenerator.GetNext(RelType.Workbook);
                            worksheet.LegacyDrawingIsNew = true;
                        }

                        vmlDrawingPart = worksheetPart.AddNewPart<VmlDrawingPart>(worksheet.LegacyDrawingId);
                    }
                    GenerateVmlDrawingPartContent(vmlDrawingPart, worksheet, context);
                }

                GenerateWorksheetPartContent(worksheetPart, worksheet, options.EvaluateFormulasBeforeSaving, context);

                if (worksheet.PivotTables.Any())
                {
                    GeneratePivotTables(workbookPart, worksheetPart, worksheet, context);
                }

                // Remove any orphaned references - maybe more types?
                foreach (var orphan in worksheetPart.Worksheet.OfType<LegacyDrawing>().Where(lg => !worksheetPart.Parts.Any(p => p.RelationshipId == lg.Id)))
                    worksheetPart.Worksheet.RemoveChild(orphan);

                foreach (var orphan in worksheetPart.Worksheet.OfType<Drawing>().Where(d => !worksheetPart.Parts.Any(p => p.RelationshipId == d.Id)))
                    worksheetPart.Worksheet.RemoveChild(orphan);
            }

            // Remove empty pivot cache part
            if (workbookPart.Workbook.PivotCaches != null && !workbookPart.Workbook.PivotCaches.Any())
                workbookPart.Workbook.RemoveChild(workbookPart.Workbook.PivotCaches);

            if (options.GenerateCalculationChain)
            GenerateCalculationChainPartContent(workbookPart, context);
            else
                DeleteCalculationChainPartContent(workbookPart, context);

            if (workbookPart.ThemePart == null)
            {
                var themePart = workbookPart.AddNewPart<ThemePart>(context.RelIdGenerator.GetNext(RelType.Workbook));
                GenerateThemePartContent(themePart);
            }

            if (CustomProperties.Any())
            {
                document.GetPartsOfType<CustomFilePropertiesPart>().ToList().ForEach(p => document.DeletePart(p));
                var customFilePropertiesPart =
                    document.AddNewPart<CustomFilePropertiesPart>(context.RelIdGenerator.GetNext(RelType.Workbook));

                GenerateCustomFilePropertiesPartContent(customFilePropertiesPart);
            }
            SetPackageProperties(document);

            // Clear list of deleted worksheets to prevent errors on multiple saves
            worksheets.Deleted.Clear();
        }

        private void DeleteComments(WorksheetPart worksheetPart, XLWorksheet worksheet, SaveContext context)
        {
            // We have the comments so we can delete the comments part
            worksheetPart.DeletePart(worksheetPart.WorksheetCommentsPart);
            var vmlDrawingPart = worksheetPart.VmlDrawingParts.FirstOrDefault();

            // Only delete the VmlDrawingParts for comments.
            if (vmlDrawingPart != null)
            {
                var vmlStream = vmlDrawingPart.GetStream(FileMode.Open);                
                var xdoc = XDocumentExtensions.Load(vmlStream);
                //xdoc.Root.Elements().Where(e => e.Name.LocalName == "shapelayout").Remove();
                xdoc.Root.Elements().Where(
                    e => e.Name.LocalName == "shapetype" && (string)e.Attribute("id") == @"_x0000_t202").Remove();
                xdoc.Root.Elements().Where(
                    e => e.Name.LocalName == "shape" && (string)e.Attribute("type") == @"#_x0000_t202").Remove();
                var imageParts = vmlDrawingPart.ImageParts.ToList();
                var legacyParts = vmlDrawingPart.LegacyDiagramTextParts.ToList();
                var rId = worksheetPart.GetIdOfPart(vmlDrawingPart);
                worksheet.LegacyDrawingId = rId;
                worksheetPart.ChangeIdOfPart(vmlDrawingPart, "xxRRxx"); // Anything will do for the new relationship id
                // we just want it alive enough to create the copy

                var hasShapes = xdoc.Root.Elements().Any(e => e.Name.LocalName == "shape" || e.Name.LocalName == "group");

                VmlDrawingPart vmlDrawingPartNew = null;
                var hasNewPart = (imageParts.Count > 0 || legacyParts.Count > 0 || hasShapes);
                if (hasNewPart)
                {
                    vmlDrawingPartNew = worksheetPart.AddNewPart<VmlDrawingPart>(rId);

                    using (var writer = new XmlTextWriter(vmlDrawingPartNew.GetStream(FileMode.Create), Encoding.UTF8))
                    {
                        writer.WriteRaw(xdoc.ToString());
                    }

                    imageParts.ForEach(p => vmlDrawingPartNew.AddPart(p, vmlDrawingPart.GetIdOfPart(p)));
                    legacyParts.ForEach(p => vmlDrawingPartNew.AddPart(p, vmlDrawingPart.GetIdOfPart(p)));
                }

                vmlStream.Close();
                worksheetPart.DeletePart(vmlDrawingPart);

                if (hasNewPart && rId != worksheetPart.GetIdOfPart(vmlDrawingPartNew))
                    worksheetPart.ChangeIdOfPart(vmlDrawingPartNew, rId);
            }
        }

        private static void GenerateTables(XLWorksheet worksheet, WorksheetPart worksheetPart, SaveContext context)
        {
            worksheetPart.Worksheet.RemoveAllChildren<TablePart>();

            if (!worksheet.Tables.Any()) return;

            foreach (var table in worksheet.Tables)
            {
                var tableRelId = context.RelIdGenerator.GetNext(RelType.Workbook);

                var xlTable = (XLTable)table;
                xlTable.RelId = tableRelId;

                var tableDefinitionPart = worksheetPart.AddNewPart<TableDefinitionPart>(tableRelId);
                GenerateTableDefinitionPartContent(tableDefinitionPart, xlTable, context);
            }
        }

        private void GenerateExtendedFilePropertiesPartContent(ExtendedFilePropertiesPart extendedFilePropertiesPart)
        {
            if (extendedFilePropertiesPart.Properties == null)
                extendedFilePropertiesPart.Properties = new Properties();

            var properties = extendedFilePropertiesPart.Properties;
            if (
                !properties.NamespaceDeclarations.Contains(new KeyValuePair<string, string>("vt",
                    "http://schemas.openxmlformats.org/officeDocument/2006/docPropsVTypes")))
            {
                properties.AddNamespaceDeclaration("vt",
                    "http://schemas.openxmlformats.org/officeDocument/2006/docPropsVTypes");
            }

            if (properties.Application == null)
                properties.AppendChild(new Application { Text = "Microsoft Excel" });

            if (properties.DocumentSecurity == null)
                properties.AppendChild(new DocumentSecurity { Text = "0" });

            if (properties.ScaleCrop == null)
                properties.AppendChild(new ScaleCrop { Text = "false" });

            if (properties.HeadingPairs == null)
                properties.HeadingPairs = new HeadingPairs();

            if (properties.TitlesOfParts == null)
                properties.TitlesOfParts = new TitlesOfParts();

            properties.HeadingPairs.VTVector = new VTVector { BaseType = VectorBaseValues.Variant };

            properties.TitlesOfParts.VTVector = new VTVector { BaseType = VectorBaseValues.Lpstr };

            var vTVectorOne = properties.HeadingPairs.VTVector;

            var vTVectorTwo = properties.TitlesOfParts.VTVector;

            var modifiedWorksheets =
                ((IEnumerable<XLWorksheet>)WorksheetsInternal).Select(w => new { w.Name, Order = w.Position }).ToList();
            var modifiedNamedRanges = GetModifiedNamedRanges();
            var modifiedWorksheetsCount = modifiedWorksheets.Count;
            var modifiedNamedRangesCount = modifiedNamedRanges.Count;

            InsertOnVtVector(vTVectorOne, "Worksheets", 0, modifiedWorksheetsCount.ToString());
            InsertOnVtVector(vTVectorOne, "Named Ranges", 2, modifiedNamedRangesCount.ToString());

            vTVectorTwo.Size = (UInt32)(modifiedNamedRangesCount + modifiedWorksheetsCount);

            foreach (
                var vTlpstr3 in modifiedWorksheets.OrderBy(w => w.Order).Select(w => new VTLPSTR { Text = w.Name }))
                vTVectorTwo.AppendChild(vTlpstr3);

            foreach (var vTlpstr7 in modifiedNamedRanges.Select(nr => new VTLPSTR { Text = nr }))
                vTVectorTwo.AppendChild(vTlpstr7);

            if (Properties.Manager != null)
            {
                if (!String.IsNullOrWhiteSpace(Properties.Manager))
                {
                    if (properties.Manager == null)
                        properties.Manager = new Manager();

                    properties.Manager.Text = Properties.Manager;
                }
                else
                    properties.Manager = null;
            }

            if (Properties.Company == null) return;

            if (!String.IsNullOrWhiteSpace(Properties.Company))
            {
                if (properties.Company == null)
                    properties.Company = new Company();

                properties.Company.Text = Properties.Company;
            }
            else
                properties.Company = null;
        }

        private static void InsertOnVtVector(VTVector vTVector, String property, Int32 index, String text)
        {
            var m = from e1 in vTVector.Elements<Variant>()
                    where e1.Elements<VTLPSTR>().Any(e2 => e2.Text == property)
                    select e1;
            if (!m.Any())
            {
                if (vTVector.Size == null)
                    vTVector.Size = new UInt32Value(0U);

                vTVector.Size += 2U;
                var variant1 = new Variant();
                var vTlpstr1 = new VTLPSTR { Text = property };
                variant1.AppendChild(vTlpstr1);
                vTVector.InsertAt(variant1, index);

                var variant2 = new Variant();
                var vTInt321 = new VTInt32();
                variant2.AppendChild(vTInt321);
                vTVector.InsertAt(variant2, index + 1);
            }

            var targetIndex = 0;
            foreach (var e in vTVector.Elements<Variant>())
            {
                if (e.Elements<VTLPSTR>().Any(e2 => e2.Text == property))
                {
                    vTVector.ElementAt(targetIndex + 1).GetFirstChild<VTInt32>().Text = text;
                    break;
                }
                targetIndex++;
            }
        }

        private List<string> GetModifiedNamedRanges()
        {
            var namedRanges = new List<String>();
            foreach (var w in WorksheetsInternal)
            {
                var wName = w.Name;
                namedRanges.AddRange(w.NamedRanges.Select(n => wName + "!" + n.Name));
                namedRanges.Add(w.Name + "!Print_Area");
                namedRanges.Add(w.Name + "!Print_Titles");
            }
            namedRanges.AddRange(NamedRanges.Select(n => n.Name));
            return namedRanges;
        }

        private void GenerateWorkbookPartContent(WorkbookPart workbookPart, SaveContext context)
        {
            if (workbookPart.Workbook == null)
                workbookPart.Workbook = new Workbook();

            var workbook = workbookPart.Workbook;
            if (
                !workbook.NamespaceDeclarations.Contains(new KeyValuePair<string, string>("r",
                    "http://schemas.openxmlformats.org/officeDocument/2006/relationships")))
            {
                workbook.AddNamespaceDeclaration("r",
                    "http://schemas.openxmlformats.org/officeDocument/2006/relationships");
            }

            #region WorkbookProperties

            if (workbook.WorkbookProperties == null)
                workbook.WorkbookProperties = new WorkbookProperties();

            if (workbook.WorkbookProperties.CodeName == null)
                workbook.WorkbookProperties.CodeName = "ThisWorkbook";

            if (Use1904DateSystem)
                workbook.WorkbookProperties.Date1904 = true;

            #endregion WorkbookProperties

            #region WorkbookProtection

            if (LockStructure || LockWindows)
            {
                if (workbook.WorkbookProtection == null)
                    workbook.WorkbookProtection = new WorkbookProtection();

                workbook.WorkbookProtection.LockStructure = LockStructure;
                workbook.WorkbookProtection.LockWindows = LockWindows;

                if (LockPassword != null)
                    workbook.WorkbookProtection.WorkbookPassword = LockPassword;
            }
            else
            {
                workbook.WorkbookProtection = null;
            }

            #endregion WorkbookProtection

            if (workbook.BookViews == null)
                workbook.BookViews = new BookViews();

            if (workbook.Sheets == null)
                workbook.Sheets = new Sheets();

            var worksheets = WorksheetsInternal;
            workbook.Sheets.Elements<Sheet>().Where(s => worksheets.Deleted.Contains(s.Id)).ToList().ForEach(
                s => s.Remove());

            foreach (var sheet in workbook.Sheets.Elements<Sheet>())
            {
                var sheetId = (Int32)sheet.SheetId.Value;

                if (WorksheetsInternal.All<XLWorksheet>(w => w.SheetId != sheetId)) continue;

                var wks = WorksheetsInternal.Single<XLWorksheet>(w => w.SheetId == sheetId);
                wks.RelId = sheet.Id;
                sheet.Name = wks.Name;
            }

            foreach (var xlSheet in WorksheetsInternal.Cast<XLWorksheet>().OrderBy(w => w.Position))
            {
                string rId;
                if (xlSheet.SheetId == 0 && String.IsNullOrWhiteSpace(xlSheet.RelId))
                {
                    rId = context.RelIdGenerator.GetNext(RelType.Workbook);

                    while (WorksheetsInternal.Cast<XLWorksheet>().Any(w => w.SheetId == Int32.Parse(rId.Substring(3))))
                        rId = context.RelIdGenerator.GetNext(RelType.Workbook);

                    xlSheet.SheetId = Int32.Parse(rId.Substring(3));
                    xlSheet.RelId = rId;
                }
                else
                {
                    if (String.IsNullOrWhiteSpace(xlSheet.RelId))
                    {
                    rId = String.Format("rId{0}", xlSheet.SheetId);
                        context.RelIdGenerator.AddValues(new List<String> { rId }, RelType.Workbook);
                }
                    else
                        rId = xlSheet.RelId;
                }

                if (!workbook.Sheets.Cast<Sheet>().Any(s => s.Id == rId))
                {
                    var newSheet = new Sheet
                    {
                        Name = xlSheet.Name,
                        Id = rId,
                        SheetId = (UInt32)xlSheet.SheetId
                    };

                    workbook.Sheets.AppendChild(newSheet);
                }
            }

            var sheetElements = from sheet in workbook.Sheets.Elements<Sheet>()
                                join worksheet in ((IEnumerable<XLWorksheet>)WorksheetsInternal) on sheet.Id.Value
                                    equals worksheet.RelId
                                orderby worksheet.Position
                                select sheet;

            UInt32 firstSheetVisible = 0;
            var activeTab =
                (from us in UnsupportedSheets where us.IsActive select (UInt32)us.Position - 1).FirstOrDefault();
            var foundVisible = false;

            var totalSheets = sheetElements.Count() + UnsupportedSheets.Count;
            for (var p = 1; p <= totalSheets; p++)
            {
                if (UnsupportedSheets.All(us => us.Position != p))
                {
                    var sheet = sheetElements.ElementAt(p - UnsupportedSheets.Count(us => us.Position <= p) - 1);
                    workbook.Sheets.RemoveChild(sheet);
                    workbook.Sheets.AppendChild(sheet);
                    var xlSheet = Worksheet(sheet.Name);
                    if (xlSheet.Visibility != XLWorksheetVisibility.Visible)
                        sheet.State = xlSheet.Visibility.ToOpenXml();
                    else
                        sheet.State = null;

                    if (foundVisible) continue;

                    if (sheet.State == null || sheet.State == SheetStateValues.Visible)
                        foundVisible = true;
                    else
                        firstSheetVisible++;
                }
                else
                {
                    var sheetId = UnsupportedSheets.First(us => us.Position == p).SheetId;
                    var sheet = workbook.Sheets.Elements<Sheet>().First(s => s.SheetId == sheetId);
                    workbook.Sheets.RemoveChild(sheet);
                    workbook.Sheets.AppendChild(sheet);
                }
            }

            var workbookView = workbook.BookViews.Elements<WorkbookView>().FirstOrDefault();

            if (activeTab == 0)
            {
                activeTab = firstSheetVisible;
                foreach (var ws in worksheets)
                {
                    if (!ws.TabActive) continue;

                    activeTab = (UInt32)(ws.Position - 1);
                    break;
                }
            }

            if (workbookView == null)
            {
                workbookView = new WorkbookView { ActiveTab = activeTab, FirstSheet = firstSheetVisible };
                workbook.BookViews.AppendChild(workbookView);
            }
            else
            {
                workbookView.ActiveTab = activeTab;
                workbookView.FirstSheet = firstSheetVisible;
            }

            var definedNames = new DefinedNames();
            foreach (var worksheet in WorksheetsInternal)
            {
                var wsSheetId = (UInt32)worksheet.SheetId;
                UInt32 sheetId = 0;
                foreach (var s in workbook.Sheets.Elements<Sheet>().TakeWhile(s => s.SheetId != wsSheetId))
                {
                    sheetId++;
                }

                if (worksheet.PageSetup.PrintAreas.Any())
                {
                    var definedName = new DefinedName { Name = "_xlnm.Print_Area", LocalSheetId = sheetId };
                    var worksheetName = worksheet.Name;
                    var definedNameText = worksheet.PageSetup.PrintAreas.Aggregate(String.Empty,
                        (current, printArea) =>
                            current +
                            ("'" + worksheetName + "'!" +
                             printArea.RangeAddress.
                                 FirstAddress.ToStringFixed(
                                     XLReferenceStyle.A1) +
                             ":" +
                             printArea.RangeAddress.
                                 LastAddress.ToStringFixed(
                                     XLReferenceStyle.A1) +
                             ","));
                    definedName.Text = definedNameText.Substring(0, definedNameText.Length - 1);
                    definedNames.AppendChild(definedName);
                }

                if (worksheet.AutoFilter.Enabled)
                {
                    var definedName = new DefinedName
                    {
                        Name = "_xlnm._FilterDatabase",
                        LocalSheetId = sheetId,
                        Text = "'" + worksheet.Name + "'!" +
                               worksheet.AutoFilter.Range.RangeAddress.FirstAddress.ToStringFixed(
                                   XLReferenceStyle.A1) +
                               ":" +
                               worksheet.AutoFilter.Range.RangeAddress.LastAddress.ToStringFixed(
                                   XLReferenceStyle.A1),
                        Hidden = BooleanValue.FromBoolean(true)
                    };
                    definedNames.AppendChild(definedName);
                }

                foreach (var nr in worksheet.NamedRanges.Where(n => n.Name != "_xlnm._FilterDatabase"))
                {
                    var definedName = new DefinedName
                    {
                        Name = nr.Name,
                        LocalSheetId = sheetId,
                        Text = nr.ToString()
                    };

                    if (!nr.Visible)
                        definedName.Hidden = BooleanValue.FromBoolean(true);

                    if (!String.IsNullOrWhiteSpace(nr.Comment))
                        definedName.Comment = nr.Comment;
                    definedNames.AppendChild(definedName);
                }

                var definedNameTextRow = String.Empty;
                var definedNameTextColumn = String.Empty;
                if (worksheet.PageSetup.FirstRowToRepeatAtTop > 0)
                {
                    definedNameTextRow = "'" + worksheet.Name + "'!" + worksheet.PageSetup.FirstRowToRepeatAtTop
                                         + ":" + worksheet.PageSetup.LastRowToRepeatAtTop;
                }
                if (worksheet.PageSetup.FirstColumnToRepeatAtLeft > 0)
                {
                    var minColumn = worksheet.PageSetup.FirstColumnToRepeatAtLeft;
                    var maxColumn = worksheet.PageSetup.LastColumnToRepeatAtLeft;
                    definedNameTextColumn = "'" + worksheet.Name + "'!" +
                                            XLHelper.GetColumnLetterFromNumber(minColumn)
                                            + ":" + XLHelper.GetColumnLetterFromNumber(maxColumn);
                }

                string titles;
                if (definedNameTextColumn.Length > 0)
                {
                    titles = definedNameTextColumn;
                    if (definedNameTextRow.Length > 0)
                        titles += "," + definedNameTextRow;
                }
                else
                    titles = definedNameTextRow;

                if (titles.Length <= 0) continue;

                var definedName2 = new DefinedName
                {
                    Name = "_xlnm.Print_Titles",
                    LocalSheetId = sheetId,
                    Text = titles
                };

                definedNames.AppendChild(definedName2);
            }

            foreach (var nr in NamedRanges)
            {
                var definedName = new DefinedName
                {
                    Name = nr.Name,
                    Text = nr.ToString()
                };

                if (!nr.Visible)
                    definedName.Hidden = BooleanValue.FromBoolean(true);

                if (!String.IsNullOrWhiteSpace(nr.Comment))
                    definedName.Comment = nr.Comment;
                definedNames.AppendChild(definedName);
            }

            workbook.DefinedNames = definedNames;

            if (workbook.CalculationProperties == null)
                workbook.CalculationProperties = new CalculationProperties { CalculationId = 125725U };

            if (CalculateMode == XLCalculateMode.Default)
                workbook.CalculationProperties.CalculationMode = null;
            else
                workbook.CalculationProperties.CalculationMode = CalculateMode.ToOpenXml();

            if (ReferenceStyle == XLReferenceStyle.Default)
                workbook.CalculationProperties.ReferenceMode = null;
            else
                workbook.CalculationProperties.ReferenceMode = ReferenceStyle.ToOpenXml();

            if (CalculationOnSave) workbook.CalculationProperties.CalculationOnSave = CalculationOnSave;
            if (ForceFullCalculation) workbook.CalculationProperties.ForceFullCalculation = ForceFullCalculation;
            if (FullCalculationOnLoad) workbook.CalculationProperties.FullCalculationOnLoad = FullCalculationOnLoad;
            if (FullPrecision) workbook.CalculationProperties.FullPrecision = FullPrecision;
        }

        private void GenerateSharedStringTablePartContent(SharedStringTablePart sharedStringTablePart,
            SaveContext context)
        {
            // Call all table headers to make sure their names are filled
            var x = 0;
            Worksheets.ForEach(w => w.Tables.ForEach(t => x = (t as XLTable).FieldNames.Count));

            sharedStringTablePart.SharedStringTable = new SharedStringTable { Count = 0, UniqueCount = 0 };

            var stringId = 0;

            var newStrings = new Dictionary<String, Int32>();
            var newRichStrings = new Dictionary<IXLRichText, Int32>();
            foreach (
                var c in
                    Worksheets.Cast<XLWorksheet>().SelectMany(
                        w =>
                            w.Internals.CellsCollection.GetCells(
                                c => ((c.DataType == XLCellValues.Text && c.ShareString) || c.HasRichText)
                                     && (c as XLCell).InnerText.Length > 0
                                     && String.IsNullOrWhiteSpace(c.FormulaA1)
                                )))
            {
                c.DataType = XLCellValues.Text;
                if (c.HasRichText)
                {
                    if (newRichStrings.ContainsKey(c.RichText))
                        c.SharedStringId = newRichStrings[c.RichText];
                    else
                    {
                        var sharedStringItem = new SharedStringItem();
                        foreach (var rt in c.RichText.Where(r => !String.IsNullOrEmpty(r.Text)))
                        {
                            sharedStringItem.Append(GetRun(rt));
                        }

                        if (c.RichText.HasPhonetics)
                        {
                            foreach (var p in c.RichText.Phonetics)
                            {
                                var phoneticRun = new PhoneticRun
                                {
                                    BaseTextStartIndex = (UInt32)p.Start,
                                    EndingBaseIndex = (UInt32)p.End
                                };

                                var text = new Text { Text = p.Text };
                                if (p.Text.PreserveSpaces())
                                    text.Space = SpaceProcessingModeValues.Preserve;

                                phoneticRun.Append(text);
                                sharedStringItem.Append(phoneticRun);
                            }
                            var f = new XLFont(null, c.RichText.Phonetics);
                            if (!context.SharedFonts.ContainsKey(f))
                                context.SharedFonts.Add(f, new FontInfo { Font = f });

                            var phoneticProperties = new PhoneticProperties
                            {
                                FontId =
                                    context.SharedFonts[
                                        new XLFont(null, c.RichText.Phonetics)].
                                        FontId
                            };
                            if (c.RichText.Phonetics.Alignment != XLPhoneticAlignment.Left)
                                phoneticProperties.Alignment = c.RichText.Phonetics.Alignment.ToOpenXml();
                            if (c.RichText.Phonetics.Type != XLPhoneticType.FullWidthKatakana)
                                phoneticProperties.Type = c.RichText.Phonetics.Type.ToOpenXml();

                            sharedStringItem.Append(phoneticProperties);
                        }

                        sharedStringTablePart.SharedStringTable.Append(sharedStringItem);
                        sharedStringTablePart.SharedStringTable.Count += 1;
                        sharedStringTablePart.SharedStringTable.UniqueCount += 1;

                        newRichStrings.Add(c.RichText, stringId);
                        c.SharedStringId = stringId;

                        stringId++;
                    }
                }
                else
                {
                    if (newStrings.ContainsKey(c.Value.ToString()))
                        c.SharedStringId = newStrings[c.Value.ToString()];
                    else
                    {
                        var s = c.Value.ToString();
                        var sharedStringItem = new SharedStringItem();
                        var text = new Text { Text = XmlEncoder.EncodeString(s) };
                        if (!s.Trim().Equals(s))
                            text.Space = SpaceProcessingModeValues.Preserve;
                        sharedStringItem.Append(text);
                        sharedStringTablePart.SharedStringTable.Append(sharedStringItem);
                        sharedStringTablePart.SharedStringTable.Count += 1;
                        sharedStringTablePart.SharedStringTable.UniqueCount += 1;

                        newStrings.Add(c.Value.ToString(), stringId);
                        c.SharedStringId = stringId;

                        stringId++;
                    }
                }
            }
        }

        private static Run GetRun(IXLRichString rt)
        {
            var run = new Run();

            var runProperties = new RunProperties();

            var bold = rt.Bold ? new Bold() : null;
            var italic = rt.Italic ? new Italic() : null;
            var underline = rt.Underline != XLFontUnderlineValues.None
                ? new Underline { Val = rt.Underline.ToOpenXml() }
                : null;
            var strike = rt.Strikethrough ? new Strike() : null;
            var verticalAlignment = new VerticalTextAlignment
            { Val = rt.VerticalAlignment.ToOpenXml() };
            var shadow = rt.Shadow ? new Shadow() : null;
            var fontSize = new FontSize { Val = rt.FontSize };
            var color = GetNewColor(rt.FontColor);
            var fontName = new RunFont { Val = rt.FontName };
            var fontFamilyNumbering = new FontFamily { Val = (Int32)rt.FontFamilyNumbering };

            if (bold != null) runProperties.Append(bold);
            if (italic != null) runProperties.Append(italic);

            if (strike != null) runProperties.Append(strike);
            if (shadow != null) runProperties.Append(shadow);
            if (underline != null) runProperties.Append(underline);
            runProperties.Append(verticalAlignment);

            runProperties.Append(fontSize);
            runProperties.Append(color);
            runProperties.Append(fontName);
            runProperties.Append(fontFamilyNumbering);

            var text = new Text { Text = rt.Text };
            if (rt.Text.PreserveSpaces())
                text.Space = SpaceProcessingModeValues.Preserve;

            run.Append(runProperties);
            run.Append(text);
            return run;
        }

        private void DeleteCalculationChainPartContent(WorkbookPart workbookPart, SaveContext context)
        {
            if (workbookPart.CalculationChainPart != null)
                workbookPart.DeletePart(workbookPart.CalculationChainPart);
        }

        private void GenerateCalculationChainPartContent(WorkbookPart workbookPart, SaveContext context)
        {
            if (workbookPart.CalculationChainPart == null)
                workbookPart.AddNewPart<CalculationChainPart>(context.RelIdGenerator.GetNext(RelType.Workbook));

            if (workbookPart.CalculationChainPart.CalculationChain == null)
                workbookPart.CalculationChainPart.CalculationChain = new CalculationChain();

            var calculationChain = workbookPart.CalculationChainPart.CalculationChain;
            calculationChain.RemoveAllChildren<CalculationCell>();

            foreach (var worksheet in WorksheetsInternal)
            {
                var cellsWithoutFormulas = new HashSet<String>();
                foreach (var c in worksheet.Internals.CellsCollection.GetCells())
                {
                    if (String.IsNullOrWhiteSpace(c.FormulaA1))
                        cellsWithoutFormulas.Add(c.Address.ToStringRelative());
                    else
                    {
                        if (c.HasArrayFormula)
                        {
                            if (c.FormulaReference.FirstAddress.Equals(c.Address))
                            {
                            var cc = new CalculationCell
                            {
                                CellReference = c.Address.ToString(),
                                SheetId = worksheet.SheetId
                            };

                            if (c.FormulaReference == null)
                                c.FormulaReference = c.AsRange().RangeAddress;

                                cc.Array = true;
                                calculationChain.AppendChild(cc);

                                foreach (var childCell in worksheet.Range(c.FormulaReference.ToString()).Cells())
                            {
                                    calculationChain.AppendChild(
                                        new CalculationCell
                                        {
                                            CellReference = childCell.Address.ToString(),
                                            SheetId = worksheet.SheetId,
                                            InChildChain = true
                            }
                                    );
                        }
                            }
                        }
                        else
                        {
                            calculationChain.AppendChild(new CalculationCell
                            {
                                CellReference = c.Address.ToString(),
                                SheetId = worksheet.SheetId
                            });
                        }
                    }
                }

                // This part shouldn't be necessary anymore, but I'm keeping it in the DEBUG configuration until I'm 100% sure.

#if DEBUG
                var sheetCellReferences = calculationChain.Elements<CalculationCell>()
                    .Where(cc1 => cc1.SheetId != null)
                    .Select(cc1 => cc1.CellReference.Value)
                    .ToList();

                // Remove orphaned calc chain cells
                var cellsToRemove = calculationChain.Elements<CalculationCell>()
                    .Where(cc =>
                    {
                        return cc.SheetId == worksheet.SheetId
                                   && cellsWithoutFormulas.Contains(cc.CellReference.Value)
                               || cc.SheetId == null
                                   && cc.InChildChain == null
                                   && sheetCellReferences.Contains(cc.CellReference.Value);
                    })
                    .ToArray();

                // This shouldn't happen, because the calc chain should be correctly generated
                System.Diagnostics.Debug.Assert(!cellsToRemove.Any());

                foreach (var cc in cellsToRemove)
                {
                    calculationChain.RemoveChild(cc);
            }
#endif
            }

            if (!calculationChain.Any())
                workbookPart.DeletePart(workbookPart.CalculationChainPart);
        }

        private void GenerateThemePartContent(ThemePart themePart)
        {
            var theme1 = new Theme { Name = "Office Theme" };
            theme1.AddNamespaceDeclaration("a", "http://schemas.openxmlformats.org/drawingml/2006/main");

            var themeElements1 = new ThemeElements();

            var colorScheme1 = new ColorScheme { Name = "Office" };

            var dark1Color1 = new Dark1Color();
            var systemColor1 = new SystemColor
            {
                Val = SystemColorValues.WindowText,
                LastColor = Theme.Text1.Color.ToHex().Substring(2)
            };

            dark1Color1.AppendChild(systemColor1);

            var light1Color1 = new Light1Color();
            var systemColor2 = new SystemColor
            {
                Val = SystemColorValues.Window,
                LastColor = Theme.Background1.Color.ToHex().Substring(2)
            };

            light1Color1.AppendChild(systemColor2);

            var dark2Color1 = new Dark2Color();
            var rgbColorModelHex1 = new RgbColorModelHex { Val = Theme.Text2.Color.ToHex().Substring(2) };

            dark2Color1.AppendChild(rgbColorModelHex1);

            var light2Color1 = new Light2Color();
            var rgbColorModelHex2 = new RgbColorModelHex { Val = Theme.Background2.Color.ToHex().Substring(2) };

            light2Color1.AppendChild(rgbColorModelHex2);

            var accent1Color1 = new Accent1Color();
            var rgbColorModelHex3 = new RgbColorModelHex { Val = Theme.Accent1.Color.ToHex().Substring(2) };

            accent1Color1.AppendChild(rgbColorModelHex3);

            var accent2Color1 = new Accent2Color();
            var rgbColorModelHex4 = new RgbColorModelHex { Val = Theme.Accent2.Color.ToHex().Substring(2) };

            accent2Color1.AppendChild(rgbColorModelHex4);

            var accent3Color1 = new Accent3Color();
            var rgbColorModelHex5 = new RgbColorModelHex { Val = Theme.Accent3.Color.ToHex().Substring(2) };

            accent3Color1.AppendChild(rgbColorModelHex5);

            var accent4Color1 = new Accent4Color();
            var rgbColorModelHex6 = new RgbColorModelHex { Val = Theme.Accent4.Color.ToHex().Substring(2) };

            accent4Color1.AppendChild(rgbColorModelHex6);

            var accent5Color1 = new Accent5Color();
            var rgbColorModelHex7 = new RgbColorModelHex { Val = Theme.Accent5.Color.ToHex().Substring(2) };

            accent5Color1.AppendChild(rgbColorModelHex7);

            var accent6Color1 = new Accent6Color();
            var rgbColorModelHex8 = new RgbColorModelHex { Val = Theme.Accent6.Color.ToHex().Substring(2) };

            accent6Color1.AppendChild(rgbColorModelHex8);

            var hyperlink1 = new DocumentFormat.OpenXml.Drawing.Hyperlink();
            var rgbColorModelHex9 = new RgbColorModelHex { Val = Theme.Hyperlink.Color.ToHex().Substring(2) };

            hyperlink1.AppendChild(rgbColorModelHex9);

            var followedHyperlinkColor1 = new FollowedHyperlinkColor();
            var rgbColorModelHex10 = new RgbColorModelHex { Val = Theme.FollowedHyperlink.Color.ToHex().Substring(2) };

            followedHyperlinkColor1.AppendChild(rgbColorModelHex10);

            colorScheme1.AppendChild(dark1Color1);
            colorScheme1.AppendChild(light1Color1);
            colorScheme1.AppendChild(dark2Color1);
            colorScheme1.AppendChild(light2Color1);
            colorScheme1.AppendChild(accent1Color1);
            colorScheme1.AppendChild(accent2Color1);
            colorScheme1.AppendChild(accent3Color1);
            colorScheme1.AppendChild(accent4Color1);
            colorScheme1.AppendChild(accent5Color1);
            colorScheme1.AppendChild(accent6Color1);
            colorScheme1.AppendChild(hyperlink1);
            colorScheme1.AppendChild(followedHyperlinkColor1);

            var fontScheme2 = new FontScheme { Name = "Office" };

            var majorFont1 = new MajorFont();
            var latinFont1 = new LatinFont { Typeface = "Cambria" };
            var eastAsianFont1 = new EastAsianFont { Typeface = "" };
            var complexScriptFont1 = new ComplexScriptFont { Typeface = "" };
            var supplementalFont1 = new SupplementalFont { Script = "Jpan", Typeface = "ＭＳ Ｐゴシック" };
            var supplementalFont2 = new SupplementalFont { Script = "Hang", Typeface = "맑은 고딕" };
            var supplementalFont3 = new SupplementalFont { Script = "Hans", Typeface = "宋体" };
            var supplementalFont4 = new SupplementalFont { Script = "Hant", Typeface = "新細明體" };
            var supplementalFont5 = new SupplementalFont { Script = "Arab", Typeface = "Times New Roman" };
            var supplementalFont6 = new SupplementalFont { Script = "Hebr", Typeface = "Times New Roman" };
            var supplementalFont7 = new SupplementalFont { Script = "Thai", Typeface = "Tahoma" };
            var supplementalFont8 = new SupplementalFont { Script = "Ethi", Typeface = "Nyala" };
            var supplementalFont9 = new SupplementalFont { Script = "Beng", Typeface = "Vrinda" };
            var supplementalFont10 = new SupplementalFont { Script = "Gujr", Typeface = "Shruti" };
            var supplementalFont11 = new SupplementalFont { Script = "Khmr", Typeface = "MoolBoran" };
            var supplementalFont12 = new SupplementalFont { Script = "Knda", Typeface = "Tunga" };
            var supplementalFont13 = new SupplementalFont { Script = "Guru", Typeface = "Raavi" };
            var supplementalFont14 = new SupplementalFont { Script = "Cans", Typeface = "Euphemia" };
            var supplementalFont15 = new SupplementalFont { Script = "Cher", Typeface = "Plantagenet Cherokee" };
            var supplementalFont16 = new SupplementalFont { Script = "Yiii", Typeface = "Microsoft Yi Baiti" };
            var supplementalFont17 = new SupplementalFont { Script = "Tibt", Typeface = "Microsoft Himalaya" };
            var supplementalFont18 = new SupplementalFont { Script = "Thaa", Typeface = "MV Boli" };
            var supplementalFont19 = new SupplementalFont { Script = "Deva", Typeface = "Mangal" };
            var supplementalFont20 = new SupplementalFont { Script = "Telu", Typeface = "Gautami" };
            var supplementalFont21 = new SupplementalFont { Script = "Taml", Typeface = "Latha" };
            var supplementalFont22 = new SupplementalFont { Script = "Syrc", Typeface = "Estrangelo Edessa" };
            var supplementalFont23 = new SupplementalFont { Script = "Orya", Typeface = "Kalinga" };
            var supplementalFont24 = new SupplementalFont { Script = "Mlym", Typeface = "Kartika" };
            var supplementalFont25 = new SupplementalFont { Script = "Laoo", Typeface = "DokChampa" };
            var supplementalFont26 = new SupplementalFont { Script = "Sinh", Typeface = "Iskoola Pota" };
            var supplementalFont27 = new SupplementalFont { Script = "Mong", Typeface = "Mongolian Baiti" };
            var supplementalFont28 = new SupplementalFont { Script = "Viet", Typeface = "Times New Roman" };
            var supplementalFont29 = new SupplementalFont { Script = "Uigh", Typeface = "Microsoft Uighur" };

            majorFont1.AppendChild(latinFont1);
            majorFont1.AppendChild(eastAsianFont1);
            majorFont1.AppendChild(complexScriptFont1);
            majorFont1.AppendChild(supplementalFont1);
            majorFont1.AppendChild(supplementalFont2);
            majorFont1.AppendChild(supplementalFont3);
            majorFont1.AppendChild(supplementalFont4);
            majorFont1.AppendChild(supplementalFont5);
            majorFont1.AppendChild(supplementalFont6);
            majorFont1.AppendChild(supplementalFont7);
            majorFont1.AppendChild(supplementalFont8);
            majorFont1.AppendChild(supplementalFont9);
            majorFont1.AppendChild(supplementalFont10);
            majorFont1.AppendChild(supplementalFont11);
            majorFont1.AppendChild(supplementalFont12);
            majorFont1.AppendChild(supplementalFont13);
            majorFont1.AppendChild(supplementalFont14);
            majorFont1.AppendChild(supplementalFont15);
            majorFont1.AppendChild(supplementalFont16);
            majorFont1.AppendChild(supplementalFont17);
            majorFont1.AppendChild(supplementalFont18);
            majorFont1.AppendChild(supplementalFont19);
            majorFont1.AppendChild(supplementalFont20);
            majorFont1.AppendChild(supplementalFont21);
            majorFont1.AppendChild(supplementalFont22);
            majorFont1.AppendChild(supplementalFont23);
            majorFont1.AppendChild(supplementalFont24);
            majorFont1.AppendChild(supplementalFont25);
            majorFont1.AppendChild(supplementalFont26);
            majorFont1.AppendChild(supplementalFont27);
            majorFont1.AppendChild(supplementalFont28);
            majorFont1.AppendChild(supplementalFont29);

            var minorFont1 = new MinorFont();
            var latinFont2 = new LatinFont { Typeface = "Calibri" };
            var eastAsianFont2 = new EastAsianFont { Typeface = "" };
            var complexScriptFont2 = new ComplexScriptFont { Typeface = "" };
            var supplementalFont30 = new SupplementalFont { Script = "Jpan", Typeface = "ＭＳ Ｐゴシック" };
            var supplementalFont31 = new SupplementalFont { Script = "Hang", Typeface = "맑은 고딕" };
            var supplementalFont32 = new SupplementalFont { Script = "Hans", Typeface = "宋体" };
            var supplementalFont33 = new SupplementalFont { Script = "Hant", Typeface = "新細明體" };
            var supplementalFont34 = new SupplementalFont { Script = "Arab", Typeface = "Arial" };
            var supplementalFont35 = new SupplementalFont { Script = "Hebr", Typeface = "Arial" };
            var supplementalFont36 = new SupplementalFont { Script = "Thai", Typeface = "Tahoma" };
            var supplementalFont37 = new SupplementalFont { Script = "Ethi", Typeface = "Nyala" };
            var supplementalFont38 = new SupplementalFont { Script = "Beng", Typeface = "Vrinda" };
            var supplementalFont39 = new SupplementalFont { Script = "Gujr", Typeface = "Shruti" };
            var supplementalFont40 = new SupplementalFont { Script = "Khmr", Typeface = "DaunPenh" };
            var supplementalFont41 = new SupplementalFont { Script = "Knda", Typeface = "Tunga" };
            var supplementalFont42 = new SupplementalFont { Script = "Guru", Typeface = "Raavi" };
            var supplementalFont43 = new SupplementalFont { Script = "Cans", Typeface = "Euphemia" };
            var supplementalFont44 = new SupplementalFont { Script = "Cher", Typeface = "Plantagenet Cherokee" };
            var supplementalFont45 = new SupplementalFont { Script = "Yiii", Typeface = "Microsoft Yi Baiti" };
            var supplementalFont46 = new SupplementalFont { Script = "Tibt", Typeface = "Microsoft Himalaya" };
            var supplementalFont47 = new SupplementalFont { Script = "Thaa", Typeface = "MV Boli" };
            var supplementalFont48 = new SupplementalFont { Script = "Deva", Typeface = "Mangal" };
            var supplementalFont49 = new SupplementalFont { Script = "Telu", Typeface = "Gautami" };
            var supplementalFont50 = new SupplementalFont { Script = "Taml", Typeface = "Latha" };
            var supplementalFont51 = new SupplementalFont { Script = "Syrc", Typeface = "Estrangelo Edessa" };
            var supplementalFont52 = new SupplementalFont { Script = "Orya", Typeface = "Kalinga" };
            var supplementalFont53 = new SupplementalFont { Script = "Mlym", Typeface = "Kartika" };
            var supplementalFont54 = new SupplementalFont { Script = "Laoo", Typeface = "DokChampa" };
            var supplementalFont55 = new SupplementalFont { Script = "Sinh", Typeface = "Iskoola Pota" };
            var supplementalFont56 = new SupplementalFont { Script = "Mong", Typeface = "Mongolian Baiti" };
            var supplementalFont57 = new SupplementalFont { Script = "Viet", Typeface = "Arial" };
            var supplementalFont58 = new SupplementalFont { Script = "Uigh", Typeface = "Microsoft Uighur" };

            minorFont1.AppendChild(latinFont2);
            minorFont1.AppendChild(eastAsianFont2);
            minorFont1.AppendChild(complexScriptFont2);
            minorFont1.AppendChild(supplementalFont30);
            minorFont1.AppendChild(supplementalFont31);
            minorFont1.AppendChild(supplementalFont32);
            minorFont1.AppendChild(supplementalFont33);
            minorFont1.AppendChild(supplementalFont34);
            minorFont1.AppendChild(supplementalFont35);
            minorFont1.AppendChild(supplementalFont36);
            minorFont1.AppendChild(supplementalFont37);
            minorFont1.AppendChild(supplementalFont38);
            minorFont1.AppendChild(supplementalFont39);
            minorFont1.AppendChild(supplementalFont40);
            minorFont1.AppendChild(supplementalFont41);
            minorFont1.AppendChild(supplementalFont42);
            minorFont1.AppendChild(supplementalFont43);
            minorFont1.AppendChild(supplementalFont44);
            minorFont1.AppendChild(supplementalFont45);
            minorFont1.AppendChild(supplementalFont46);
            minorFont1.AppendChild(supplementalFont47);
            minorFont1.AppendChild(supplementalFont48);
            minorFont1.AppendChild(supplementalFont49);
            minorFont1.AppendChild(supplementalFont50);
            minorFont1.AppendChild(supplementalFont51);
            minorFont1.AppendChild(supplementalFont52);
            minorFont1.AppendChild(supplementalFont53);
            minorFont1.AppendChild(supplementalFont54);
            minorFont1.AppendChild(supplementalFont55);
            minorFont1.AppendChild(supplementalFont56);
            minorFont1.AppendChild(supplementalFont57);
            minorFont1.AppendChild(supplementalFont58);

            fontScheme2.AppendChild(majorFont1);
            fontScheme2.AppendChild(minorFont1);

            var formatScheme1 = new FormatScheme { Name = "Office" };

            var fillStyleList1 = new FillStyleList();

            var solidFill1 = new SolidFill();
            var schemeColor1 = new SchemeColor { Val = SchemeColorValues.PhColor };

            solidFill1.AppendChild(schemeColor1);

            var gradientFill1 = new GradientFill { RotateWithShape = true };

            var gradientStopList1 = new GradientStopList();

            var gradientStop1 = new GradientStop { Position = 0 };

            var schemeColor2 = new SchemeColor { Val = SchemeColorValues.PhColor };
            var tint1 = new Tint { Val = 50000 };
            var saturationModulation1 = new SaturationModulation { Val = 300000 };

            schemeColor2.AppendChild(tint1);
            schemeColor2.AppendChild(saturationModulation1);

            gradientStop1.AppendChild(schemeColor2);

            var gradientStop2 = new GradientStop { Position = 35000 };

            var schemeColor3 = new SchemeColor { Val = SchemeColorValues.PhColor };
            var tint2 = new Tint { Val = 37000 };
            var saturationModulation2 = new SaturationModulation { Val = 300000 };

            schemeColor3.AppendChild(tint2);
            schemeColor3.AppendChild(saturationModulation2);

            gradientStop2.AppendChild(schemeColor3);

            var gradientStop3 = new GradientStop { Position = 100000 };

            var schemeColor4 = new SchemeColor { Val = SchemeColorValues.PhColor };
            var tint3 = new Tint { Val = 15000 };
            var saturationModulation3 = new SaturationModulation { Val = 350000 };

            schemeColor4.AppendChild(tint3);
            schemeColor4.AppendChild(saturationModulation3);

            gradientStop3.AppendChild(schemeColor4);

            gradientStopList1.AppendChild(gradientStop1);
            gradientStopList1.AppendChild(gradientStop2);
            gradientStopList1.AppendChild(gradientStop3);
            var linearGradientFill1 = new LinearGradientFill { Angle = 16200000, Scaled = true };

            gradientFill1.AppendChild(gradientStopList1);
            gradientFill1.AppendChild(linearGradientFill1);

            var gradientFill2 = new GradientFill { RotateWithShape = true };

            var gradientStopList2 = new GradientStopList();

            var gradientStop4 = new GradientStop { Position = 0 };

            var schemeColor5 = new SchemeColor { Val = SchemeColorValues.PhColor };
            var shade1 = new Shade { Val = 51000 };
            var saturationModulation4 = new SaturationModulation { Val = 130000 };

            schemeColor5.AppendChild(shade1);
            schemeColor5.AppendChild(saturationModulation4);

            gradientStop4.AppendChild(schemeColor5);

            var gradientStop5 = new GradientStop { Position = 80000 };

            var schemeColor6 = new SchemeColor { Val = SchemeColorValues.PhColor };
            var shade2 = new Shade { Val = 93000 };
            var saturationModulation5 = new SaturationModulation { Val = 130000 };

            schemeColor6.AppendChild(shade2);
            schemeColor6.AppendChild(saturationModulation5);

            gradientStop5.AppendChild(schemeColor6);

            var gradientStop6 = new GradientStop { Position = 100000 };

            var schemeColor7 = new SchemeColor { Val = SchemeColorValues.PhColor };
            var shade3 = new Shade { Val = 94000 };
            var saturationModulation6 = new SaturationModulation { Val = 135000 };

            schemeColor7.AppendChild(shade3);
            schemeColor7.AppendChild(saturationModulation6);

            gradientStop6.AppendChild(schemeColor7);

            gradientStopList2.AppendChild(gradientStop4);
            gradientStopList2.AppendChild(gradientStop5);
            gradientStopList2.AppendChild(gradientStop6);
            var linearGradientFill2 = new LinearGradientFill { Angle = 16200000, Scaled = false };

            gradientFill2.AppendChild(gradientStopList2);
            gradientFill2.AppendChild(linearGradientFill2);

            fillStyleList1.AppendChild(solidFill1);
            fillStyleList1.AppendChild(gradientFill1);
            fillStyleList1.AppendChild(gradientFill2);

            var lineStyleList1 = new LineStyleList();

            var outline1 = new Outline
            {
                Width = 9525,
                CapType = LineCapValues.Flat,
                CompoundLineType = CompoundLineValues.Single,
                Alignment = PenAlignmentValues.Center
            };

            var solidFill2 = new SolidFill();

            var schemeColor8 = new SchemeColor { Val = SchemeColorValues.PhColor };
            var shade4 = new Shade { Val = 95000 };
            var saturationModulation7 = new SaturationModulation { Val = 105000 };

            schemeColor8.AppendChild(shade4);
            schemeColor8.AppendChild(saturationModulation7);

            solidFill2.AppendChild(schemeColor8);
            var presetDash1 = new PresetDash { Val = PresetLineDashValues.Solid };

            outline1.AppendChild(solidFill2);
            outline1.AppendChild(presetDash1);

            var outline2 = new Outline
            {
                Width = 25400,
                CapType = LineCapValues.Flat,
                CompoundLineType = CompoundLineValues.Single,
                Alignment = PenAlignmentValues.Center
            };

            var solidFill3 = new SolidFill();
            var schemeColor9 = new SchemeColor { Val = SchemeColorValues.PhColor };

            solidFill3.AppendChild(schemeColor9);
            var presetDash2 = new PresetDash { Val = PresetLineDashValues.Solid };

            outline2.AppendChild(solidFill3);
            outline2.AppendChild(presetDash2);

            var outline3 = new Outline
            {
                Width = 38100,
                CapType = LineCapValues.Flat,
                CompoundLineType = CompoundLineValues.Single,
                Alignment = PenAlignmentValues.Center
            };

            var solidFill4 = new SolidFill();
            var schemeColor10 = new SchemeColor { Val = SchemeColorValues.PhColor };

            solidFill4.AppendChild(schemeColor10);
            var presetDash3 = new PresetDash { Val = PresetLineDashValues.Solid };

            outline3.AppendChild(solidFill4);
            outline3.AppendChild(presetDash3);

            lineStyleList1.AppendChild(outline1);
            lineStyleList1.AppendChild(outline2);
            lineStyleList1.AppendChild(outline3);

            var effectStyleList1 = new EffectStyleList();

            var effectStyle1 = new EffectStyle();

            var effectList1 = new EffectList();

            var outerShadow1 = new OuterShadow
            {
                BlurRadius = 40000L,
                Distance = 20000L,
                Direction = 5400000,
                RotateWithShape = false
            };

            var rgbColorModelHex11 = new RgbColorModelHex { Val = "000000" };
            var alpha1 = new Alpha { Val = 38000 };

            rgbColorModelHex11.AppendChild(alpha1);

            outerShadow1.AppendChild(rgbColorModelHex11);

            effectList1.AppendChild(outerShadow1);

            effectStyle1.AppendChild(effectList1);

            var effectStyle2 = new EffectStyle();

            var effectList2 = new EffectList();

            var outerShadow2 = new OuterShadow
            {
                BlurRadius = 40000L,
                Distance = 23000L,
                Direction = 5400000,
                RotateWithShape = false
            };

            var rgbColorModelHex12 = new RgbColorModelHex { Val = "000000" };
            var alpha2 = new Alpha { Val = 35000 };

            rgbColorModelHex12.AppendChild(alpha2);

            outerShadow2.AppendChild(rgbColorModelHex12);

            effectList2.AppendChild(outerShadow2);

            effectStyle2.AppendChild(effectList2);

            var effectStyle3 = new EffectStyle();

            var effectList3 = new EffectList();

            var outerShadow3 = new OuterShadow
            {
                BlurRadius = 40000L,
                Distance = 23000L,
                Direction = 5400000,
                RotateWithShape = false
            };

            var rgbColorModelHex13 = new RgbColorModelHex { Val = "000000" };
            var alpha3 = new Alpha { Val = 35000 };

            rgbColorModelHex13.AppendChild(alpha3);

            outerShadow3.AppendChild(rgbColorModelHex13);

            effectList3.AppendChild(outerShadow3);

            var scene3DType1 = new Scene3DType();

            var camera1 = new Camera { Preset = PresetCameraValues.OrthographicFront };
            var rotation1 = new Rotation { Latitude = 0, Longitude = 0, Revolution = 0 };

            camera1.AppendChild(rotation1);

            var lightRig1 = new LightRig { Rig = LightRigValues.ThreePoints, Direction = LightRigDirectionValues.Top };
            var rotation2 = new Rotation { Latitude = 0, Longitude = 0, Revolution = 1200000 };

            lightRig1.AppendChild(rotation2);

            scene3DType1.AppendChild(camera1);
            scene3DType1.AppendChild(lightRig1);

            var shape3DType1 = new Shape3DType();
            var bevelTop1 = new BevelTop { Width = 63500L, Height = 25400L };

            shape3DType1.AppendChild(bevelTop1);

            effectStyle3.AppendChild(effectList3);
            effectStyle3.AppendChild(scene3DType1);
            effectStyle3.AppendChild(shape3DType1);

            effectStyleList1.AppendChild(effectStyle1);
            effectStyleList1.AppendChild(effectStyle2);
            effectStyleList1.AppendChild(effectStyle3);

            var backgroundFillStyleList1 = new BackgroundFillStyleList();

            var solidFill5 = new SolidFill();
            var schemeColor11 = new SchemeColor { Val = SchemeColorValues.PhColor };

            solidFill5.AppendChild(schemeColor11);

            var gradientFill3 = new GradientFill { RotateWithShape = true };

            var gradientStopList3 = new GradientStopList();

            var gradientStop7 = new GradientStop { Position = 0 };

            var schemeColor12 = new SchemeColor { Val = SchemeColorValues.PhColor };
            var tint4 = new Tint { Val = 40000 };
            var saturationModulation8 = new SaturationModulation { Val = 350000 };

            schemeColor12.AppendChild(tint4);
            schemeColor12.AppendChild(saturationModulation8);

            gradientStop7.AppendChild(schemeColor12);

            var gradientStop8 = new GradientStop { Position = 40000 };

            var schemeColor13 = new SchemeColor { Val = SchemeColorValues.PhColor };
            var tint5 = new Tint { Val = 45000 };
            var shade5 = new Shade { Val = 99000 };
            var saturationModulation9 = new SaturationModulation { Val = 350000 };

            schemeColor13.AppendChild(tint5);
            schemeColor13.AppendChild(shade5);
            schemeColor13.AppendChild(saturationModulation9);

            gradientStop8.AppendChild(schemeColor13);

            var gradientStop9 = new GradientStop { Position = 100000 };

            var schemeColor14 = new SchemeColor { Val = SchemeColorValues.PhColor };
            var shade6 = new Shade { Val = 20000 };
            var saturationModulation10 = new SaturationModulation { Val = 255000 };

            schemeColor14.AppendChild(shade6);
            schemeColor14.AppendChild(saturationModulation10);

            gradientStop9.AppendChild(schemeColor14);

            gradientStopList3.AppendChild(gradientStop7);
            gradientStopList3.AppendChild(gradientStop8);
            gradientStopList3.AppendChild(gradientStop9);

            var pathGradientFill1 = new PathGradientFill { Path = PathShadeValues.Circle };
            var fillToRectangle1 = new FillToRectangle { Left = 50000, Top = -80000, Right = 50000, Bottom = 180000 };

            pathGradientFill1.AppendChild(fillToRectangle1);

            gradientFill3.AppendChild(gradientStopList3);
            gradientFill3.AppendChild(pathGradientFill1);

            var gradientFill4 = new GradientFill { RotateWithShape = true };

            var gradientStopList4 = new GradientStopList();

            var gradientStop10 = new GradientStop { Position = 0 };

            var schemeColor15 = new SchemeColor { Val = SchemeColorValues.PhColor };
            var tint6 = new Tint { Val = 80000 };
            var saturationModulation11 = new SaturationModulation { Val = 300000 };

            schemeColor15.AppendChild(tint6);
            schemeColor15.AppendChild(saturationModulation11);

            gradientStop10.AppendChild(schemeColor15);

            var gradientStop11 = new GradientStop { Position = 100000 };

            var schemeColor16 = new SchemeColor { Val = SchemeColorValues.PhColor };
            var shade7 = new Shade { Val = 30000 };
            var saturationModulation12 = new SaturationModulation { Val = 200000 };

            schemeColor16.AppendChild(shade7);
            schemeColor16.AppendChild(saturationModulation12);

            gradientStop11.AppendChild(schemeColor16);

            gradientStopList4.AppendChild(gradientStop10);
            gradientStopList4.AppendChild(gradientStop11);

            var pathGradientFill2 = new PathGradientFill { Path = PathShadeValues.Circle };
            var fillToRectangle2 = new FillToRectangle { Left = 50000, Top = 50000, Right = 50000, Bottom = 50000 };

            pathGradientFill2.AppendChild(fillToRectangle2);

            gradientFill4.AppendChild(gradientStopList4);
            gradientFill4.AppendChild(pathGradientFill2);

            backgroundFillStyleList1.AppendChild(solidFill5);
            backgroundFillStyleList1.AppendChild(gradientFill3);
            backgroundFillStyleList1.AppendChild(gradientFill4);

            formatScheme1.AppendChild(fillStyleList1);
            formatScheme1.AppendChild(lineStyleList1);
            formatScheme1.AppendChild(effectStyleList1);
            formatScheme1.AppendChild(backgroundFillStyleList1);

            themeElements1.AppendChild(colorScheme1);
            themeElements1.AppendChild(fontScheme2);
            themeElements1.AppendChild(formatScheme1);
            var objectDefaults1 = new ObjectDefaults();
            var extraColorSchemeList1 = new ExtraColorSchemeList();

            theme1.AppendChild(themeElements1);
            theme1.AppendChild(objectDefaults1);
            theme1.AppendChild(extraColorSchemeList1);

            themePart.Theme = theme1;
        }

        private void GenerateCustomFilePropertiesPartContent(CustomFilePropertiesPart customFilePropertiesPart1)
        {
            var properties2 = new DocumentFormat.OpenXml.CustomProperties.Properties();
            properties2.AddNamespaceDeclaration("vt",
                "http://schemas.openxmlformats.org/officeDocument/2006/docPropsVTypes");
            var propertyId = 1;
            foreach (var p in CustomProperties)
            {
                propertyId++;
                var customDocumentProperty = new CustomDocumentProperty
                {
                    FormatId = "{D5CDD505-2E9C-101B-9397-08002B2CF9AE}",
                    PropertyId = propertyId,
                    Name = p.Name
                };
                if (p.Type == XLCustomPropertyType.Text)
                {
                    var vTlpwstr1 = new VTLPWSTR { Text = p.GetValue<string>() };
                    customDocumentProperty.AppendChild(vTlpwstr1);
                }
                else if (p.Type == XLCustomPropertyType.Date)
                {
                    var vTFileTime1 = new VTFileTime
                    {
                        Text =
                            p.GetValue<DateTime>().ToUniversalTime().ToString(
                                "yyyy'-'MM'-'dd'T'HH':'mm':'ss'Z'")
                    };
                    customDocumentProperty.AppendChild(vTFileTime1);
                }
                else if (p.Type == XLCustomPropertyType.Number)
                {
                    var vTDouble1 = new VTDouble
                    {
                        Text = p.GetValue<Double>().ToInvariantString()
                    };
                    customDocumentProperty.AppendChild(vTDouble1);
                }
                else
                {
                    var vTBool1 = new VTBool { Text = p.GetValue<Boolean>().ToString().ToLower() };
                    customDocumentProperty.AppendChild(vTBool1);
                }
                properties2.AppendChild(customDocumentProperty);
            }

            customFilePropertiesPart1.Properties = properties2;
        }

        private void SetPackageProperties(OpenXmlPackage document)
        {
            var created = Properties.Created == DateTime.MinValue ? DateTime.Now : Properties.Created;
            var modified = Properties.Modified == DateTime.MinValue ? DateTime.Now : Properties.Modified;
            document.PackageProperties.Created = created;
            document.PackageProperties.Modified = modified;

#if true
            if (Properties.LastModifiedBy == null) document.PackageProperties.LastModifiedBy = "";
            if (Properties.Author == null) document.PackageProperties.Creator = "";
            if (Properties.Title == null) document.PackageProperties.Title = "";
            if (Properties.Subject == null) document.PackageProperties.Subject = "";
            if (Properties.Category == null) document.PackageProperties.Category = "";
            if (Properties.Keywords == null) document.PackageProperties.Keywords = "";
            if (Properties.Comments == null) document.PackageProperties.Description = "";
            if (Properties.Status == null) document.PackageProperties.ContentStatus = "";
#endif

            document.PackageProperties.LastModifiedBy = Properties.LastModifiedBy;
            document.PackageProperties.Creator = Properties.Author;
            document.PackageProperties.Title = Properties.Title;
            document.PackageProperties.Subject = Properties.Subject;
            document.PackageProperties.Category = Properties.Category;
            document.PackageProperties.Keywords = Properties.Keywords;
            document.PackageProperties.Description = Properties.Comments;
            document.PackageProperties.ContentStatus = Properties.Status;
        }

        private static string GetTableName(String originalTableName, SaveContext context)
        {
            var tableName = originalTableName.RemoveSpecialCharacters();
            var name = tableName;
            if (context.TableNames.Contains(name))
            {
                var i = 1;
                name = tableName + i.ToInvariantString();
                while (context.TableNames.Contains(name))
                {
                    i++;
                    name = tableName + i.ToInvariantString();
                }
            }

            context.TableNames.Add(name);
            return name;
        }

        private static void GenerateTableDefinitionPartContent(TableDefinitionPart tableDefinitionPart, XLTable xlTable,
            SaveContext context)
        {
            context.TableId++;
            var reference = xlTable.RangeAddress.FirstAddress + ":" + xlTable.RangeAddress.LastAddress;
            var tableName = GetTableName(xlTable.Name, context);
            var table = new Table
            {
                Id = context.TableId,
                Name = tableName,
                DisplayName = tableName,
                Reference = reference
            };

            if (!xlTable.ShowHeaderRow)
                table.HeaderRowCount = 0;

            if (xlTable.ShowTotalsRow)
                table.TotalsRowCount = 1;
            else
                table.TotalsRowShown = false;

            var tableColumns1 = new TableColumns { Count = (UInt32)xlTable.ColumnCount() };

            UInt32 columnId = 0;
            foreach (var xlField in xlTable.Fields)
            {
                columnId++;
                var fieldName = xlField.Name;
                var tableColumn1 = new TableColumn
                {
                    Id = columnId,
                    Name = fieldName.Replace("_x000a_", "_x005f_x000a_").Replace(Environment.NewLine, "_x000a_")
                };
                if (xlTable.ShowTotalsRow)
                {
                    if (xlField.TotalsRowFunction != XLTotalsRowFunction.None)
                    {
                        tableColumn1.TotalsRowFunction = xlField.TotalsRowFunction.ToOpenXml();

                        if (xlField.TotalsRowFunction == XLTotalsRowFunction.Custom)
                            tableColumn1.TotalsRowFormula = new TotalsRowFormula(xlField.TotalsRowFormulaA1);
                    }

                    if (!String.IsNullOrWhiteSpace(xlField.TotalsRowLabel))
                        tableColumn1.TotalsRowLabel = xlField.TotalsRowLabel;
                }
                tableColumns1.AppendChild(tableColumn1);
            }

            var tableStyleInfo1 = new TableStyleInfo
            {
                ShowFirstColumn = xlTable.EmphasizeFirstColumn,
                ShowLastColumn = xlTable.EmphasizeLastColumn,
                ShowRowStripes = xlTable.ShowRowStripes,
                ShowColumnStripes = xlTable.ShowColumnStripes
            };

            if (xlTable.Theme != XLTableTheme.None)
                tableStyleInfo1.Name = xlTable.Theme.Name;

            if (xlTable.ShowAutoFilter)
            {
                var autoFilter1 = new AutoFilter();
                if (xlTable.ShowTotalsRow)
                {
                    xlTable.AutoFilter.Range = xlTable.Worksheet.Range(
                        xlTable.RangeAddress.FirstAddress.RowNumber, xlTable.RangeAddress.FirstAddress.ColumnNumber,
                        xlTable.RangeAddress.LastAddress.RowNumber - 1, xlTable.RangeAddress.LastAddress.ColumnNumber);
                }
                else
                    xlTable.AutoFilter.Range = xlTable.Worksheet.Range(xlTable.RangeAddress);

                PopulateAutoFilter(xlTable.AutoFilter, autoFilter1);

                table.AppendChild(autoFilter1);
            }

            table.AppendChild(tableColumns1);
            table.AppendChild(tableStyleInfo1);

            tableDefinitionPart.Table = table;
        }

        private static void GeneratePivotTables(WorkbookPart workbookPart, WorksheetPart worksheetPart,
            XLWorksheet xlWorksheet,
            SaveContext context)
        {
            PivotCaches pivotCaches;
            uint cacheId = 0;
            if (workbookPart.Workbook.PivotCaches == null)
                pivotCaches = workbookPart.Workbook.InsertAfter(new PivotCaches(), workbookPart.Workbook.CalculationProperties);
            else
            {
                pivotCaches = workbookPart.Workbook.PivotCaches;
                if (pivotCaches.Any())
                    cacheId = pivotCaches.Cast<PivotCache>().Max(pc => pc.CacheId.Value) + 1;
            }

            foreach (var pt in xlWorksheet.PivotTables.Cast<XLPivotTable>())
            {
                // TODO: Avoid duplicate pivot caches of same source range

                var workbookCacheRelId = pt.WorkbookCacheRelId;
                PivotCache pivotCache;
                PivotTableCacheDefinitionPart pivotTableCacheDefinitionPart;
                if (!String.IsNullOrWhiteSpace(pt.WorkbookCacheRelId))
                {
                    pivotCache = pivotCaches.Cast<PivotCache>().Single(pc => pc.Id.Value == pt.WorkbookCacheRelId);
                    pivotTableCacheDefinitionPart = workbookPart.GetPartById(pt.WorkbookCacheRelId) as PivotTableCacheDefinitionPart;
                }
                else
                {
                    workbookCacheRelId = context.RelIdGenerator.GetNext(RelType.Workbook);
                    pivotCache = new PivotCache { CacheId = cacheId++, Id = workbookCacheRelId };
                    pivotTableCacheDefinitionPart = workbookPart.AddNewPart<PivotTableCacheDefinitionPart>(workbookCacheRelId);
                }

                GeneratePivotTableCacheDefinitionPartContent(pivotTableCacheDefinitionPart, pt);

                if (String.IsNullOrWhiteSpace(pt.WorkbookCacheRelId))
                    pivotCaches.AppendChild(pivotCache);

                PivotTablePart pivotTablePart;
                if (String.IsNullOrWhiteSpace(pt.RelId))
                    pivotTablePart = worksheetPart.AddNewPart<PivotTablePart>(context.RelIdGenerator.GetNext(RelType.Workbook));
                else
                    pivotTablePart = worksheetPart.GetPartById(pt.RelId) as PivotTablePart;

                GeneratePivotTablePartContent(pivotTablePart, pt, pivotCache.CacheId, context);

                if (String.IsNullOrWhiteSpace(pt.RelId))
                    pivotTablePart.AddPart(pivotTableCacheDefinitionPart, context.RelIdGenerator.GetNext(RelType.Workbook));
            }
        }

        // Generates content of pivotTableCacheDefinitionPart
        private static void GeneratePivotTableCacheDefinitionPartContent(
            PivotTableCacheDefinitionPart pivotTableCacheDefinitionPart, IXLPivotTable pt)
        {
            var source = pt.SourceRange;

            var pivotCacheDefinition = new PivotCacheDefinition
            {
                Id = "rId1",
                SaveData = pt.SaveSourceData,
                RefreshOnLoad = true //pt.RefreshDataOnOpen
            };
            if (pt.ItemsToRetainPerField == XLItemsToRetain.None)
                pivotCacheDefinition.MissingItemsLimit = 0U;
            else if (pt.ItemsToRetainPerField == XLItemsToRetain.Max)
                pivotCacheDefinition.MissingItemsLimit = XLHelper.MaxRowNumber;

            pivotCacheDefinition.AddNamespaceDeclaration("r",
                "http://schemas.openxmlformats.org/officeDocument/2006/relationships");

            var cacheSource = new CacheSource { Type = SourceValues.Worksheet };
            cacheSource.AppendChild(new WorksheetSource { Name = source.ToString() });

            var cacheFields = new CacheFields();

            foreach (var c in source.Columns())
            {
                var columnNumber = c.ColumnNumber();
                var columnName = c.FirstCell().Value.ToString();
                IXLPivotField xlpf;
                if (pt.Fields.Contains(columnName))
                    xlpf = pt.Fields.Get(columnName);
                else
                    xlpf = pt.Fields.Add(columnName);

                var field =
                    pt.RowLabels.Union(pt.ColumnLabels).Union(pt.ReportFilters).FirstOrDefault(f => f.SourceName == columnName);
                if (field != null)
                {
                    xlpf.CustomName = field.CustomName;
                    xlpf.Subtotals.AddRange(field.Subtotals);
                }

                var sharedItems = new SharedItems();

                var onlyNumbers =
                    !source.Cells().Any(
                        cell =>
                            cell.Address.ColumnNumber == columnNumber &&
                            cell.Address.RowNumber > source.FirstRow().RowNumber() && cell.DataType != XLCellValues.Number);
                if (onlyNumbers)
                {
                    sharedItems = new SharedItems
                    { ContainsSemiMixedTypes = false, ContainsString = false, ContainsNumber = true };
                }
                else
                {
                    foreach (var cellValue in source.Cells()
                        .Where(cell => cell.Address.ColumnNumber == columnNumber && cell.Address.RowNumber > source.FirstRow().RowNumber())
                        .Select(cell => cell.Value.ToString())
                        .Where(cellValue => !xlpf.SharedStrings.Select(ss => ss.ToLower()).Contains(cellValue.ToLower())))
                    {
                        xlpf.SharedStrings.Add(cellValue);
                    }

                    foreach (var li in xlpf.SharedStrings)
                    {
                        sharedItems.AppendChild(new StringItem { Val = li });
                    }
                }

                var cacheField = new CacheField { Name = xlpf.SourceName };
                cacheField.AppendChild(sharedItems);
                cacheFields.AppendChild(cacheField);
            }

            pivotCacheDefinition.AppendChild(cacheSource);
            pivotCacheDefinition.AppendChild(cacheFields);

            pivotTableCacheDefinitionPart.PivotCacheDefinition = pivotCacheDefinition;

            var pivotTableCacheRecordsPart = pivotTableCacheDefinitionPart.GetPartsOfType<PivotTableCacheRecordsPart>().Any() ?
                pivotTableCacheDefinitionPart.GetPartsOfType<PivotTableCacheRecordsPart>().First() :
                pivotTableCacheDefinitionPart.AddNewPart<PivotTableCacheRecordsPart>("rId1");

            var pivotCacheRecords = new PivotCacheRecords();
            pivotCacheRecords.AddNamespaceDeclaration("r",
                "http://schemas.openxmlformats.org/officeDocument/2006/relationships");
            pivotTableCacheRecordsPart.PivotCacheRecords = pivotCacheRecords;
        }

        // Generates content of pivotTablePart
        private static void GeneratePivotTablePartContent(PivotTablePart pivotTablePart, IXLPivotTable pt, uint cacheId, SaveContext context)
        {
            var pivotTableDefinition = new PivotTableDefinition
            {
                Name = pt.Name,
                CacheId = cacheId,
                DataCaption = "Values",
                MergeItem = GetBooleanValue(pt.MergeAndCenterWithLabels, true),
                Indent = Convert.ToUInt32(pt.RowLabelIndent),
                PageOverThenDown = (pt.FilterAreaOrder == XLFilterAreaOrder.OverThenDown),
                PageWrap = Convert.ToUInt32(pt.FilterFieldsPageWrap),
                ShowError = String.IsNullOrEmpty(pt.ErrorValueReplacement),
                UseAutoFormatting = GetBooleanValue(pt.AutofitColumns, true),
                PreserveFormatting = GetBooleanValue(pt.PreserveCellFormatting, true),
                RowGrandTotals = GetBooleanValue(pt.ShowGrandTotalsRows, true),
                ColumnGrandTotals = GetBooleanValue(pt.ShowGrandTotalsColumns, true),
                SubtotalHiddenItems = GetBooleanValue(pt.FilteredItemsInSubtotals, true),
                MultipleFieldFilters = GetBooleanValue(pt.AllowMultipleFilters, true),
                CustomListSort = GetBooleanValue(pt.UseCustomListsForSorting, true),
                ShowDrill = GetBooleanValue(pt.ShowExpandCollapseButtons, true),
                ShowDataTips = GetBooleanValue(pt.ShowContextualTooltips, true),
                ShowMemberPropertyTips = GetBooleanValue(pt.ShowPropertiesInTooltips, true),
                ShowHeaders = GetBooleanValue(pt.DisplayCaptionsAndDropdowns, true),
                GridDropZones = GetBooleanValue(pt.ClassicPivotTableLayout, false),
                ShowEmptyRow = GetBooleanValue(pt.ShowEmptyItemsOnRows, true),
                ShowEmptyColumn = GetBooleanValue(pt.ShowEmptyItemsOnColumns, true),
                ShowItems = GetBooleanValue(pt.DisplayItemLabels, true),
                FieldListSortAscending = GetBooleanValue(pt.SortFieldsAtoZ, true),
                PrintDrill = GetBooleanValue(pt.PrintExpandCollapsedButtons, true),
                ItemPrintTitles = GetBooleanValue(pt.RepeatRowLabels, true),
                FieldPrintTitles = GetBooleanValue(pt.PrintTitles, true),
                EnableDrill = GetBooleanValue(pt.EnableShowDetails, true)
            };

            if (pt.EmptyCellReplacement != null)
            {
                pivotTableDefinition.ShowMissing = true;
                pivotTableDefinition.MissingCaption = pt.EmptyCellReplacement;
            }
            else
            {
                pivotTableDefinition.ShowMissing = false;
            }

            if (pt.ErrorValueReplacement != null)
            {
                pivotTableDefinition.ShowError = true;
                pivotTableDefinition.ErrorCaption = pt.ErrorValueReplacement;
            }
            else
            {
                pivotTableDefinition.ShowError = false;
            }

            var location = new Location
            {
                Reference = pt.TargetCell.Address.ToString(),
                FirstHeaderRow = 1U,
                FirstDataRow = 1U,
                FirstDataColumn = 1U
            };

            var rowFields = new RowFields();
            var columnFields = new ColumnFields();
            var rowItems = new RowItems();
            var columnItems = new ColumnItems();
            var pageFields = new PageFields { Count = (uint)pt.ReportFilters.Count() };
            var pivotFields = new PivotFields { Count = Convert.ToUInt32(pt.SourceRange.ColumnCount()) };

            foreach (var xlpf in pt.Fields.OrderBy(f => pt.RowLabels.Any(p => p.SourceName == f.SourceName) ? pt.RowLabels.IndexOf(f) : Int32.MaxValue))
            {
                if (pt.RowLabels.Any(p => p.SourceName == xlpf.SourceName))
                {
                    var f = new Field { Index = pt.Fields.IndexOf(xlpf) };
                    rowFields.AppendChild(f);

                    for (var i = 0; i < xlpf.SharedStrings.Count; i++)
                    {
                        var rowItem = new RowItem();
                        rowItem.AppendChild(new MemberPropertyIndex { Val = i });
                        rowItems.AppendChild(rowItem);
                    }

                    var rowItemTotal = new RowItem { ItemType = ItemValues.Grand };
                    rowItemTotal.AppendChild(new MemberPropertyIndex());
                    rowItems.AppendChild(rowItemTotal);
                }
                else if (pt.ColumnLabels.Any(p => p.SourceName == xlpf.SourceName))
                {
                    var f = new Field { Index = pt.Fields.IndexOf(xlpf) };
                    columnFields.AppendChild(f);

                    for (var i = 0; i < xlpf.SharedStrings.Count; i++)
                    {
                        var rowItem = new RowItem();
                        rowItem.AppendChild(new MemberPropertyIndex { Val = i });
                        columnItems.AppendChild(rowItem);
                    }

                    var rowItemTotal = new RowItem { ItemType = ItemValues.Grand };
                    rowItemTotal.AppendChild(new MemberPropertyIndex());
                    columnItems.AppendChild(rowItemTotal);
                }
            }

            if (pt.Values.Count() > 1)
            {
                // -2 is the sentinal value for "Values"
                if (pt.ColumnLabels.Any(cl => cl.SourceName == XLConstants.PivotTableValuesSentinalLabel))
                    columnFields.AppendChild(new Field { Index = -2 });
                else if (pt.RowLabels.Any(rl => rl.SourceName == XLConstants.PivotTableValuesSentinalLabel))
                {
                    pivotTableDefinition.DataOnRows = true;
                    rowFields.AppendChild(new Field { Index = -2 });
                }
            }

            foreach (var xlpf in pt.Fields)
            {
                IXLPivotField labelField = null;
                var pf = new PivotField { ShowAll = false, Name = xlpf.CustomName };

                switch (pt.Subtotals)
                {
                    case XLPivotSubtotals.DoNotShow:
                        pf.DefaultSubtotal = false;
                        break;

                    case XLPivotSubtotals.AtBottom:
                        pf.DefaultSubtotal = true;
                        pf.SubtotalTop = false;
                        break;

                    case XLPivotSubtotals.AtTop:
                        pf.DefaultSubtotal = true;
                        pf.SubtotalTop = true;
                        break;
                }

                if (pt.RowLabels.Any(p => p.SourceName == xlpf.SourceName))
                {
                    labelField = pt.RowLabels.Single(p => p.SourceName == xlpf.SourceName);
                    pf.Axis = PivotTableAxisValues.AxisRow;
                }
                else if (pt.ColumnLabels.Any(p => p.SourceName == xlpf.SourceName))
                {
                    labelField = pt.ColumnLabels.Single(p => p.SourceName == xlpf.SourceName);
                    pf.Axis = PivotTableAxisValues.AxisColumn;
                }
                else if (pt.ReportFilters.Any(p => p.SourceName == xlpf.SourceName))
                {
                    location.ColumnsPerPage = 1;
                    location.RowPageCount = 1;
                    pf.Axis = PivotTableAxisValues.AxisPage;
                    pageFields.AppendChild(new PageField { Hierarchy = -1, Field = pt.Fields.IndexOf(xlpf) });
                }

                if (pt.Values.Any(p => p.SourceName == xlpf.SourceName))
                    pf.DataField = true;

                var fieldItems = new Items();

                if (xlpf.SharedStrings.Any())
                {
                    for (uint i = 0; i < xlpf.SharedStrings.Count; i++)
                    {
                        var item = new Item { Index = i };
                        if (labelField != null && labelField.Collapsed)
                            item.HideDetails = BooleanValue.FromBoolean(false);
                        fieldItems.AppendChild(item);
                    }
                }

                if (xlpf.Subtotals.Any())
                {
                    foreach (var subtotal in xlpf.Subtotals)
                    {
                        var itemSubtotal = new Item();
                        switch (subtotal)
                        {
                            case XLSubtotalFunction.Average:
                                pf.AverageSubTotal = true;
                                itemSubtotal.ItemType = ItemValues.Average;
                                break;

                            case XLSubtotalFunction.Count:
                                pf.CountASubtotal = true;
                                itemSubtotal.ItemType = ItemValues.CountA;
                                break;

                            case XLSubtotalFunction.CountNumbers:
                                pf.CountSubtotal = true;
                                itemSubtotal.ItemType = ItemValues.Count;
                                break;

                            case XLSubtotalFunction.Maximum:
                                pf.MaxSubtotal = true;
                                itemSubtotal.ItemType = ItemValues.Maximum;
                                break;

                            case XLSubtotalFunction.Minimum:
                                pf.MinSubtotal = true;
                                itemSubtotal.ItemType = ItemValues.Minimum;
                                break;

                            case XLSubtotalFunction.PopulationStandardDeviation:
                                pf.ApplyStandardDeviationPInSubtotal = true;
                                itemSubtotal.ItemType = ItemValues.StandardDeviationP;
                                break;

                            case XLSubtotalFunction.PopulationVariance:
                                pf.ApplyVariancePInSubtotal = true;
                                itemSubtotal.ItemType = ItemValues.VarianceP;
                                break;

                            case XLSubtotalFunction.Product:
                                pf.ApplyProductInSubtotal = true;
                                itemSubtotal.ItemType = ItemValues.Product;
                                break;

                            case XLSubtotalFunction.StandardDeviation:
                                pf.ApplyStandardDeviationInSubtotal = true;
                                itemSubtotal.ItemType = ItemValues.StandardDeviation;
                                break;

                            case XLSubtotalFunction.Sum:
                                pf.SumSubtotal = true;
                                itemSubtotal.ItemType = ItemValues.Sum;
                                break;

                            case XLSubtotalFunction.Variance:
                                pf.ApplyVarianceInSubtotal = true;
                                itemSubtotal.ItemType = ItemValues.Variance;
                                break;
                        }
                        fieldItems.AppendChild(itemSubtotal);
                    }
                }
                // If the field itself doesn't have subtotals, but the pivot table is set to show pivot tables, add the default item
                else if (pt.Subtotals != XLPivotSubtotals.DoNotShow)
                {
                    fieldItems.AppendChild(new Item { ItemType = ItemValues.Default });
                }

                if (fieldItems.Any())
                {
                fieldItems.Count = Convert.ToUInt32(fieldItems.Count());
                pf.AppendChild(fieldItems);
                }
                pivotFields.AppendChild(pf);
            }

            pivotTableDefinition.AppendChild(location);
            pivotTableDefinition.AppendChild(pivotFields);

            if (pt.RowLabels.Any())
            {
                rowFields.Count = Convert.ToUInt32(rowFields.Count());
                pivotTableDefinition.AppendChild(rowFields);
            }
            else
            {
                rowItems.AppendChild(new RowItem());
            }

            if (rowItems.Any())
            {
            rowItems.Count = Convert.ToUInt32(rowItems.Count());
            pivotTableDefinition.AppendChild(rowItems);
            }

            if (!pt.ColumnLabels.Any(cl => cl.CustomName != XLConstants.PivotTableValuesSentinalLabel))
            {
                for (int i = 0; i < pt.Values.Count(); i++)
                {
                    var rowItem = new RowItem();
                    rowItem.Index = Convert.ToUInt32(i);
                    rowItem.AppendChild(new MemberPropertyIndex() { Val = i });
                    columnItems.AppendChild(rowItem);
                }
            }

            if (columnFields.Any())
            {
                columnFields.Count = Convert.ToUInt32(columnFields.Count());
                pivotTableDefinition.AppendChild(columnFields);
            }

            if (columnItems.Any())
            {
                columnItems.Count = Convert.ToUInt32(columnItems.Count());
                pivotTableDefinition.AppendChild(columnItems);
            }

            if (pt.ReportFilters.Any())
            {
                pageFields.Count = Convert.ToUInt32(pageFields.Count());
                pivotTableDefinition.AppendChild(pageFields);
            }

            var dataFields = new DataFields();
            foreach (var value in pt.Values)
            {
                var sourceColumn =
                    pt.SourceRange.Columns().FirstOrDefault(c => c.Cell(1).Value.ToString() == value.SourceName);
                if (sourceColumn == null) continue;

                UInt32 numberFormatId = 0;
                if (value.NumberFormat.NumberFormatId != -1 || context.SharedNumberFormats.ContainsKey(value.NumberFormat.NumberFormatId))
                    numberFormatId = (UInt32)value.NumberFormat.NumberFormatId;
                else if (context.SharedNumberFormats.Any(snf => snf.Value.NumberFormat.Format == value.NumberFormat.Format))
                    numberFormatId = (UInt32)context.SharedNumberFormats.First(snf => snf.Value.NumberFormat.Format == value.NumberFormat.Format).Key;

                var df = new DataField
                {
                    Name = value.CustomName,
                    Field = (UInt32)sourceColumn.ColumnNumber() - 1,
                    Subtotal = value.SummaryFormula.ToOpenXml(),
                    ShowDataAs = value.Calculation.ToOpenXml(),
                    NumberFormatId = numberFormatId
                };

                if (!String.IsNullOrEmpty(value.BaseField))
                {
                    var baseField = pt.SourceRange.Columns().FirstOrDefault(c => c.Cell(1).Value.ToString() == value.BaseField);
                    if (baseField != null)
                    {
                        df.BaseField = baseField.ColumnNumber() - 1;

                        var items = baseField.CellsUsed()
                            .Select(c => c.Value)
                            .Skip(1) // Skip header column
                            .Distinct().ToList();

                        if (items.Any(i => i.Equals(value.BaseItem)))
                            df.BaseItem = Convert.ToUInt32(items.IndexOf(value.BaseItem));
                    }
                }
                else
                {
                    df.BaseField = 0;
                }

                if (value.CalculationItem == XLPivotCalculationItem.Previous)
                    df.BaseItem = 1048828U;
                else if (value.CalculationItem == XLPivotCalculationItem.Next)
                    df.BaseItem = 1048829U;
                else if (df.BaseItem == null || !df.BaseItem.HasValue)
                    df.BaseItem = 0U;

                dataFields.AppendChild(df);
            }

            if (dataFields.Any())
            {
            dataFields.Count = Convert.ToUInt32(dataFields.Count());
            pivotTableDefinition.AppendChild(dataFields);
            }

            pivotTableDefinition.AppendChild(new PivotTableStyle
            {
                Name = Enum.GetName(typeof(XLPivotTableTheme), pt.Theme),
                ShowRowHeaders = pt.ShowRowHeaders,
                ShowColumnHeaders = pt.ShowColumnHeaders,
                ShowRowStripes = pt.ShowRowStripes,
                ShowColumnStripes = pt.ShowColumnStripes
            });

            #region Excel 2010 Features

            var pivotTableDefinitionExtensionList = new PivotTableDefinitionExtensionList();

            var pivotTableDefinitionExtension = new PivotTableDefinitionExtension
            { Uri = "{962EF5D1-5CA2-4c93-8EF4-DBF5C05439D2}" };
            pivotTableDefinitionExtension.AddNamespaceDeclaration("x14",
                "http://schemas.microsoft.com/office/spreadsheetml/2009/9/main");

            var pivotTableDefinition2 = new DocumentFormat.OpenXml.Office2010.Excel.PivotTableDefinition
            { EnableEdit = pt.EnableCellEditing, HideValuesRow = !pt.ShowValuesRow };
            pivotTableDefinition2.AddNamespaceDeclaration("xm", "http://schemas.microsoft.com/office/excel/2006/main");

            pivotTableDefinitionExtension.AppendChild(pivotTableDefinition2);

            pivotTableDefinitionExtensionList.AppendChild(pivotTableDefinitionExtension);
            pivotTableDefinition.AppendChild(pivotTableDefinitionExtensionList);

            #endregion Excel 2010 Features

            pivotTablePart.PivotTableDefinition = pivotTableDefinition;
        }

        private static void GenerateWorksheetCommentsPartContent(WorksheetCommentsPart worksheetCommentsPart,
            XLWorksheet xlWorksheet)
        {
            var comments = new Comments();
            var commentList = new CommentList();
            var authorsDict = new Dictionary<String, Int32>();
            foreach (var c in xlWorksheet.Internals.CellsCollection.GetCells(c => c.HasComment))
            {
                var comment = new Comment { Reference = c.Address.ToStringRelative() };
                var authorName = c.Comment.Author;

                Int32 authorId;
                if (!authorsDict.TryGetValue(authorName, out authorId))
                {
                    authorId = authorsDict.Count;
                    authorsDict.Add(authorName, authorId);
                }
                comment.AuthorId = (UInt32)authorId;

                var commentText = new CommentText();
                foreach (var rt in c.Comment)
                {
                    commentText.Append(GetRun(rt));
                }

                comment.Append(commentText);
                commentList.Append(comment);
            }

            var authors = new Authors();
            foreach (var author in authorsDict.Select(a => new Author { Text = a.Key }))
            {
                authors.Append(author);
            }
            comments.Append(authors);
            comments.Append(commentList);

            worksheetCommentsPart.Comments = comments;
        }

        // Generates content of vmlDrawingPart1.
        private static void GenerateVmlDrawingPartContent(VmlDrawingPart vmlDrawingPart, XLWorksheet xlWorksheet,
            SaveContext context)
        {
            var ms = new MemoryStream();
            var stream = vmlDrawingPart.GetStream(FileMode.OpenOrCreate);
            CopyStream(stream, ms);
            ms.Position = 0;
            var writer = new XmlTextWriter(stream, Encoding.UTF8);

            writer.WriteStartElement("xml");

            const string shapeTypeId = "_x0000_t202"; // arbitrary, assigned by office

            new Vml.Shapetype(
                new Vml.Stroke { JoinStyle = Vml.StrokeJoinStyleValues.Miter },
                new Vml.Path { AllowGradientShape = true, ConnectionPointType = ConnectValues.Rectangle }
                )
            {
                Id = shapeTypeId,
                CoordinateSize = "21600,21600",
                OptionalNumber = 202,
                EdgePath = "m,l,21600r21600,l21600,xe",
            }
                .WriteTo(writer);

            var cellWithComments = xlWorksheet.Internals.CellsCollection.GetCells().Where(c => c.HasComment);

            foreach (var c in cellWithComments)
            {
                GenerateShape(c, shapeTypeId).WriteTo(writer);
            }

            if (ms.Length > 0)
            {
                ms.Position = 0;
                var xdoc = XDocumentExtensions.Load(ms);
                xdoc.Root.Elements().ForEach(e => writer.WriteRaw(e.ToString()));
            }

            writer.WriteEndElement();
            writer.Flush();
            writer.Close();
        }

        // VML Shape for Comment
        private static Vml.Shape GenerateShape(XLCell c, string shapeTypeId)
        {
            var rowNumber = c.Address.RowNumber;
            var columnNumber = c.Address.ColumnNumber;

            var shapeId = String.Format("_x0000_s{0}", c.Comment.ShapeId);
            // Unique per cell (workbook?), e.g.: "_x0000_s1026"
            var anchor = GetAnchor(c);
            var textBox = GetTextBox(c.Comment.Style);
            var fill = new Vml.Fill { Color2 = "#" + c.Comment.Style.ColorsAndLines.FillColor.Color.ToHex().Substring(2) };
            if (c.Comment.Style.ColorsAndLines.FillTransparency < 1)
                fill.Opacity =
                    Math.Round(Convert.ToDouble(c.Comment.Style.ColorsAndLines.FillTransparency), 2).ToString(
                        CultureInfo.InvariantCulture);
            var stroke = GetStroke(c);
            var shape = new Vml.Shape(
                fill,
                stroke,
                new Vml.Shadow { On = true, Color = "black", Obscured = true },
                new Vml.Path { ConnectionPointType = ConnectValues.None },
                textBox,
                new ClientData(
                    new MoveWithCells(c.Comment.Style.Properties.Positioning == XLDrawingAnchor.Absolute
                        ? "True"
                        : "False"), // Counterintuitive
                    new ResizeWithCells(c.Comment.Style.Properties.Positioning == XLDrawingAnchor.MoveAndSizeWithCells
                        ? "False"
                        : "True"), // Counterintuitive
                    anchor,
                    new HorizontalTextAlignment(c.Comment.Style.Alignment.Horizontal.ToString().ToCamel()),
                    new Vml.Spreadsheet.VerticalTextAlignment(c.Comment.Style.Alignment.Vertical.ToString().ToCamel()),
                    new AutoFill("False"),
                    new CommentRowTarget { Text = (rowNumber - 1).ToString() },
                    new CommentColumnTarget { Text = (columnNumber - 1).ToString() },
                    new Locked(c.Comment.Style.Protection.Locked ? "True" : "False"),
                    new LockText(c.Comment.Style.Protection.LockText ? "True" : "False"),
                    new Visible(c.Comment.Visible ? "True" : "False")
                    )
                { ObjectType = ObjectValues.Note }
                )
            {
                Id = shapeId,
                Type = "#" + shapeTypeId,
                Style = GetCommentStyle(c),
                FillColor = "#" + c.Comment.Style.ColorsAndLines.FillColor.Color.ToHex().Substring(2),
                StrokeColor = "#" + c.Comment.Style.ColorsAndLines.LineColor.Color.ToHex().Substring(2),
                StrokeWeight = String.Format(CultureInfo.InvariantCulture, "{0}pt", c.Comment.Style.ColorsAndLines.LineWeight),
                InsetMode = c.Comment.Style.Margins.Automatic ? InsetMarginValues.Auto : InsetMarginValues.Custom
            };
            if (!String.IsNullOrWhiteSpace(c.Comment.Style.Web.AlternateText))
                shape.Alternate = c.Comment.Style.Web.AlternateText;

            return shape;
        }

        private static Vml.Stroke GetStroke(XLCell c)
        {
            var lineDash = c.Comment.Style.ColorsAndLines.LineDash;
            var stroke = new Vml.Stroke
            {
                LineStyle = c.Comment.Style.ColorsAndLines.LineStyle.ToOpenXml(),
                DashStyle =
                    lineDash == XLDashStyle.RoundDot || lineDash == XLDashStyle.SquareDot
                        ? "shortDot"
                        : lineDash.ToString().ToCamel()
            };
            if (lineDash == XLDashStyle.RoundDot)
                stroke.EndCap = Vml.StrokeEndCapValues.Round;
            if (c.Comment.Style.ColorsAndLines.LineTransparency < 1)
                stroke.Opacity =
                    Math.Round(Convert.ToDouble(c.Comment.Style.ColorsAndLines.LineTransparency), 2).ToString(
                        CultureInfo.InvariantCulture);
            return stroke;
        }

        // http://polymathprogrammer.com/2009/10/22/english-metric-units-and-open-xml/
        // http://archive.oreilly.com/pub/post/what_is_an_emu.html
        // https://en.wikipedia.org/wiki/Office_Open_XML_file_formats#DrawingML
        private static Int64 ConvertToEnglishMetricUnits(Int32 pixels, Double resolution)
        {
            return Convert.ToInt64(914400L * pixels / resolution);
        }

        private static void AddPictureAnchor(WorksheetPart worksheetPart, Drawings.IXLPicture picture, SaveContext context)
        {
            var pic = picture as Drawings.XLPicture;
            var drawingsPart = worksheetPart.DrawingsPart ??
                               worksheetPart.AddNewPart<DrawingsPart>(context.RelIdGenerator.GetNext(RelType.Workbook));

            if (drawingsPart.WorksheetDrawing == null)
                drawingsPart.WorksheetDrawing = new Xdr.WorksheetDrawing();

            var worksheetDrawing = drawingsPart.WorksheetDrawing;

            // Add namespaces
            if (!worksheetDrawing.NamespaceDeclarations.Any(nd => nd.Value.Equals("http://schemas.openxmlformats.org/drawingml/2006/main")))
                worksheetDrawing.AddNamespaceDeclaration("a", "http://schemas.openxmlformats.org/drawingml/2006/main");

            if (!worksheetDrawing.NamespaceDeclarations.Any(nd => nd.Value.Equals("http://schemas.openxmlformats.org/officeDocument/2006/relationships")))
                worksheetDrawing.AddNamespaceDeclaration("r", "http://schemas.openxmlformats.org/officeDocument/2006/relationships");
            /////////

            // Overwrite actual image binary data
            ImagePart imagePart;
            if (drawingsPart.HasPartWithId(pic.RelId))
                imagePart = drawingsPart.GetPartById(pic.RelId) as ImagePart;
            else
                imagePart = drawingsPart.AddImagePart(pic.Format.ToOpenXml(), context.RelIdGenerator.GetNext(RelType.Workbook));

            using (var stream = new MemoryStream())
            {
                pic.ImageStream.Position = 0;
                pic.ImageStream.CopyTo(stream);
                stream.Seek(0, SeekOrigin.Begin);
                imagePart.FeedData(stream);
            }
            /////////

            // Clear current anchors
            var existingAnchor = GetAnchorFromImageId(worksheetPart, pic.RelId);
            if (existingAnchor != null)
                worksheetDrawing.RemoveChild(existingAnchor);

            var extentsCx = ConvertToEnglishMetricUnits(pic.Width, GraphicsUtils.Graphics.DpiX);
            var extentsCy = ConvertToEnglishMetricUnits(pic.Height, GraphicsUtils.Graphics.DpiY);

            var nvps = worksheetDrawing.Descendants<Xdr.NonVisualDrawingProperties>();
            var nvpId = nvps.Any() ?
                (UInt32Value)worksheetDrawing.Descendants<Xdr.NonVisualDrawingProperties>().Max(p => p.Id.Value) + 1 :
                1U;

            Xdr.FromMarker fMark;
            Xdr.ToMarker tMark;
            switch (pic.Placement)
            {
                case Drawings.XLPicturePlacement.FreeFloating:
                    var absoluteAnchor = new Xdr.AbsoluteAnchor(
                    new Xdr.Position
                    {
                            X = ConvertToEnglishMetricUnits(pic.Left, GraphicsUtils.Graphics.DpiX),
                            Y = ConvertToEnglishMetricUnits(pic.Top, GraphicsUtils.Graphics.DpiY)
                    },
                    new Xdr.Extent
                    {
                        Cx = extentsCx,
                        Cy = extentsCy
                    },
                    new Xdr.Picture(
                        new Xdr.NonVisualPictureProperties(
                                new Xdr.NonVisualDrawingProperties { Id = nvpId, Name = pic.Name },
                                new Xdr.NonVisualPictureDrawingProperties(new PictureLocks { NoChangeAspect = true })
                        ),
                        new Xdr.BlipFill(
                            new Blip { Embed = drawingsPart.GetIdOfPart(imagePart), CompressionState = BlipCompressionValues.Print },
                            new Stretch(new FillRectangle())
                        ),
                        new Xdr.ShapeProperties(
                            new Transform2D(
                                new Offset { X = 0, Y = 0 },
                                new Extents { Cx = extentsCx, Cy = extentsCy }
                            ),
                            new PresetGeometry { Preset = ShapeTypeValues.Rectangle }
                        )
                    ),
                    new Xdr.ClientData()
                );

                worksheetDrawing.Append(absoluteAnchor);
                    break;

                case Drawings.XLPicturePlacement.MoveAndSize:
                    var moveAndSizeFromMarker = pic.Markers[Drawings.XLMarkerPosition.TopLeft];
                    if (moveAndSizeFromMarker == null) moveAndSizeFromMarker = new Drawings.XLMarker(picture.Worksheet.Cell("A1").Address);
                    fMark = new Xdr.FromMarker
                    {
                        ColumnId = new Xdr.ColumnId((moveAndSizeFromMarker.Address.ColumnNumber - 1).ToString()),
                        RowId = new Xdr.RowId((moveAndSizeFromMarker.Address.RowNumber - 1).ToString()),
                        ColumnOffset = new Xdr.ColumnOffset(ConvertToEnglishMetricUnits(moveAndSizeFromMarker.Offset.X, GraphicsUtils.Graphics.DpiX).ToString()),
                        RowOffset = new Xdr.RowOffset(ConvertToEnglishMetricUnits(moveAndSizeFromMarker.Offset.Y, GraphicsUtils.Graphics.DpiY).ToString())
                    };

                    var moveAndSizeToMarker = pic.Markers[Drawings.XLMarkerPosition.BottomRight];
                    if (moveAndSizeToMarker == null) moveAndSizeToMarker = new Drawings.XLMarker(picture.Worksheet.Cell("A1").Address, new System.Drawing.Point(picture.Width, picture.Height));
                    tMark = new Xdr.ToMarker
                    {
                        ColumnId = new Xdr.ColumnId((moveAndSizeToMarker.Address.ColumnNumber - 1).ToString()),
                        RowId = new Xdr.RowId((moveAndSizeToMarker.Address.RowNumber - 1).ToString()),
                        ColumnOffset = new Xdr.ColumnOffset(ConvertToEnglishMetricUnits(moveAndSizeToMarker.Offset.X, GraphicsUtils.Graphics.DpiX).ToString()),
                        RowOffset = new Xdr.RowOffset(ConvertToEnglishMetricUnits(moveAndSizeToMarker.Offset.Y, GraphicsUtils.Graphics.DpiY).ToString())
                    };

                    var twoCellAnchor = new Xdr.TwoCellAnchor(
                        fMark,
                        tMark,
                        new Xdr.Picture(
                            new Xdr.NonVisualPictureProperties(
                                new Xdr.NonVisualDrawingProperties { Id = nvpId, Name = pic.Name },
                                new Xdr.NonVisualPictureDrawingProperties(new PictureLocks { NoChangeAspect = true })
                            ),
                            new Xdr.BlipFill(
                                new Blip { Embed = drawingsPart.GetIdOfPart(imagePart), CompressionState = BlipCompressionValues.Print },
                                new Stretch(new FillRectangle())
                            ),
                            new Xdr.ShapeProperties(
                                new Transform2D(
                                    new Offset { X = 0, Y = 0 },
                                    new Extents { Cx = extentsCx, Cy = extentsCy }
                                ),
                                new PresetGeometry { Preset = ShapeTypeValues.Rectangle }
                            )
                        ),
                        new Xdr.ClientData()
                    );

                    worksheetDrawing.Append(twoCellAnchor);
                    break;

                case Drawings.XLPicturePlacement.Move:
                    var moveFromMarker = pic.Markers[Drawings.XLMarkerPosition.TopLeft];
                    if (moveFromMarker == null) moveFromMarker = new Drawings.XLMarker(picture.Worksheet.Cell("A1").Address);
                    fMark = new Xdr.FromMarker
                    {
                        ColumnId = new Xdr.ColumnId((moveFromMarker.Address.ColumnNumber - 1).ToString()),
                        RowId = new Xdr.RowId((moveFromMarker.Address.RowNumber - 1).ToString()),
                        ColumnOffset = new Xdr.ColumnOffset(ConvertToEnglishMetricUnits(moveFromMarker.Offset.X, GraphicsUtils.Graphics.DpiX).ToString()),
                        RowOffset = new Xdr.RowOffset(ConvertToEnglishMetricUnits(moveFromMarker.Offset.Y, GraphicsUtils.Graphics.DpiY).ToString())
                    };

                    var oneCellAnchor = new Xdr.OneCellAnchor(
                        fMark,
                        new Xdr.Extent
                        {
                            Cx = extentsCx,
                            Cy = extentsCy
                        },
                        new Xdr.Picture(
                            new Xdr.NonVisualPictureProperties(
                                new Xdr.NonVisualDrawingProperties { Id = nvpId, Name = pic.Name },
                                new Xdr.NonVisualPictureDrawingProperties(new PictureLocks { NoChangeAspect = true })
                            ),
                            new Xdr.BlipFill(
                                new Blip { Embed = drawingsPart.GetIdOfPart(imagePart), CompressionState = BlipCompressionValues.Print },
                                new Stretch(new FillRectangle())
                            ),
                            new Xdr.ShapeProperties(
                                new Transform2D(
                                    new Offset { X = 0, Y = 0 },
                                    new Extents { Cx = extentsCx, Cy = extentsCy }
                                ),
                                new PresetGeometry { Preset = ShapeTypeValues.Rectangle }
                            )
                        ),
                        new Xdr.ClientData()
                    );

                    worksheetDrawing.Append(oneCellAnchor);
                    break;
                }
            }

        private static void RebasePictureIds(WorksheetPart worksheetPart)
        {
            for (var i = 0; i < worksheetPart.DrawingsPart.WorksheetDrawing.ChildElements.Count; i++)
            {
                var anchor = worksheetPart.DrawingsPart.WorksheetDrawing.ElementAt(i);
                var props = GetPropertiesFromAnchor(anchor);
                if (props != null)
                    props.Id = Convert.ToUInt32(i + 1);
            }
            }

        private static Vml.TextBox GetTextBox(IXLDrawingStyle ds)
        {
            var sb = new StringBuilder();
            var a = ds.Alignment;

            if (a.Direction == XLDrawingTextDirection.Context)
                sb.Append("mso-direction-alt:auto;");
            else if (a.Direction == XLDrawingTextDirection.RightToLeft)
                sb.Append("direction:RTL;");

            if (a.Orientation != XLDrawingTextOrientation.LeftToRight)
            {
                sb.Append("layout-flow:vertical;");
                if (a.Orientation == XLDrawingTextOrientation.BottomToTop)
                    sb.Append("mso-layout-flow-alt:bottom-to-top;");
                else if (a.Orientation == XLDrawingTextOrientation.Vertical)
                    sb.Append("mso-layout-flow-alt:top-to-bottom;");
            }
            if (a.AutomaticSize)
                sb.Append("mso-fit-shape-to-text:t;");
            var retVal = new Vml.TextBox { Style = sb.ToString() };
            var dm = ds.Margins;
            if (!dm.Automatic)
                retVal.Inset = String.Format("{0}in,{1}in,{2}in,{3}in",
                    dm.Left.ToInvariantString(),
                    dm.Top.ToInvariantString(),
                    dm.Right.ToInvariantString(),
                    dm.Bottom.ToInvariantString());

            return retVal;
        }

        private static Anchor GetAnchor(XLCell cell)
        {
            var c = cell.Comment;
            var cWidth = c.Style.Size.Width;
            var fcNumber = c.Position.Column - 1;
            var fcOffset = Convert.ToInt32(c.Position.ColumnOffset * 7.5);
            var widthFromColumns = cell.Worksheet.Column(c.Position.Column).Width - c.Position.ColumnOffset;
            var lastCell = cell.CellRight(c.Position.Column - cell.Address.ColumnNumber);
            while (widthFromColumns <= cWidth)
            {
                lastCell = lastCell.CellRight();
                widthFromColumns += lastCell.WorksheetColumn().Width;
            }

            var lcNumber = lastCell.WorksheetColumn().ColumnNumber() - 1;
            var lcOffset = Convert.ToInt32((lastCell.WorksheetColumn().Width - (widthFromColumns - cWidth)) * 7.5);

            var cHeight = c.Style.Size.Height; //c.Style.Size.Height * 72.0;
            var frNumber = c.Position.Row - 1;
            var frOffset = Convert.ToInt32(c.Position.RowOffset);
            var heightFromRows = cell.Worksheet.Row(c.Position.Row).Height - c.Position.RowOffset;
            lastCell = cell.CellBelow(c.Position.Row - cell.Address.RowNumber);
            while (heightFromRows <= cHeight)
            {
                lastCell = lastCell.CellBelow();
                heightFromRows += lastCell.WorksheetRow().Height;
            }

            var lrNumber = lastCell.WorksheetRow().RowNumber() - 1;
            var lrOffset = Convert.ToInt32(lastCell.WorksheetRow().Height - (heightFromRows - cHeight));
            return new Anchor
            {
                Text = string.Format("{0}, {1}, {2}, {3}, {4}, {5}, {6}, {7}",
                    fcNumber, fcOffset,
                    frNumber, frOffset,
                    lcNumber, lcOffset,
                    lrNumber, lrOffset
                    )
            };
        }

        private static StringValue GetCommentStyle(XLCell cell)
        {
            var c = cell.Comment;
            var sb = new StringBuilder("position:absolute; ");

            sb.Append("visibility:");
            sb.Append(c.Visible ? "visible" : "hidden");
            sb.Append(";");

            sb.Append("width:");
            sb.Append(Math.Round(c.Style.Size.Width * 7.5, 2).ToInvariantString());
            sb.Append("pt;");
            sb.Append("height:");
            sb.Append(Math.Round(c.Style.Size.Height, 2).ToInvariantString());
            sb.Append("pt;");

            sb.Append("z-index:");
            sb.Append(c.ZOrder.ToString());

            return sb.ToString();
        }

        #region GenerateWorkbookStylesPartContent

        private void GenerateWorkbookStylesPartContent(WorkbookStylesPart workbookStylesPart, SaveContext context)
        {
            var defaultStyle = new XLStyle(null, DefaultStyle);
            var defaultStyleId = GetStyleId(defaultStyle);
            if (!context.SharedFonts.ContainsKey(defaultStyle.Font))
                context.SharedFonts.Add(defaultStyle.Font, new FontInfo { FontId = 0, Font = defaultStyle.Font as XLFont });

            var sharedFills = new Dictionary<IXLFill, FillInfo>
            {{defaultStyle.Fill, new FillInfo {FillId = 2, Fill = defaultStyle.Fill as XLFill}}};

            var sharedBorders = new Dictionary<IXLBorder, BorderInfo>
            {{defaultStyle.Border, new BorderInfo {BorderId = 0, Border = defaultStyle.Border as XLBorder}}};

            var sharedNumberFormats = new Dictionary<IXLNumberFormatBase, NumberFormatInfo>
            {
                {
                    defaultStyle.NumberFormat,
                    new NumberFormatInfo
                    {NumberFormatId = 0, NumberFormat = defaultStyle.NumberFormat}
                }
            };

            //Dictionary<String, AlignmentInfo> sharedAlignments = new Dictionary<String, AlignmentInfo>();
            //sharedAlignments.Add(defaultStyle.Alignment.ToString(), new AlignmentInfo() { AlignmentId = 0, Alignment = defaultStyle.Alignment });

            if (workbookStylesPart.Stylesheet == null)
                workbookStylesPart.Stylesheet = new Stylesheet();

            // Cell styles = Named styles
            if (workbookStylesPart.Stylesheet.CellStyles == null)
                workbookStylesPart.Stylesheet.CellStyles = new CellStyles();

            // To determine the default workbook style, we look for the style with builtInId = 0 (I hope that is the correct approach)
            UInt32 defaultFormatId;
            if (workbookStylesPart.Stylesheet.CellStyles.Elements<CellStyle>().Any(c => c.BuiltinId != null && c.BuiltinId.HasValue && c.BuiltinId.Value == 0))
            {
                // Possible to have duplicate default cell styles - occurs when file gets saved under different cultures.
                // We prefer the style that is named Normal
                var normalCellStyles = workbookStylesPart.Stylesheet.CellStyles.Elements<CellStyle>()
                    .Where(c => c.BuiltinId != null && c.BuiltinId.HasValue && c.BuiltinId.Value == 0)
                    .OrderBy(c => c.Name != null && c.Name.HasValue && c.Name.Value == "Normal");

                defaultFormatId = normalCellStyles.Last().FormatId.Value;
            }
            else if (workbookStylesPart.Stylesheet.CellStyles.Elements<CellStyle>().Any())
                defaultFormatId = workbookStylesPart.Stylesheet.CellStyles.Elements<CellStyle>().Max(c => c.FormatId.Value) + 1;
            else
                defaultFormatId = 0;

            context.SharedStyles.Add(defaultStyleId,
                new StyleInfo
                {
                    StyleId = defaultFormatId,
                    Style = defaultStyle,
                    FontId = 0,
                    FillId = 0,
                    BorderId = 0,
                    NumberFormatId = 0
                    //AlignmentId = 0
                });

            UInt32 styleCount = 1;
            UInt32 fontCount = 1;
            UInt32 fillCount = 3;
            UInt32 borderCount = 1;
            var numberFormatCount = 1;
            var xlStyles = new HashSet<Int32>();
            var pivotTableNumberFormats = new HashSet<IXLPivotValueFormat>();

            foreach (var worksheet in WorksheetsInternal)
            {
                foreach (var s in worksheet.GetStyleIds().Where(s => !xlStyles.Contains(s)))
                    xlStyles.Add(s);

                foreach (
                    var s in
                        worksheet.Internals.ColumnsCollection.Select(kp => kp.Value.GetStyleId()).Where(
                            s => !xlStyles.Contains(s)))
                    xlStyles.Add(s);

                foreach (
                    var s in
                        worksheet.Internals.RowsCollection.Select(kp => kp.Value.GetStyleId()).Where(
                            s => !xlStyles.Contains(s))
                    )
                    xlStyles.Add(s);

                foreach (var ptnf in worksheet.PivotTables.SelectMany(pt => pt.Values.Select(ptv => ptv.NumberFormat)).Distinct().Where(nf => !pivotTableNumberFormats.Contains(nf)))
                    pivotTableNumberFormats.Add(ptnf);
            }

            foreach (var numberFormat in pivotTableNumberFormats)
            {
                if (numberFormat.NumberFormatId != -1
                    || sharedNumberFormats.ContainsKey(numberFormat))
                    continue;

                sharedNumberFormats.Add(numberFormat,
                    new NumberFormatInfo
                    {
                        NumberFormatId = XLConstants.NumberOfBuiltInStyles + numberFormatCount,
                        NumberFormat = numberFormat
                    });
                numberFormatCount++;
            }

            foreach (var xlStyle in xlStyles.Select(GetStyleById))
            {
                if (!context.SharedFonts.ContainsKey(xlStyle.Font))
                    context.SharedFonts.Add(xlStyle.Font,
                        new FontInfo { FontId = fontCount++, Font = xlStyle.Font as XLFont });

                if (!sharedFills.ContainsKey(xlStyle.Fill))
                    sharedFills.Add(xlStyle.Fill, new FillInfo { FillId = fillCount++, Fill = xlStyle.Fill as XLFill });

                if (!sharedBorders.ContainsKey(xlStyle.Border))
                    sharedBorders.Add(xlStyle.Border,
                        new BorderInfo { BorderId = borderCount++, Border = xlStyle.Border as XLBorder });

                if (xlStyle.NumberFormat.NumberFormatId != -1
                    || sharedNumberFormats.ContainsKey(xlStyle.NumberFormat))
                    continue;

                sharedNumberFormats.Add(xlStyle.NumberFormat,
                    new NumberFormatInfo
                    {
                        NumberFormatId = XLConstants.NumberOfBuiltInStyles + numberFormatCount,
                        NumberFormat = xlStyle.NumberFormat
                    });
                numberFormatCount++;
            }

            var allSharedNumberFormats = ResolveNumberFormats(workbookStylesPart, sharedNumberFormats, defaultFormatId);
            foreach (var nf in allSharedNumberFormats)
            {
                context.SharedNumberFormats.Add(nf.Value.NumberFormatId, nf.Value);
            }

            ResolveFonts(workbookStylesPart, context);
            var allSharedFills = ResolveFills(workbookStylesPart, sharedFills);
            var allSharedBorders = ResolveBorders(workbookStylesPart, sharedBorders);

            foreach (var id in xlStyles)
            {
                var xlStyle = GetStyleById(id);
                if (context.SharedStyles.ContainsKey(id)) continue;

                var numberFormatId = xlStyle.NumberFormat.NumberFormatId >= 0
                    ? xlStyle.NumberFormat.NumberFormatId
                    : allSharedNumberFormats[xlStyle.NumberFormat].NumberFormatId;

                context.SharedStyles.Add(id,
                    new StyleInfo
                    {
                        StyleId = styleCount++,
                        Style = xlStyle,
                        FontId = context.SharedFonts[xlStyle.Font].FontId,
                        FillId = allSharedFills[xlStyle.Fill].FillId,
                        BorderId = allSharedBorders[xlStyle.Border].BorderId,
                        NumberFormatId = numberFormatId
                    });
            }

            ResolveCellStyleFormats(workbookStylesPart, context);
            ResolveRest(workbookStylesPart, context);

            if (!workbookStylesPart.Stylesheet.CellStyles.Elements<CellStyle>().Any(c => c.BuiltinId != null && c.BuiltinId.HasValue && c.BuiltinId.Value == 0U))
                workbookStylesPart.Stylesheet.CellStyles.AppendChild(new CellStyle { Name = "Normal", FormatId = defaultFormatId, BuiltinId = 0U });

            workbookStylesPart.Stylesheet.CellStyles.Count = (UInt32)workbookStylesPart.Stylesheet.CellStyles.Count();

            var newSharedStyles = new Dictionary<Int32, StyleInfo>();
            foreach (var ss in context.SharedStyles)
            {
                var styleId = -1;
                foreach (CellFormat f in workbookStylesPart.Stylesheet.CellFormats)
                {
                    styleId++;
                    if (CellFormatsAreEqual(f, ss.Value))
                        break;
                }
                if (styleId == -1)
                    styleId = 0;
                var si = ss.Value;
                si.StyleId = (UInt32)styleId;
                newSharedStyles.Add(ss.Key, si);
            }
            context.SharedStyles.Clear();
            newSharedStyles.ForEach(kp => context.SharedStyles.Add(kp.Key, kp.Value));

            AddDifferentialFormats(workbookStylesPart, context);
        }

        private void AddDifferentialFormats(WorkbookStylesPart workbookStylesPart, SaveContext context)
        {
            if (workbookStylesPart.Stylesheet.DifferentialFormats == null)
                workbookStylesPart.Stylesheet.DifferentialFormats = new DifferentialFormats();

            var differentialFormats = workbookStylesPart.Stylesheet.DifferentialFormats;

            FillDifferentialFormatsCollection(differentialFormats, context.DifferentialFormats);

            foreach (var ws in Worksheets)
            {
                foreach (var cf in ws.ConditionalFormats)
                {
                    if (!context.DifferentialFormats.ContainsKey(cf.Style))
                        AddDifferentialFormat(workbookStylesPart.Stylesheet.DifferentialFormats, cf, context);
                }
            }

            differentialFormats.Count = (UInt32)differentialFormats.Count();
            if (differentialFormats.Count == 0)
                workbookStylesPart.Stylesheet.DifferentialFormats = null;
        }

        private void FillDifferentialFormatsCollection(DifferentialFormats differentialFormats,
            Dictionary<IXLStyle, int> dictionary)
        {
            dictionary.Clear();
            var id = 0;
            foreach (var df in differentialFormats.Elements<DifferentialFormat>())
            {
                var style = new XLStyle(new XLStylizedEmpty(DefaultStyle), DefaultStyle);
                LoadFont(df.Font, style.Font);
                LoadBorder(df.Border, style.Border);
                LoadNumberFormat(df.NumberingFormat, style.NumberFormat);
                LoadFill(df.Fill, style.Fill);
                if (!dictionary.ContainsKey(style))
                    dictionary.Add(style, ++id);
            }
        }

        private static void AddDifferentialFormat(DifferentialFormats differentialFormats, IXLConditionalFormat cf,
            SaveContext context)
        {
            var differentialFormat = new DifferentialFormat();
            differentialFormat.Append(GetNewFont(new FontInfo { Font = cf.Style.Font as XLFont }, false));
            if (!String.IsNullOrWhiteSpace(cf.Style.NumberFormat.Format))
            {
                var numberFormat = new NumberingFormat
                {
                    NumberFormatId = (UInt32)(XLConstants.NumberOfBuiltInStyles + differentialFormats.Count()),
                    FormatCode = cf.Style.NumberFormat.Format
                };
                differentialFormat.Append(numberFormat);
            }
            differentialFormat.Append(GetNewFill(new FillInfo { Fill = cf.Style.Fill as XLFill }, false));
            differentialFormat.Append(GetNewBorder(new BorderInfo { Border = cf.Style.Border as XLBorder }, false));

            differentialFormats.Append(differentialFormat);

            context.DifferentialFormats.Add(cf.Style, differentialFormats.Count() - 1);
        }

        private static void ResolveRest(WorkbookStylesPart workbookStylesPart, SaveContext context)
        {
            if (workbookStylesPart.Stylesheet.CellFormats == null)
                workbookStylesPart.Stylesheet.CellFormats = new CellFormats();

            foreach (var styleInfo in context.SharedStyles.Values)
            {
                var info = styleInfo;
                var foundOne =
                    workbookStylesPart.Stylesheet.CellFormats.Cast<CellFormat>().Any(f => CellFormatsAreEqual(f, info));

                if (foundOne) continue;

                var cellFormat = GetCellFormat(styleInfo);
                cellFormat.FormatId = 0;
                var alignment = new Alignment
                {
                    Horizontal = styleInfo.Style.Alignment.Horizontal.ToOpenXml(),
                    Vertical = styleInfo.Style.Alignment.Vertical.ToOpenXml(),
                    Indent = (UInt32)styleInfo.Style.Alignment.Indent,
                    ReadingOrder = (UInt32)styleInfo.Style.Alignment.ReadingOrder,
                    WrapText = styleInfo.Style.Alignment.WrapText,
                    TextRotation = (UInt32)styleInfo.Style.Alignment.TextRotation,
                    ShrinkToFit = styleInfo.Style.Alignment.ShrinkToFit,
                    RelativeIndent = styleInfo.Style.Alignment.RelativeIndent,
                    JustifyLastLine = styleInfo.Style.Alignment.JustifyLastLine
                };
                cellFormat.AppendChild(alignment);

                if (cellFormat.ApplyProtection.Value)
                    cellFormat.AppendChild(GetProtection(styleInfo));

                workbookStylesPart.Stylesheet.CellFormats.AppendChild(cellFormat);
            }
            workbookStylesPart.Stylesheet.CellFormats.Count = (UInt32)workbookStylesPart.Stylesheet.CellFormats.Count();
        }

        private static void ResolveCellStyleFormats(WorkbookStylesPart workbookStylesPart,
            SaveContext context)
        {
            if (workbookStylesPart.Stylesheet.CellStyleFormats == null)
                workbookStylesPart.Stylesheet.CellStyleFormats = new CellStyleFormats();

            foreach (var styleInfo in context.SharedStyles.Values)
            {
                var info = styleInfo;
                var foundOne =
                    workbookStylesPart.Stylesheet.CellStyleFormats.Cast<CellFormat>().Any(
                        f => CellFormatsAreEqual(f, info));

                if (foundOne) continue;

                var cellStyleFormat = GetCellFormat(styleInfo);

                if (cellStyleFormat.ApplyProtection.Value)
                    cellStyleFormat.AppendChild(GetProtection(styleInfo));

                workbookStylesPart.Stylesheet.CellStyleFormats.AppendChild(cellStyleFormat);
            }
            workbookStylesPart.Stylesheet.CellStyleFormats.Count =
                (UInt32)workbookStylesPart.Stylesheet.CellStyleFormats.Count();
        }

        private static bool ApplyFill(StyleInfo styleInfo)
        {
            return styleInfo.Style.Fill.PatternType.ToOpenXml() == PatternValues.None;
        }

        private static bool ApplyBorder(StyleInfo styleInfo)
        {
            var opBorder = styleInfo.Style.Border;
            return (opBorder.BottomBorder.ToOpenXml() != BorderStyleValues.None
                    || opBorder.DiagonalBorder.ToOpenXml() != BorderStyleValues.None
                    || opBorder.RightBorder.ToOpenXml() != BorderStyleValues.None
                    || opBorder.LeftBorder.ToOpenXml() != BorderStyleValues.None
                    || opBorder.TopBorder.ToOpenXml() != BorderStyleValues.None);
        }

        private static bool ApplyProtection(StyleInfo styleInfo)
        {
            return styleInfo.Style.Protection != null;
        }

        private static CellFormat GetCellFormat(StyleInfo styleInfo)
        {
            var cellFormat = new CellFormat
            {
                NumberFormatId = (UInt32)styleInfo.NumberFormatId,
                FontId = styleInfo.FontId,
                FillId = styleInfo.FillId,
                BorderId = styleInfo.BorderId,
                ApplyNumberFormat = true,
                ApplyAlignment = true,
                ApplyFill = ApplyFill(styleInfo),
                ApplyBorder = ApplyBorder(styleInfo),
                ApplyProtection = ApplyProtection(styleInfo)
            };
            return cellFormat;
        }

        private static Protection GetProtection(StyleInfo styleInfo)
        {
            return new Protection
            {
                Locked = styleInfo.Style.Protection.Locked,
                Hidden = styleInfo.Style.Protection.Hidden
            };
        }

        private static bool CellFormatsAreEqual(CellFormat f, StyleInfo styleInfo)
        {
            return
                f.BorderId != null && styleInfo.BorderId == f.BorderId
                && f.FillId != null && styleInfo.FillId == f.FillId
                && f.FontId != null && styleInfo.FontId == f.FontId
                && f.NumberFormatId != null && styleInfo.NumberFormatId == f.NumberFormatId
                && f.ApplyFill != null && f.ApplyFill == ApplyFill(styleInfo)
                && f.ApplyBorder != null && f.ApplyBorder == ApplyBorder(styleInfo)
                && AlignmentsAreEqual(f.Alignment, styleInfo.Style.Alignment)
                && ProtectionsAreEqual(f.Protection, styleInfo.Style.Protection)
                ;
        }

        private static bool ProtectionsAreEqual(Protection protection, IXLProtection xlProtection)
        {
            var p = new XLProtection();
            if (protection != null)
            {
                if (protection.Locked != null)
                    p.Locked = protection.Locked.Value;
                if (protection.Hidden != null)
                    p.Hidden = protection.Hidden.Value;
            }
            return p.Equals(xlProtection);
        }

        private static bool AlignmentsAreEqual(Alignment alignment, IXLAlignment xlAlignment)
        {
            var a = new XLAlignment();
            if (alignment != null)
            {
                if (alignment.Indent != null)
                    a.Indent = (Int32)alignment.Indent.Value;

                if (alignment.Horizontal != null)
                    a.Horizontal = alignment.Horizontal.Value.ToClosedXml();
                if (alignment.Vertical != null)
                    a.Vertical = alignment.Vertical.Value.ToClosedXml();

                if (alignment.ReadingOrder != null)
                    a.ReadingOrder = alignment.ReadingOrder.Value.ToClosedXml();
                if (alignment.WrapText != null)
                    a.WrapText = alignment.WrapText.Value;
                if (alignment.TextRotation != null)
                    a.TextRotation = (Int32)alignment.TextRotation.Value;
                if (alignment.ShrinkToFit != null)
                    a.ShrinkToFit = alignment.ShrinkToFit.Value;
                if (alignment.RelativeIndent != null)
                    a.RelativeIndent = alignment.RelativeIndent.Value;
                if (alignment.JustifyLastLine != null)
                    a.JustifyLastLine = alignment.JustifyLastLine.Value;
            }
            return a.Equals(xlAlignment);
        }

        private Dictionary<IXLBorder, BorderInfo> ResolveBorders(WorkbookStylesPart workbookStylesPart,
            Dictionary<IXLBorder, BorderInfo> sharedBorders)
        {
            if (workbookStylesPart.Stylesheet.Borders == null)
                workbookStylesPart.Stylesheet.Borders = new Borders();

            var allSharedBorders = new Dictionary<IXLBorder, BorderInfo>();
            foreach (var borderInfo in sharedBorders.Values)
            {
                var borderId = 0;
                var foundOne = false;
                foreach (Border f in workbookStylesPart.Stylesheet.Borders)
                {
                    if (BordersAreEqual(f, borderInfo.Border))
                    {
                        foundOne = true;
                        break;
                    }
                    borderId++;
                }
                if (!foundOne)
                {
                    var border = GetNewBorder(borderInfo);
                    workbookStylesPart.Stylesheet.Borders.AppendChild(border);
                }
                allSharedBorders.Add(borderInfo.Border,
                    new BorderInfo { Border = borderInfo.Border, BorderId = (UInt32)borderId });
            }
            workbookStylesPart.Stylesheet.Borders.Count = (UInt32)workbookStylesPart.Stylesheet.Borders.Count();
            return allSharedBorders;
        }

        private static Border GetNewBorder(BorderInfo borderInfo, Boolean ignoreMod = true)
        {
            var border = new Border();
            if (borderInfo.Border.DiagonalUpModified || ignoreMod)
                border.DiagonalUp = borderInfo.Border.DiagonalUp;

            if (borderInfo.Border.DiagonalDownModified || ignoreMod)
                border.DiagonalDown = borderInfo.Border.DiagonalDown;

            if (borderInfo.Border.LeftBorderModified || borderInfo.Border.LeftBorderColorModified || ignoreMod)
            {
                var leftBorder = new LeftBorder { Style = borderInfo.Border.LeftBorder.ToOpenXml() };
                if (borderInfo.Border.LeftBorderColorModified || ignoreMod)
                {
                    var leftBorderColor = GetNewColor(borderInfo.Border.LeftBorderColor);
                    leftBorder.AppendChild(leftBorderColor);
                }
                border.AppendChild(leftBorder);
            }

            if (borderInfo.Border.RightBorderModified || borderInfo.Border.RightBorderColorModified || ignoreMod)
            {
                var rightBorder = new RightBorder { Style = borderInfo.Border.RightBorder.ToOpenXml() };
                if (borderInfo.Border.RightBorderColorModified || ignoreMod)
                {
                    var rightBorderColor = GetNewColor(borderInfo.Border.RightBorderColor);
                    rightBorder.AppendChild(rightBorderColor);
                }
                border.AppendChild(rightBorder);
            }

            if (borderInfo.Border.TopBorderModified || borderInfo.Border.TopBorderColorModified || ignoreMod)
            {
                var topBorder = new TopBorder { Style = borderInfo.Border.TopBorder.ToOpenXml() };
                if (borderInfo.Border.TopBorderColorModified || ignoreMod)
                {
                    var topBorderColor = GetNewColor(borderInfo.Border.TopBorderColor);
                    topBorder.AppendChild(topBorderColor);
                }
                border.AppendChild(topBorder);
            }

            if (borderInfo.Border.BottomBorderModified || borderInfo.Border.BottomBorderColorModified || ignoreMod)
            {
                var bottomBorder = new BottomBorder { Style = borderInfo.Border.BottomBorder.ToOpenXml() };
                if (borderInfo.Border.BottomBorderColorModified || ignoreMod)
                {
                    var bottomBorderColor = GetNewColor(borderInfo.Border.BottomBorderColor);
                    bottomBorder.AppendChild(bottomBorderColor);
                }
                border.AppendChild(bottomBorder);
            }

            if (borderInfo.Border.DiagonalBorderModified || borderInfo.Border.DiagonalBorderColorModified || ignoreMod)
            {
                var DiagonalBorder = new DiagonalBorder { Style = borderInfo.Border.DiagonalBorder.ToOpenXml() };
                if (borderInfo.Border.DiagonalBorderColorModified || ignoreMod)
                {
                    var DiagonalBorderColor = GetNewColor(borderInfo.Border.DiagonalBorderColor);
                    DiagonalBorder.AppendChild(DiagonalBorderColor);
                }
                border.AppendChild(DiagonalBorder);
            }

            return border;
        }

        private bool BordersAreEqual(Border b, IXLBorder xlBorder)
        {
            var nb = new XLBorder();
            if (b.DiagonalUp != null)
                nb.DiagonalUp = b.DiagonalUp.Value;

            if (b.DiagonalDown != null)
                nb.DiagonalDown = b.DiagonalDown.Value;

            if (b.LeftBorder != null)
            {
                if (b.LeftBorder.Style != null)
                    nb.LeftBorder = b.LeftBorder.Style.Value.ToClosedXml();
                var bColor = GetColor(b.LeftBorder.Color);
                if (bColor.HasValue)
                    nb.LeftBorderColor = bColor;
            }

            if (b.RightBorder != null)
            {
                if (b.RightBorder.Style != null)
                    nb.RightBorder = b.RightBorder.Style.Value.ToClosedXml();
                var bColor = GetColor(b.RightBorder.Color);
                if (bColor.HasValue)
                    nb.RightBorderColor = bColor;
            }

            if (b.TopBorder != null)
            {
                if (b.TopBorder.Style != null)
                    nb.TopBorder = b.TopBorder.Style.Value.ToClosedXml();
                var bColor = GetColor(b.TopBorder.Color);
                if (bColor.HasValue)
                    nb.TopBorderColor = bColor;
            }

            if (b.BottomBorder != null)
            {
                if (b.BottomBorder.Style != null)
                    nb.BottomBorder = b.BottomBorder.Style.Value.ToClosedXml();
                var bColor = GetColor(b.BottomBorder.Color);
                if (bColor.HasValue)
                    nb.BottomBorderColor = bColor;
            }

            return nb.Equals(xlBorder);
        }

        private Dictionary<IXLFill, FillInfo> ResolveFills(WorkbookStylesPart workbookStylesPart,
            Dictionary<IXLFill, FillInfo> sharedFills)
        {
            if (workbookStylesPart.Stylesheet.Fills == null)
                workbookStylesPart.Stylesheet.Fills = new Fills();

            ResolveFillWithPattern(workbookStylesPart.Stylesheet.Fills, PatternValues.None);
            ResolveFillWithPattern(workbookStylesPart.Stylesheet.Fills, PatternValues.Gray125);

            var allSharedFills = new Dictionary<IXLFill, FillInfo>();
            foreach (var fillInfo in sharedFills.Values)
            {
                var fillId = 0;
                var foundOne = false;
                foreach (Fill f in workbookStylesPart.Stylesheet.Fills)
                {
                    if (FillsAreEqual(f, fillInfo.Fill))
                    {
                        foundOne = true;
                        break;
                    }
                    fillId++;
                }
                if (!foundOne)
                {
                    var fill = GetNewFill(fillInfo);
                    workbookStylesPart.Stylesheet.Fills.AppendChild(fill);
                }
                allSharedFills.Add(fillInfo.Fill, new FillInfo { Fill = fillInfo.Fill, FillId = (UInt32)fillId });
            }

            workbookStylesPart.Stylesheet.Fills.Count = (UInt32)workbookStylesPart.Stylesheet.Fills.Count();
            return allSharedFills;
        }

        private static void ResolveFillWithPattern(Fills fills, PatternValues patternValues)
        {
            if (fills.Elements<Fill>().Any(f =>
                f.PatternFill.PatternType == patternValues
                && f.PatternFill.ForegroundColor == null
                && f.PatternFill.BackgroundColor == null
                )) return;

            var fill1 = new Fill();
            var patternFill1 = new PatternFill { PatternType = patternValues };
            fill1.AppendChild(patternFill1);
            fills.AppendChild(fill1);
        }

        private static Fill GetNewFill(FillInfo fillInfo, Boolean ignoreMod = true)
        {
            var fill = new Fill();

            var patternFill = new PatternFill();
            if (fillInfo.Fill.PatternTypeModified || ignoreMod)
                patternFill.PatternType = fillInfo.Fill.PatternType.ToOpenXml();

            if (fillInfo.Fill.PatternColorModified || ignoreMod)
            {
                var foregroundColor = new ForegroundColor();
                if (fillInfo.Fill.PatternColor.ColorType == XLColorType.Color)
                    foregroundColor.Rgb = fillInfo.Fill.PatternColor.Color.ToHex();
                else if (fillInfo.Fill.PatternColor.ColorType == XLColorType.Indexed)
                    foregroundColor.Indexed = (UInt32)fillInfo.Fill.PatternColor.Indexed;
                else
                {
                    foregroundColor.Theme = (UInt32)fillInfo.Fill.PatternColor.ThemeColor;
                    if (fillInfo.Fill.PatternColor.ThemeTint != 0)
                        foregroundColor.Tint = fillInfo.Fill.PatternColor.ThemeTint;
                }
                patternFill.AppendChild(foregroundColor);
            }

            if (fillInfo.Fill.PatternBackgroundColorModified || ignoreMod)
            {
                var backgroundColor = new BackgroundColor();
                if (fillInfo.Fill.PatternBackgroundColor.ColorType == XLColorType.Color)
                    backgroundColor.Rgb = fillInfo.Fill.PatternBackgroundColor.Color.ToHex();
                else if (fillInfo.Fill.PatternBackgroundColor.ColorType == XLColorType.Indexed)
                    backgroundColor.Indexed = (UInt32)fillInfo.Fill.PatternBackgroundColor.Indexed;
                else
                {
                    backgroundColor.Theme = (UInt32)fillInfo.Fill.PatternBackgroundColor.ThemeColor;
                    if (fillInfo.Fill.PatternBackgroundColor.ThemeTint != 0)
                        backgroundColor.Tint = fillInfo.Fill.PatternBackgroundColor.ThemeTint;
                }
                patternFill.AppendChild(backgroundColor);
            }

            fill.AppendChild(patternFill);

            return fill;
        }

        private bool FillsAreEqual(Fill f, IXLFill xlFill)
        {
            var nF = new XLFill();
            if (f.PatternFill != null)
            {
                if (f.PatternFill.PatternType != null)
                    nF.PatternType = f.PatternFill.PatternType.Value.ToClosedXml();

                var fColor = GetColor(f.PatternFill.ForegroundColor);
                if (fColor.HasValue)
                    nF.PatternColor = fColor;

                var bColor = GetColor(f.PatternFill.BackgroundColor);
                if (bColor.HasValue)
                    nF.PatternBackgroundColor = bColor;
            }
            return nF.Equals(xlFill);
        }

        private void ResolveFonts(WorkbookStylesPart workbookStylesPart, SaveContext context)
        {
            if (workbookStylesPart.Stylesheet.Fonts == null)
                workbookStylesPart.Stylesheet.Fonts = new Fonts();

            var newFonts = new Dictionary<IXLFont, FontInfo>();
            foreach (var fontInfo in context.SharedFonts.Values)
            {
                var fontId = 0;
                var foundOne = false;
                foreach (Font f in workbookStylesPart.Stylesheet.Fonts)
                {
                    if (FontsAreEqual(f, fontInfo.Font))
                    {
                        foundOne = true;
                        break;
                    }
                    fontId++;
                }
                if (!foundOne)
                {
                    var font = GetNewFont(fontInfo);
                    workbookStylesPart.Stylesheet.Fonts.AppendChild(font);
                }
                newFonts.Add(fontInfo.Font, new FontInfo { Font = fontInfo.Font, FontId = (UInt32)fontId });
            }
            context.SharedFonts.Clear();
            foreach (var kp in newFonts)
                context.SharedFonts.Add(kp.Key, kp.Value);

            workbookStylesPart.Stylesheet.Fonts.Count = (UInt32)workbookStylesPart.Stylesheet.Fonts.Count();
        }

        private static Font GetNewFont(FontInfo fontInfo, Boolean ignoreMod = true)
        {
            var font = new Font();
            var bold = (fontInfo.Font.BoldModified || ignoreMod) && fontInfo.Font.Bold ? new Bold() : null;
            var italic = (fontInfo.Font.ItalicModified || ignoreMod) && fontInfo.Font.Italic ? new Italic() : null;
            var underline = (fontInfo.Font.UnderlineModified || ignoreMod) &&
                            fontInfo.Font.Underline != XLFontUnderlineValues.None
                ? new Underline { Val = fontInfo.Font.Underline.ToOpenXml() }
                : null;
            var strike = (fontInfo.Font.StrikethroughModified || ignoreMod) && fontInfo.Font.Strikethrough
                ? new Strike()
                : null;
            var verticalAlignment = fontInfo.Font.VerticalAlignmentModified || ignoreMod
                ? new VerticalTextAlignment { Val = fontInfo.Font.VerticalAlignment.ToOpenXml() }
                : null;
            var shadow = (fontInfo.Font.ShadowModified || ignoreMod) && fontInfo.Font.Shadow ? new Shadow() : null;
            var fontSize = fontInfo.Font.FontSizeModified || ignoreMod
                ? new FontSize { Val = fontInfo.Font.FontSize }
                : null;
            var color = fontInfo.Font.FontColorModified || ignoreMod ? GetNewColor(fontInfo.Font.FontColor) : null;

            var fontName = fontInfo.Font.FontNameModified || ignoreMod
                ? new FontName { Val = fontInfo.Font.FontName }
                : null;
            var fontFamilyNumbering = fontInfo.Font.FontFamilyNumberingModified || ignoreMod
                ? new FontFamilyNumbering { Val = (Int32)fontInfo.Font.FontFamilyNumbering }
                : null;

            if (bold != null)
                font.AppendChild(bold);
            if (italic != null)
                font.AppendChild(italic);
            if (underline != null)
                font.AppendChild(underline);
            if (strike != null)
                font.AppendChild(strike);
            if (verticalAlignment != null)
                font.AppendChild(verticalAlignment);
            if (shadow != null)
                font.AppendChild(shadow);
            if (fontSize != null)
                font.AppendChild(fontSize);
            if (color != null)
                font.AppendChild(color);
            if (fontName != null)
                font.AppendChild(fontName);
            if (fontFamilyNumbering != null)
                font.AppendChild(fontFamilyNumbering);

            return font;
        }

        private static Color GetNewColor(XLColor xlColor)
        {
            var color = new Color();
            if (xlColor.ColorType == XLColorType.Color)
                color.Rgb = xlColor.Color.ToHex();
            else if (xlColor.ColorType == XLColorType.Indexed)
                color.Indexed = (UInt32)xlColor.Indexed;
            else
            {
                color.Theme = (UInt32)xlColor.ThemeColor;
                if (xlColor.ThemeTint != 0)
                    color.Tint = xlColor.ThemeTint;
            }
            return color;
        }

        private static TabColor GetTabColor(XLColor xlColor)
        {
            var color = new TabColor();
            if (xlColor.ColorType == XLColorType.Color)
                color.Rgb = xlColor.Color.ToHex();
            else if (xlColor.ColorType == XLColorType.Indexed)
                color.Indexed = (UInt32)xlColor.Indexed;
            else
            {
                color.Theme = (UInt32)xlColor.ThemeColor;
                if (xlColor.ThemeTint != 0)
                    color.Tint = xlColor.ThemeTint;
            }
            return color;
        }

        private bool FontsAreEqual(Font f, IXLFont xlFont)
        {
            var nf = new XLFont { Bold = f.Bold != null, Italic = f.Italic != null };
            if (f.Underline != null)
            {
                nf.Underline = f.Underline.Val != null
                    ? f.Underline.Val.Value.ToClosedXml()
                    : XLFontUnderlineValues.Single;
            }
            nf.Strikethrough = f.Strike != null;
            if (f.VerticalTextAlignment != null)
            {
                nf.VerticalAlignment = f.VerticalTextAlignment.Val != null
                    ? f.VerticalTextAlignment.Val.Value.ToClosedXml()
                    : XLFontVerticalTextAlignmentValues.Baseline;
            }
            nf.Shadow = f.Shadow != null;
            if (f.FontSize != null)
                nf.FontSize = f.FontSize.Val;
            var fColor = GetColor(f.Color);
            if (fColor.HasValue)
                nf.FontColor = fColor;
            if (f.FontName != null)
                nf.FontName = f.FontName.Val;
            if (f.FontFamilyNumbering != null)
                nf.FontFamilyNumbering = (XLFontFamilyNumberingValues)f.FontFamilyNumbering.Val.Value;

            return nf.Equals(xlFont);
        }

        private static Dictionary<IXLNumberFormatBase, NumberFormatInfo> ResolveNumberFormats(
            WorkbookStylesPart workbookStylesPart,
            Dictionary<IXLNumberFormatBase, NumberFormatInfo> sharedNumberFormats,
            UInt32 defaultFormatId)
        {
            if (workbookStylesPart.Stylesheet.NumberingFormats == null)
            {
                workbookStylesPart.Stylesheet.NumberingFormats = new NumberingFormats();
                workbookStylesPart.Stylesheet.NumberingFormats.AppendChild(new NumberingFormat()
                {
                    NumberFormatId = 0,
                    FormatCode = ""
                });
            }

            var allSharedNumberFormats = new Dictionary<IXLNumberFormatBase, NumberFormatInfo>();
            foreach (var numberFormatInfo in sharedNumberFormats.Values.Where(nf => nf.NumberFormatId != defaultFormatId))
            {
                var numberingFormatId = XLConstants.NumberOfBuiltInStyles + 1;
                var foundOne = false;
                foreach (NumberingFormat nf in workbookStylesPart.Stylesheet.NumberingFormats)
                {
                    if (NumberFormatsAreEqual(nf, numberFormatInfo.NumberFormat))
                    {
                        foundOne = true;
                        numberingFormatId = (Int32)nf.NumberFormatId.Value;
                        break;
                    }
                    numberingFormatId++;
                }
                if (!foundOne)
                {
                    var numberingFormat = new NumberingFormat
                    {
                        NumberFormatId = (UInt32)numberingFormatId,
                        FormatCode = numberFormatInfo.NumberFormat.Format
                    };
                    workbookStylesPart.Stylesheet.NumberingFormats.AppendChild(numberingFormat);
                }
                allSharedNumberFormats.Add(numberFormatInfo.NumberFormat,
                    new NumberFormatInfo
                    {
                        NumberFormat = numberFormatInfo.NumberFormat,
                        NumberFormatId = numberingFormatId
                    });
            }
            workbookStylesPart.Stylesheet.NumberingFormats.Count =
                (UInt32)workbookStylesPart.Stylesheet.NumberingFormats.Count();
            return allSharedNumberFormats;
        }

        private static bool NumberFormatsAreEqual(NumberingFormat nf, IXLNumberFormatBase xlNumberFormat)
        {
            var newXLNumberFormat = new XLNumberFormat();

            if (nf.FormatCode != null && !String.IsNullOrWhiteSpace(nf.FormatCode.Value))
                newXLNumberFormat.Format = nf.FormatCode.Value;
            else if (nf.NumberFormatId != null)
                newXLNumberFormat.NumberFormatId = (Int32)nf.NumberFormatId.Value;

            return newXLNumberFormat.Equals(xlNumberFormat);
        }

        #endregion GenerateWorkbookStylesPartContent

        #region GenerateWorksheetPartContent

        private static void GenerateWorksheetPartContent(
            WorksheetPart worksheetPart, XLWorksheet xlWorksheet, bool evaluateFormulae, SaveContext context)
        {
            #region Worksheet

            if (worksheetPart.Worksheet == null)
                worksheetPart.Worksheet = new Worksheet();

            GenerateTables(xlWorksheet, worksheetPart, context);

            if (
                !worksheetPart.Worksheet.NamespaceDeclarations.Contains(new KeyValuePair<String, String>("r",
                    "http://schemas.openxmlformats.org/officeDocument/2006/relationships")))
            {
                worksheetPart.Worksheet.AddNamespaceDeclaration("r",
                    "http://schemas.openxmlformats.org/officeDocument/2006/relationships");
            }

            #endregion Worksheet

            var cm = new XLWSContentManager(worksheetPart.Worksheet);

            #region SheetProperties

            if (worksheetPart.Worksheet.SheetProperties == null)
                worksheetPart.Worksheet.SheetProperties = new SheetProperties();

            worksheetPart.Worksheet.SheetProperties.TabColor = xlWorksheet.TabColor.HasValue
                ? GetTabColor(xlWorksheet.TabColor)
                : null;

            cm.SetElement(XLWSContentManager.XLWSContents.SheetProperties, worksheetPart.Worksheet.SheetProperties);

            if (worksheetPart.Worksheet.SheetProperties.OutlineProperties == null)
                worksheetPart.Worksheet.SheetProperties.OutlineProperties = new OutlineProperties();

            worksheetPart.Worksheet.SheetProperties.OutlineProperties.SummaryBelow =
                (xlWorksheet.Outline.SummaryVLocation ==
                 XLOutlineSummaryVLocation.Bottom);
            worksheetPart.Worksheet.SheetProperties.OutlineProperties.SummaryRight =
                (xlWorksheet.Outline.SummaryHLocation ==
                 XLOutlineSummaryHLocation.Right);

            if (worksheetPart.Worksheet.SheetProperties.PageSetupProperties == null
                && (xlWorksheet.PageSetup.PagesTall > 0 || xlWorksheet.PageSetup.PagesWide > 0))
                worksheetPart.Worksheet.SheetProperties.PageSetupProperties = new PageSetupProperties { FitToPage = true };

            #endregion SheetProperties

            var maxColumn = 0;

            var sheetDimensionReference = "A1";
            if (xlWorksheet.Internals.CellsCollection.Count > 0)
            {
                maxColumn = xlWorksheet.Internals.CellsCollection.MaxColumnUsed;
                var maxRow = xlWorksheet.Internals.CellsCollection.MaxRowUsed;
                sheetDimensionReference = "A1:" + XLHelper.GetColumnLetterFromNumber(maxColumn) +
                                          maxRow.ToInvariantString();
            }

            if (xlWorksheet.Internals.ColumnsCollection.Count > 0)
            {
                var maxColCollection = xlWorksheet.Internals.ColumnsCollection.Keys.Max();
                if (maxColCollection > maxColumn)
                    maxColumn = maxColCollection;
            }

            #region SheetViews

            if (worksheetPart.Worksheet.SheetDimension == null)
                worksheetPart.Worksheet.SheetDimension = new SheetDimension { Reference = sheetDimensionReference };

            cm.SetElement(XLWSContentManager.XLWSContents.SheetDimension, worksheetPart.Worksheet.SheetDimension);

            if (worksheetPart.Worksheet.SheetViews == null)
                worksheetPart.Worksheet.SheetViews = new SheetViews();

            cm.SetElement(XLWSContentManager.XLWSContents.SheetViews, worksheetPart.Worksheet.SheetViews);

            var sheetView = (SheetView)worksheetPart.Worksheet.SheetViews.FirstOrDefault();
            if (sheetView == null)
            {
                sheetView = new SheetView { WorkbookViewId = 0U };
                worksheetPart.Worksheet.SheetViews.AppendChild(sheetView);
            }

            if (xlWorksheet.TabSelected)
                sheetView.TabSelected = true;
            else
                sheetView.TabSelected = null;

            if (xlWorksheet.RightToLeft)
                sheetView.RightToLeft = true;
            else
                sheetView.RightToLeft = null;

            if (xlWorksheet.ShowFormulas)
                sheetView.ShowFormulas = true;
            else
                sheetView.ShowFormulas = null;

            if (xlWorksheet.ShowGridLines)
                sheetView.ShowGridLines = null;
            else
                sheetView.ShowGridLines = false;

            if (xlWorksheet.ShowOutlineSymbols)
                sheetView.ShowOutlineSymbols = null;
            else
                sheetView.ShowOutlineSymbols = false;

            if (xlWorksheet.ShowRowColHeaders)
                sheetView.ShowRowColHeaders = null;
            else
                sheetView.ShowRowColHeaders = false;

            if (xlWorksheet.ShowRuler)
                sheetView.ShowRuler = null;
            else
                sheetView.ShowRuler = false;

            if (xlWorksheet.ShowWhiteSpace)
                sheetView.ShowWhiteSpace = null;
            else
                sheetView.ShowWhiteSpace = false;

            if (xlWorksheet.ShowZeros)
                sheetView.ShowZeros = null;
            else
                sheetView.ShowZeros = false;

            if (xlWorksheet.RightToLeft)
                sheetView.RightToLeft = true;
            else
                sheetView.RightToLeft = null;

            if (xlWorksheet.SheetView.View == XLSheetViewOptions.Normal)
                sheetView.View = null;
            else
                sheetView.View = xlWorksheet.SheetView.View.ToOpenXml();

            var pane = sheetView.Elements<Pane>().FirstOrDefault();
            if (pane == null)
            {
                pane = new Pane();
                sheetView.AppendChild(pane);
            }

            pane.State = PaneStateValues.FrozenSplit;
            Double hSplit = xlWorksheet.SheetView.SplitColumn;
            Double ySplit = xlWorksheet.SheetView.SplitRow;

            pane.HorizontalSplit = hSplit;
            pane.VerticalSplit = ySplit;

            pane.TopLeftCell = XLHelper.GetColumnLetterFromNumber(xlWorksheet.SheetView.SplitColumn + 1)
                               + (xlWorksheet.SheetView.SplitRow + 1);

            if (hSplit == 0 && ySplit == 0)
                sheetView.RemoveAllChildren<Pane>();

            if (xlWorksheet.SelectedRanges.Any() || xlWorksheet.ActiveCell != null)
            {
                sheetView.RemoveAllChildren<Selection>();

                var firstSelection = xlWorksheet.SelectedRanges.FirstOrDefault();
                var selection = new Selection();
                if (xlWorksheet.ActiveCell != null)
                    selection.ActiveCell = xlWorksheet.ActiveCell.Address.ToStringRelative(false);
                else if (firstSelection != null)
                    selection.ActiveCell = firstSelection.RangeAddress.FirstAddress.ToStringRelative(false);

                var seqRef = new List<String> { selection.ActiveCell.Value };
                seqRef.AddRange(xlWorksheet.SelectedRanges
                    .Select(range => range.RangeAddress.ToStringRelative(false)));

                selection.SequenceOfReferences = new ListValue<StringValue> { InnerText = String.Join(" ", seqRef.Distinct().ToArray()) };

                sheetView.Append(selection);
            }

            if (xlWorksheet.SheetView.ZoomScale == 100)
                sheetView.ZoomScale = null;
            else
                sheetView.ZoomScale = (UInt32)Math.Max(10, Math.Min(400, xlWorksheet.SheetView.ZoomScale));

            if (xlWorksheet.SheetView.ZoomScaleNormal == 100)
                sheetView.ZoomScaleNormal = null;
            else
                sheetView.ZoomScaleNormal = (UInt32)Math.Max(10, Math.Min(400, xlWorksheet.SheetView.ZoomScaleNormal));

            if (xlWorksheet.SheetView.ZoomScalePageLayoutView == 100)
                sheetView.ZoomScalePageLayoutView = null;
            else
                sheetView.ZoomScalePageLayoutView = (UInt32)Math.Max(10, Math.Min(400, xlWorksheet.SheetView.ZoomScalePageLayoutView));

            if (xlWorksheet.SheetView.ZoomScaleSheetLayoutView == 100)
                sheetView.ZoomScaleSheetLayoutView = null;
            else
                sheetView.ZoomScaleSheetLayoutView = (UInt32)Math.Max(10, Math.Min(400, xlWorksheet.SheetView.ZoomScaleSheetLayoutView));

            #endregion SheetViews

            var maxOutlineColumn = 0;
            if (xlWorksheet.ColumnCount() > 0)
                maxOutlineColumn = xlWorksheet.GetMaxColumnOutline();

            var maxOutlineRow = 0;
            if (xlWorksheet.RowCount() > 0)
                maxOutlineRow = xlWorksheet.GetMaxRowOutline();

            #region SheetFormatProperties

            if (worksheetPart.Worksheet.SheetFormatProperties == null)
                worksheetPart.Worksheet.SheetFormatProperties = new SheetFormatProperties();

            cm.SetElement(XLWSContentManager.XLWSContents.SheetFormatProperties,
                worksheetPart.Worksheet.SheetFormatProperties);

            worksheetPart.Worksheet.SheetFormatProperties.DefaultRowHeight = xlWorksheet.RowHeight.SaveRound();

            if (xlWorksheet.RowHeightChanged)
                worksheetPart.Worksheet.SheetFormatProperties.CustomHeight = true;
            else
                worksheetPart.Worksheet.SheetFormatProperties.CustomHeight = null;

            var worksheetColumnWidth = GetColumnWidth(xlWorksheet.ColumnWidth).SaveRound();
            if (xlWorksheet.ColumnWidthChanged)
                worksheetPart.Worksheet.SheetFormatProperties.DefaultColumnWidth = worksheetColumnWidth;
            else
                worksheetPart.Worksheet.SheetFormatProperties.DefaultColumnWidth = null;

            if (maxOutlineColumn > 0)
                worksheetPart.Worksheet.SheetFormatProperties.OutlineLevelColumn = (byte)maxOutlineColumn;
            else
                worksheetPart.Worksheet.SheetFormatProperties.OutlineLevelColumn = null;

            if (maxOutlineRow > 0)
                worksheetPart.Worksheet.SheetFormatProperties.OutlineLevelRow = (byte)maxOutlineRow;
            else
                worksheetPart.Worksheet.SheetFormatProperties.OutlineLevelRow = null;

            #endregion SheetFormatProperties

            #region Columns

            if (xlWorksheet.Internals.CellsCollection.Count == 0 &&
                xlWorksheet.Internals.ColumnsCollection.Count == 0
                && xlWorksheet.Style.Equals(DefaultStyle))
                worksheetPart.Worksheet.RemoveAllChildren<Columns>();
            else
            {
                if (!worksheetPart.Worksheet.Elements<Columns>().Any())
                {
                    var previousElement = cm.GetPreviousElementFor(XLWSContentManager.XLWSContents.Columns);
                    worksheetPart.Worksheet.InsertAfter(new Columns(), previousElement);
                }

                var columns = worksheetPart.Worksheet.Elements<Columns>().First();
                cm.SetElement(XLWSContentManager.XLWSContents.Columns, columns);

                var sheetColumnsByMin = columns.Elements<Column>().ToDictionary(c => c.Min.Value, c => c);
                //Dictionary<UInt32, Column> sheetColumnsByMax = columns.Elements<Column>().ToDictionary(c => c.Max.Value, c => c);

                Int32 minInColumnsCollection;
                Int32 maxInColumnsCollection;
                if (xlWorksheet.Internals.ColumnsCollection.Count > 0)
                {
                    minInColumnsCollection = xlWorksheet.Internals.ColumnsCollection.Keys.Min();
                    maxInColumnsCollection = xlWorksheet.Internals.ColumnsCollection.Keys.Max();
                }
                else
                {
                    minInColumnsCollection = 1;
                    maxInColumnsCollection = 0;
                }

                var worksheetStyleId = context.SharedStyles[xlWorksheet.GetStyleId()].StyleId;
                if (minInColumnsCollection > 1)
                {
                    UInt32Value min = 1;
                    UInt32Value max = (UInt32)(minInColumnsCollection - 1);

                    for (var co = min; co <= max; co++)
                    {
                        var column = new Column
                        {
                            Min = co,
                            Max = co,
                            Style = worksheetStyleId,
                            Width = worksheetColumnWidth,
                            CustomWidth = true
                        };

                        UpdateColumn(column, columns, sheetColumnsByMin); //, sheetColumnsByMax);
                    }
                }

                for (var co = minInColumnsCollection; co <= maxInColumnsCollection; co++)
                {
                    UInt32 styleId;
                    Double columnWidth;
                    var isHidden = false;
                    var collapsed = false;
                    var outlineLevel = 0;
                    if (xlWorksheet.Internals.ColumnsCollection.ContainsKey(co))
                    {
                        styleId = context.SharedStyles[xlWorksheet.Internals.ColumnsCollection[co].GetStyleId()].StyleId;
                        columnWidth = GetColumnWidth(xlWorksheet.Internals.ColumnsCollection[co].Width).SaveRound();
                        isHidden = xlWorksheet.Internals.ColumnsCollection[co].IsHidden;
                        collapsed = xlWorksheet.Internals.ColumnsCollection[co].Collapsed;
                        outlineLevel = xlWorksheet.Internals.ColumnsCollection[co].OutlineLevel;
                    }
                    else
                    {
                        styleId = context.SharedStyles[xlWorksheet.GetStyleId()].StyleId;
                        columnWidth = worksheetColumnWidth;
                    }

                    var column = new Column
                    {
                        Min = (UInt32)co,
                        Max = (UInt32)co,
                        Style = styleId,
                        Width = columnWidth,
                        CustomWidth = true
                    };

                    if (isHidden)
                        column.Hidden = true;
                    if (collapsed)
                        column.Collapsed = true;
                    if (outlineLevel > 0)
                        column.OutlineLevel = (byte)outlineLevel;

                    UpdateColumn(column, columns, sheetColumnsByMin); //, sheetColumnsByMax);
                }

                var collection = maxInColumnsCollection;
                foreach (
                    var col in
                        columns.Elements<Column>().Where(c => c.Min > (UInt32)(collection)).OrderBy(
                            c => c.Min.Value))
                {
                    col.Style = worksheetStyleId;
                    col.Width = worksheetColumnWidth;
                    col.CustomWidth = true;

                    if ((Int32)col.Max.Value > maxInColumnsCollection)
                        maxInColumnsCollection = (Int32)col.Max.Value;
                }

                if (maxInColumnsCollection < XLHelper.MaxColumnNumber && !xlWorksheet.Style.Equals(DefaultStyle))
                {
                    var column = new Column
                    {
                        Min = (UInt32)(maxInColumnsCollection + 1),
                        Max = (UInt32)(XLHelper.MaxColumnNumber),
                        Style = worksheetStyleId,
                        Width = worksheetColumnWidth,
                        CustomWidth = true
                    };
                    columns.AppendChild(column);
                }

                CollapseColumns(columns, sheetColumnsByMin);

                if (!columns.Any())
                {
                    worksheetPart.Worksheet.RemoveAllChildren<Columns>();
                    cm.SetElement(XLWSContentManager.XLWSContents.Columns, null);
                }
            }

            #endregion Columns

            #region SheetData

            if (!worksheetPart.Worksheet.Elements<SheetData>().Any())
            {
                var previousElement = cm.GetPreviousElementFor(XLWSContentManager.XLWSContents.SheetData);
                worksheetPart.Worksheet.InsertAfter(new SheetData(), previousElement);
            }

            var sheetData = worksheetPart.Worksheet.Elements<SheetData>().First();
            cm.SetElement(XLWSContentManager.XLWSContents.SheetData, sheetData);

            var lastRow = 0;
            var existingSheetDataRows =
                sheetData.Elements<Row>().ToDictionary(r => r.RowIndex == null ? ++lastRow : (Int32)r.RowIndex.Value,
                    r => r);
            foreach (
                var r in
                    xlWorksheet.Internals.RowsCollection.Deleted.Where(r => existingSheetDataRows.ContainsKey(r.Key)))
            {
                sheetData.RemoveChild(existingSheetDataRows[r.Key]);
                existingSheetDataRows.Remove(r.Key);
                xlWorksheet.Internals.CellsCollection.deleted.Remove(r.Key);
            }

            var distinctRows = xlWorksheet.Internals.CellsCollection.RowsCollection.Keys.Union(xlWorksheet.Internals.RowsCollection.Keys);
            var noRows = !sheetData.Elements<Row>().Any();
            foreach (var distinctRow in distinctRows.OrderBy(r => r))
            {
                Row row;
                if (existingSheetDataRows.ContainsKey(distinctRow))
                    row = existingSheetDataRows[distinctRow];
                else
                    row = new Row { RowIndex = (UInt32)distinctRow };

                if (maxColumn > 0)
                    row.Spans = new ListValue<StringValue> { InnerText = "1:" + maxColumn.ToInvariantString() };

                row.Height = null;
                row.CustomHeight = null;
                row.Hidden = null;
                row.StyleIndex = null;
                row.CustomFormat = null;
                row.Collapsed = null;
                if (xlWorksheet.Internals.RowsCollection.ContainsKey(distinctRow))
                {
                    var thisRow = xlWorksheet.Internals.RowsCollection[distinctRow];
                    if (thisRow.HeightChanged)
                    {
                        row.Height = thisRow.Height.SaveRound();
                        row.CustomHeight = true;
                        row.CustomFormat = true;
                    }

                    if (thisRow.GetStyleId() != xlWorksheet.GetStyleId())
                    {
                        row.StyleIndex = context.SharedStyles[thisRow.GetStyleId()].StyleId;
                        row.CustomFormat = true;
                    }

                    if (thisRow.IsHidden)
                        row.Hidden = true;
                    if (thisRow.Collapsed)
                        row.Collapsed = true;
                    if (thisRow.OutlineLevel > 0)
                        row.OutlineLevel = (byte)thisRow.OutlineLevel;
                }

                var lastCell = 0;
                var cellsByReference = row.Elements<Cell>().ToDictionary(c => c.CellReference == null
                    ? XLHelper.GetColumnLetterFromNumber(
                        ++lastCell) + distinctRow
                    : c.CellReference.Value, c => c);

                foreach (var kpDel in xlWorksheet.Internals.CellsCollection.deleted.ToList())
                {
                    foreach (var delCo in kpDel.Value.ToList())
                    {
                        var key = XLHelper.GetColumnLetterFromNumber(delCo) + kpDel.Key.ToInvariantString();
                        if (!cellsByReference.ContainsKey(key)) continue;
                        row.RemoveChild(cellsByReference[key]);
                        kpDel.Value.Remove(delCo);
                    }
                    if (kpDel.Value.Count == 0)
                        xlWorksheet.Internals.CellsCollection.deleted.Remove(kpDel.Key);
                }

                if (xlWorksheet.Internals.CellsCollection.RowsCollection.ContainsKey(distinctRow))
                {
                    var isNewRow = !row.Elements<Cell>().Any();
                    lastCell = 0;
                    var mRows = row.Elements<Cell>().ToDictionary(c => XLHelper.GetColumnNumberFromAddress(c.CellReference == null
                        ? (XLHelper.GetColumnLetterFromNumber(++lastCell) + distinctRow) : c.CellReference.Value), c => c);
                    foreach (var xlCell in xlWorksheet.Internals.CellsCollection.RowsCollection[distinctRow].Values
                        .OrderBy(c => c.Address.ColumnNumber)
                        .Select(c => c))
                    {
                        XLTableField field = null;

                        var styleId = context.SharedStyles[xlCell.GetStyleId()].StyleId;
                        var cellReference = (xlCell.Address).GetTrimmedAddress();

                        // For saving cells to file, ignore conditional formatting. They just bloat the file
                        var isEmpty = xlCell.IsEmpty(true, false);

                        Cell cell = null;
                        if (cellsByReference.ContainsKey(cellReference))
                        {
                            cell = cellsByReference[cellReference];
                            if (isEmpty)
                            {
                                cell.Remove();
                            }
                        }

                        if (!isEmpty)
                        {
                            if (cell == null)
                            {
                                cell = new Cell();
                                cell.CellReference = new StringValue(cellReference);

                                if (isNewRow)
                                    row.AppendChild(cell);
                                else
                                {
                                    var newColumn = XLHelper.GetColumnNumberFromAddress(cellReference);

                                    Cell cellBeforeInsert = null;
                                    int[] lastCo = { Int32.MaxValue };
                                    foreach (var c in mRows.Where(kp => kp.Key > newColumn).Where(c => lastCo[0] > c.Key))
                                    {
                                        cellBeforeInsert = c.Value;
                                        lastCo[0] = c.Key;
                                    }
                                    if (cellBeforeInsert == null)
                                        row.AppendChild(cell);
                                    else
                                        row.InsertBefore(cell, cellBeforeInsert);
                                }
                            }

                            cell.StyleIndex = styleId;
                            if (xlCell.HasFormula)
                            {
                                var formula = xlCell.FormulaA1;
                                if (xlCell.HasArrayFormula)
                                {
                                    formula = formula.Substring(1, formula.Length - 2);
                                    var f = new CellFormula { FormulaType = CellFormulaValues.Array };

                                    if (xlCell.FormulaReference == null)
                                        xlCell.FormulaReference = xlCell.AsRange().RangeAddress;

                                    if (xlCell.FormulaReference.FirstAddress.Equals(xlCell.Address))
                                    {
                                        f.Text = formula;
                                        f.Reference = xlCell.FormulaReference.ToStringRelative();
                                    }

                                    cell.CellFormula = f;
                                }
                                else
                                {
                                    cell.CellFormula = new CellFormula();
                                    cell.CellFormula.Text = formula;
                                }

                                cell.CellValue = null;
                            }
                            else if (xlCell.TableCellType() == XLTableCellType.Total)
                            {
                                var table = xlWorksheet.Tables.First(t => t.AsRange().Contains(xlCell));
                                field = table.Fields.First(f => f.Column.ColumnNumber() == xlCell.Address.ColumnNumber) as XLTableField;

                                if (!String.IsNullOrWhiteSpace(field.TotalsRowLabel))
                                {
                                    cell.DataType = XLWorkbook.CvSharedString;
                                }
                                else
                                {
                                    cell.DataType = null;
                                }
                                cell.CellFormula = null;
                            }
                            else
                            {
                                cell.CellFormula = null;
                                cell.DataType = xlCell.DataType == XLCellValues.DateTime ? null : GetCellValueType(xlCell);
                            }

                            if (evaluateFormulae || field != null || !xlCell.HasFormula)
                                SetCellValue(xlCell, field, cell);
                        }
                    }
                    xlWorksheet.Internals.CellsCollection.deleted.Remove(distinctRow);
                }

                // If we're adding a new row (not in sheet already and it's not "empty"
                if (!existingSheetDataRows.ContainsKey(distinctRow))
                {
                    var invalidRow = row.Height == null
                        && row.CustomHeight == null
                        && row.Hidden == null
                        && row.StyleIndex == null
                        && row.CustomFormat == null
                        && row.Collapsed == null
                        && row.OutlineLevel == null
                        && !row.Elements().Any();

                    if (!invalidRow)
                    {
                        if (noRows)
                        {
                            sheetData.AppendChild(row);
                            noRows = false;
                        }
                        else
                        {
                            if (existingSheetDataRows.Any(r => r.Key > row.RowIndex.Value))
                            {
                                var minRow = existingSheetDataRows.Where(r => r.Key > (Int32)row.RowIndex.Value).Min(r => r.Key);
                                var rowBeforeInsert = existingSheetDataRows[minRow];
                                sheetData.InsertBefore(row, rowBeforeInsert);
                            }
                            else
                                sheetData.AppendChild(row);
                        }
<<<<<<< HEAD

                        if (!xlCell.HasFormula || evaluateFormulae)
                            SetCellValue(xlCell, cell);
                                    }
                                    }
                xlWorksheet.Internals.CellsCollection.deleted.Remove(distinctRow);
=======
                    }
                }
>>>>>>> 4565a0d3
            }

            foreach (
                var r in
                    xlWorksheet.Internals.CellsCollection.deleted.Keys.Where(
                        existingSheetDataRows.ContainsKey))
            {
                sheetData.RemoveChild(existingSheetDataRows[r]);
                existingSheetDataRows.Remove(r);
            }

            #endregion SheetData

            #region SheetProtection

            if (xlWorksheet.Protection.Protected)
            {
                if (!worksheetPart.Worksheet.Elements<SheetProtection>().Any())
                {
                    var previousElement = cm.GetPreviousElementFor(XLWSContentManager.XLWSContents.SheetProtection);
                    worksheetPart.Worksheet.InsertAfter(new SheetProtection(), previousElement);
                }

                var sheetProtection = worksheetPart.Worksheet.Elements<SheetProtection>().First();
                cm.SetElement(XLWSContentManager.XLWSContents.SheetProtection, sheetProtection);

                var protection = xlWorksheet.Protection;
                sheetProtection.Sheet = protection.Protected;
                if (!String.IsNullOrWhiteSpace(protection.PasswordHash))
                    sheetProtection.Password = protection.PasswordHash;
                sheetProtection.FormatCells = GetBooleanValue(!protection.FormatCells, true);
                sheetProtection.FormatColumns = GetBooleanValue(!protection.FormatColumns, true);
                sheetProtection.FormatRows = GetBooleanValue(!protection.FormatRows, true);
                sheetProtection.InsertColumns = GetBooleanValue(!protection.InsertColumns, true);
                sheetProtection.InsertHyperlinks = GetBooleanValue(!protection.InsertHyperlinks, true);
                sheetProtection.InsertRows = GetBooleanValue(!protection.InsertRows, true);
                sheetProtection.DeleteColumns = GetBooleanValue(!protection.DeleteColumns, true);
                sheetProtection.DeleteRows = GetBooleanValue(!protection.DeleteRows, true);
                sheetProtection.AutoFilter = GetBooleanValue(!protection.AutoFilter, true);
                sheetProtection.PivotTables = GetBooleanValue(!protection.PivotTables, true);
                sheetProtection.Sort = GetBooleanValue(!protection.Sort, true);
                sheetProtection.SelectLockedCells = GetBooleanValue(!protection.SelectLockedCells, false);
                sheetProtection.SelectUnlockedCells = GetBooleanValue(!protection.SelectUnlockedCells, false);
            }
            else
            {
                worksheetPart.Worksheet.RemoveAllChildren<SheetProtection>();
                cm.SetElement(XLWSContentManager.XLWSContents.SheetProtection, null);
            }

            #endregion SheetProtection

            #region AutoFilter

            worksheetPart.Worksheet.RemoveAllChildren<AutoFilter>();
            if (xlWorksheet.AutoFilter.Enabled)
            {
                var previousElement = cm.GetPreviousElementFor(XLWSContentManager.XLWSContents.AutoFilter);
                worksheetPart.Worksheet.InsertAfter(new AutoFilter(), previousElement);

                var autoFilter = worksheetPart.Worksheet.Elements<AutoFilter>().First();
                cm.SetElement(XLWSContentManager.XLWSContents.AutoFilter, autoFilter);

                PopulateAutoFilter(xlWorksheet.AutoFilter, autoFilter);
            }
            else
            {
                cm.SetElement(XLWSContentManager.XLWSContents.AutoFilter, null);
            }

            #endregion AutoFilter

            #region MergeCells

            if ((xlWorksheet).Internals.MergedRanges.Any())
            {
                if (!worksheetPart.Worksheet.Elements<MergeCells>().Any())
                {
                    var previousElement = cm.GetPreviousElementFor(XLWSContentManager.XLWSContents.MergeCells);
                    worksheetPart.Worksheet.InsertAfter(new MergeCells(), previousElement);
                }

                var mergeCells = worksheetPart.Worksheet.Elements<MergeCells>().First();
                cm.SetElement(XLWSContentManager.XLWSContents.MergeCells, mergeCells);
                mergeCells.RemoveAllChildren<MergeCell>();

                foreach (var mergeCell in (xlWorksheet).Internals.MergedRanges.Select(
                    m => m.RangeAddress.FirstAddress.ToString() + ":" + m.RangeAddress.LastAddress.ToString()).Select(
                        merged => new MergeCell { Reference = merged }))
                    mergeCells.AppendChild(mergeCell);

                mergeCells.Count = (UInt32)mergeCells.Count();
            }
            else
            {
                worksheetPart.Worksheet.RemoveAllChildren<MergeCells>();
                cm.SetElement(XLWSContentManager.XLWSContents.MergeCells, null);
            }

            #endregion MergeCells

            #region Conditional Formatting

            if (!xlWorksheet.ConditionalFormats.Any())
            {
                worksheetPart.Worksheet.RemoveAllChildren<ConditionalFormatting>();
                cm.SetElement(XLWSContentManager.XLWSContents.ConditionalFormatting, null);
            }
            else
            {
                worksheetPart.Worksheet.RemoveAllChildren<ConditionalFormatting>();
                var previousElement = cm.GetPreviousElementFor(XLWSContentManager.XLWSContents.ConditionalFormatting);

                var priority = 1; // priority is 1 origin in Microsoft Excel
                foreach (var cfGroup in xlWorksheet.ConditionalFormats
                    .GroupBy(
                        c => c.Range.RangeAddress.ToStringRelative(false),
                        c => c,
                        (key, g) => new { RangeId = key, CfList = g.ToList() }
                    )
                    )
                {
                    var conditionalFormatting = new ConditionalFormatting
                    {
                        SequenceOfReferences =
                            new ListValue<StringValue> { InnerText = cfGroup.RangeId }
                    };
                    foreach (var cf in cfGroup.CfList)
                    {
                        conditionalFormatting.Append(XLCFConverters.Convert(cf, priority, context));
                        priority++;
                    }
                    worksheetPart.Worksheet.InsertAfter(conditionalFormatting, previousElement);
                    previousElement = conditionalFormatting;
                    cm.SetElement(XLWSContentManager.XLWSContents.ConditionalFormatting, conditionalFormatting);
                }
            }

            #endregion Conditional Formatting

            #region DataValidations

            if (!xlWorksheet.DataValidations.Any(d => d.IsDirty()))
            {
                worksheetPart.Worksheet.RemoveAllChildren<DataValidations>();
                cm.SetElement(XLWSContentManager.XLWSContents.DataValidations, null);
            }
            else
            {
                if (!worksheetPart.Worksheet.Elements<DataValidations>().Any())
                {
                    var previousElement = cm.GetPreviousElementFor(XLWSContentManager.XLWSContents.DataValidations);
                    worksheetPart.Worksheet.InsertAfter(new DataValidations(), previousElement);
                }

                var dataValidations = worksheetPart.Worksheet.Elements<DataValidations>().First();
                cm.SetElement(XLWSContentManager.XLWSContents.DataValidations, dataValidations);
                dataValidations.RemoveAllChildren<DataValidation>();
                foreach (var dv in xlWorksheet.DataValidations)
                {
                    var sequence = dv.Ranges.Aggregate(String.Empty, (current, r) => current + (r.RangeAddress + " "));

                    if (sequence.Length > 0)
                        sequence = sequence.Substring(0, sequence.Length - 1);

                    var dataValidation = new DataValidation
                    {
                        AllowBlank = dv.IgnoreBlanks,
                        Formula1 = new Formula1(dv.MinValue),
                        Formula2 = new Formula2(dv.MaxValue),
                        Type = dv.AllowedValues.ToOpenXml(),
                        ShowErrorMessage = dv.ShowErrorMessage,
                        Prompt = dv.InputMessage,
                        PromptTitle = dv.InputTitle,
                        ErrorTitle = dv.ErrorTitle,
                        Error = dv.ErrorMessage,
                        ShowDropDown = !dv.InCellDropdown,
                        ShowInputMessage = dv.ShowInputMessage,
                        ErrorStyle = dv.ErrorStyle.ToOpenXml(),
                        Operator = dv.Operator.ToOpenXml(),
                        SequenceOfReferences =
                            new ListValue<StringValue> { InnerText = sequence }
                    };

                    dataValidations.AppendChild(dataValidation);
                }
                dataValidations.Count = (UInt32)xlWorksheet.DataValidations.Count();
            }

            #endregion DataValidations

            #region Hyperlinks

            var relToRemove = worksheetPart.HyperlinkRelationships.ToList();
            relToRemove.ForEach(worksheetPart.DeleteReferenceRelationship);
            if (!xlWorksheet.Hyperlinks.Any())
            {
                worksheetPart.Worksheet.RemoveAllChildren<Hyperlinks>();
                cm.SetElement(XLWSContentManager.XLWSContents.Hyperlinks, null);
            }
            else
            {
                if (!worksheetPart.Worksheet.Elements<Hyperlinks>().Any())
                {
                    var previousElement = cm.GetPreviousElementFor(XLWSContentManager.XLWSContents.Hyperlinks);
                    worksheetPart.Worksheet.InsertAfter(new Hyperlinks(), previousElement);
                }

                var hyperlinks = worksheetPart.Worksheet.Elements<Hyperlinks>().First();
                cm.SetElement(XLWSContentManager.XLWSContents.Hyperlinks, hyperlinks);
                hyperlinks.RemoveAllChildren<Hyperlink>();
                foreach (var hl in xlWorksheet.Hyperlinks)
                {
                    Hyperlink hyperlink;
                    if (hl.IsExternal)
                    {
                        var rId = context.RelIdGenerator.GetNext(RelType.Workbook);
                        hyperlink = new Hyperlink { Reference = hl.Cell.Address.ToString(), Id = rId };
                        worksheetPart.AddHyperlinkRelationship(hl.ExternalAddress, true, rId);
                    }
                    else
                    {
                        hyperlink = new Hyperlink
                        {
                            Reference = hl.Cell.Address.ToString(),
                            Location = hl.InternalAddress,
                            Display = hl.Cell.GetFormattedString()
                        };
                    }
                    if (!String.IsNullOrWhiteSpace(hl.Tooltip))
                        hyperlink.Tooltip = hl.Tooltip;
                    hyperlinks.AppendChild(hyperlink);
                }
            }

            #endregion Hyperlinks

            #region PrintOptions

            if (!worksheetPart.Worksheet.Elements<PrintOptions>().Any())
            {
                var previousElement = cm.GetPreviousElementFor(XLWSContentManager.XLWSContents.PrintOptions);
                worksheetPart.Worksheet.InsertAfter(new PrintOptions(), previousElement);
            }

            var printOptions = worksheetPart.Worksheet.Elements<PrintOptions>().First();
            cm.SetElement(XLWSContentManager.XLWSContents.PrintOptions, printOptions);

            printOptions.HorizontalCentered = xlWorksheet.PageSetup.CenterHorizontally;
            printOptions.VerticalCentered = xlWorksheet.PageSetup.CenterVertically;
            printOptions.Headings = xlWorksheet.PageSetup.ShowRowAndColumnHeadings;
            printOptions.GridLines = xlWorksheet.PageSetup.ShowGridlines;

            #endregion PrintOptions

            #region PageMargins

            if (!worksheetPart.Worksheet.Elements<PageMargins>().Any())
            {
                var previousElement = cm.GetPreviousElementFor(XLWSContentManager.XLWSContents.PageMargins);
                worksheetPart.Worksheet.InsertAfter(new PageMargins(), previousElement);
            }

            var pageMargins = worksheetPart.Worksheet.Elements<PageMargins>().First();
            cm.SetElement(XLWSContentManager.XLWSContents.PageMargins, pageMargins);
            pageMargins.Left = xlWorksheet.PageSetup.Margins.Left;
            pageMargins.Right = xlWorksheet.PageSetup.Margins.Right;
            pageMargins.Top = xlWorksheet.PageSetup.Margins.Top;
            pageMargins.Bottom = xlWorksheet.PageSetup.Margins.Bottom;
            pageMargins.Header = xlWorksheet.PageSetup.Margins.Header;
            pageMargins.Footer = xlWorksheet.PageSetup.Margins.Footer;

            #endregion PageMargins

            #region PageSetup

            if (!worksheetPart.Worksheet.Elements<PageSetup>().Any())
            {
                var previousElement = cm.GetPreviousElementFor(XLWSContentManager.XLWSContents.PageSetup);
                worksheetPart.Worksheet.InsertAfter(new PageSetup(), previousElement);
            }

            var pageSetup = worksheetPart.Worksheet.Elements<PageSetup>().First();
            cm.SetElement(XLWSContentManager.XLWSContents.PageSetup, pageSetup);

            pageSetup.Orientation = xlWorksheet.PageSetup.PageOrientation.ToOpenXml();
            pageSetup.PaperSize = (UInt32)xlWorksheet.PageSetup.PaperSize;
            pageSetup.BlackAndWhite = xlWorksheet.PageSetup.BlackAndWhite;
            pageSetup.Draft = xlWorksheet.PageSetup.DraftQuality;
            pageSetup.PageOrder = xlWorksheet.PageSetup.PageOrder.ToOpenXml();
            pageSetup.CellComments = xlWorksheet.PageSetup.ShowComments.ToOpenXml();
            pageSetup.Errors = xlWorksheet.PageSetup.PrintErrorValue.ToOpenXml();

            if (xlWorksheet.PageSetup.FirstPageNumber > 0)
            {
                pageSetup.FirstPageNumber = (UInt32)xlWorksheet.PageSetup.FirstPageNumber;
                pageSetup.UseFirstPageNumber = true;
            }
            else
            {
                pageSetup.FirstPageNumber = null;
                pageSetup.UseFirstPageNumber = null;
            }

            if (xlWorksheet.PageSetup.HorizontalDpi > 0)
                pageSetup.HorizontalDpi = (UInt32)xlWorksheet.PageSetup.HorizontalDpi;
            else
                pageSetup.HorizontalDpi = null;

            if (xlWorksheet.PageSetup.VerticalDpi > 0)
                pageSetup.VerticalDpi = (UInt32)xlWorksheet.PageSetup.VerticalDpi;
            else
                pageSetup.VerticalDpi = null;

            if (xlWorksheet.PageSetup.Scale > 0)
            {
                pageSetup.Scale = (UInt32)xlWorksheet.PageSetup.Scale;
                pageSetup.FitToWidth = null;
                pageSetup.FitToHeight = null;
            }
            else
            {
                pageSetup.Scale = null;

                if (xlWorksheet.PageSetup.PagesWide >= 0 && xlWorksheet.PageSetup.PagesWide != 1)
                    pageSetup.FitToWidth = (UInt32)xlWorksheet.PageSetup.PagesWide;

                if (xlWorksheet.PageSetup.PagesTall >= 0 && xlWorksheet.PageSetup.PagesTall != 1)
                    pageSetup.FitToHeight = (UInt32)xlWorksheet.PageSetup.PagesTall;
            }

            #endregion PageSetup

            #region HeaderFooter

            var headerFooter = worksheetPart.Worksheet.Elements<HeaderFooter>().FirstOrDefault();
            if (headerFooter == null)
                headerFooter = new HeaderFooter();
            else
                worksheetPart.Worksheet.RemoveAllChildren<HeaderFooter>();

            {
                var previousElement = cm.GetPreviousElementFor(XLWSContentManager.XLWSContents.HeaderFooter);
                worksheetPart.Worksheet.InsertAfter(headerFooter, previousElement);
                cm.SetElement(XLWSContentManager.XLWSContents.HeaderFooter, headerFooter);
            }
            if (((XLHeaderFooter)xlWorksheet.PageSetup.Header).Changed
                || ((XLHeaderFooter)xlWorksheet.PageSetup.Footer).Changed)
            {
                //var headerFooter = worksheetPart.Worksheet.Elements<HeaderFooter>().First();

                headerFooter.RemoveAllChildren();

                headerFooter.ScaleWithDoc = xlWorksheet.PageSetup.ScaleHFWithDocument;
                headerFooter.AlignWithMargins = xlWorksheet.PageSetup.AlignHFWithMargins;
                headerFooter.DifferentFirst = xlWorksheet.PageSetup.DifferentFirstPageOnHF;
                headerFooter.DifferentOddEven = xlWorksheet.PageSetup.DifferentOddEvenPagesOnHF;

                var oddHeader = new OddHeader(xlWorksheet.PageSetup.Header.GetText(XLHFOccurrence.OddPages));
                headerFooter.AppendChild(oddHeader);
                var oddFooter = new OddFooter(xlWorksheet.PageSetup.Footer.GetText(XLHFOccurrence.OddPages));
                headerFooter.AppendChild(oddFooter);

                var evenHeader = new EvenHeader(xlWorksheet.PageSetup.Header.GetText(XLHFOccurrence.EvenPages));
                headerFooter.AppendChild(evenHeader);
                var evenFooter = new EvenFooter(xlWorksheet.PageSetup.Footer.GetText(XLHFOccurrence.EvenPages));
                headerFooter.AppendChild(evenFooter);

                var firstHeader = new FirstHeader(xlWorksheet.PageSetup.Header.GetText(XLHFOccurrence.FirstPage));
                headerFooter.AppendChild(firstHeader);
                var firstFooter = new FirstFooter(xlWorksheet.PageSetup.Footer.GetText(XLHFOccurrence.FirstPage));
                headerFooter.AppendChild(firstFooter);
            }

            #endregion HeaderFooter

            #region RowBreaks

            if (!worksheetPart.Worksheet.Elements<RowBreaks>().Any())
            {
                var previousElement = cm.GetPreviousElementFor(XLWSContentManager.XLWSContents.RowBreaks);
                worksheetPart.Worksheet.InsertAfter(new RowBreaks(), previousElement);
            }

            var rowBreaks = worksheetPart.Worksheet.Elements<RowBreaks>().First();

            var rowBreakCount = xlWorksheet.PageSetup.RowBreaks.Count;
            if (rowBreakCount > 0)
            {
                rowBreaks.Count = (UInt32)rowBreakCount;
                rowBreaks.ManualBreakCount = (UInt32)rowBreakCount;
                var lastRowNum = (UInt32)xlWorksheet.RangeAddress.LastAddress.RowNumber;
                foreach (var break1 in xlWorksheet.PageSetup.RowBreaks.Select(rb => new Break
                {
                    Id = (UInt32)rb,
                    Max = lastRowNum,
                    ManualPageBreak = true
                }))
                    rowBreaks.AppendChild(break1);
                cm.SetElement(XLWSContentManager.XLWSContents.RowBreaks, rowBreaks);
            }
            else
            {
                worksheetPart.Worksheet.RemoveAllChildren<RowBreaks>();
                cm.SetElement(XLWSContentManager.XLWSContents.RowBreaks, null);
            }

            #endregion RowBreaks

            #region ColumnBreaks

            if (!worksheetPart.Worksheet.Elements<ColumnBreaks>().Any())
            {
                var previousElement = cm.GetPreviousElementFor(XLWSContentManager.XLWSContents.ColumnBreaks);
                worksheetPart.Worksheet.InsertAfter(new ColumnBreaks(), previousElement);
            }

            var columnBreaks = worksheetPart.Worksheet.Elements<ColumnBreaks>().First();

            var columnBreakCount = xlWorksheet.PageSetup.ColumnBreaks.Count;
            if (columnBreakCount > 0)
            {
                columnBreaks.Count = (UInt32)columnBreakCount;
                columnBreaks.ManualBreakCount = (UInt32)columnBreakCount;
                var maxColumnNumber = (UInt32)xlWorksheet.RangeAddress.LastAddress.ColumnNumber;
                foreach (var break1 in xlWorksheet.PageSetup.ColumnBreaks.Select(cb => new Break
                {
                    Id = (UInt32)cb,
                    Max = maxColumnNumber,
                    ManualPageBreak = true
                }))
                    columnBreaks.AppendChild(break1);
                cm.SetElement(XLWSContentManager.XLWSContents.ColumnBreaks, columnBreaks);
            }
            else
            {
                worksheetPart.Worksheet.RemoveAllChildren<ColumnBreaks>();
                cm.SetElement(XLWSContentManager.XLWSContents.ColumnBreaks, null);
            }

            #endregion ColumnBreaks

            #region Tables

            worksheetPart.Worksheet.RemoveAllChildren<TableParts>();
            {
                var previousElement = cm.GetPreviousElementFor(XLWSContentManager.XLWSContents.TableParts);
                worksheetPart.Worksheet.InsertAfter(new TableParts(), previousElement);
            }

            var tableParts = worksheetPart.Worksheet.Elements<TableParts>().First();
            cm.SetElement(XLWSContentManager.XLWSContents.TableParts, tableParts);

            tableParts.Count = (UInt32)xlWorksheet.Tables.Count();
            foreach (
                var tablePart in
                    from XLTable xlTable in xlWorksheet.Tables select new TablePart { Id = xlTable.RelId })
                tableParts.AppendChild(tablePart);

            #endregion Tables

            #region Drawings

            foreach (var pic in xlWorksheet.Pictures)
            {
                AddPictureAnchor(worksheetPart, pic, context);
                }

            if (xlWorksheet.Pictures.Any())
                RebasePictureIds(worksheetPart);

            if (xlWorksheet.Pictures.Any() && !worksheetPart.Worksheet.OfType<Drawing>().Any())
            {
                var worksheetDrawing = new Drawing { Id = worksheetPart.GetIdOfPart(worksheetPart.DrawingsPart) };
                worksheetDrawing.AddNamespaceDeclaration("r", "http://schemas.openxmlformats.org/officeDocument/2006/relationships");
                worksheetPart.Worksheet.InsertBefore(worksheetDrawing, tableParts);
            }

            #endregion Drawings

            #region LegacyDrawing

            if (xlWorksheet.LegacyDrawingIsNew)
            {
                worksheetPart.Worksheet.RemoveAllChildren<LegacyDrawing>();
                {
                    if (!String.IsNullOrWhiteSpace(xlWorksheet.LegacyDrawingId))
                    {
                        var previousElement = cm.GetPreviousElementFor(XLWSContentManager.XLWSContents.LegacyDrawing);
                        worksheetPart.Worksheet.InsertAfter(new LegacyDrawing { Id = xlWorksheet.LegacyDrawingId },
                            previousElement);
                    }
                }
            }

            #endregion LegacyDrawing

            #region LegacyDrawingHeaderFooter

            //LegacyDrawingHeaderFooter legacyHeaderFooter = worksheetPart.Worksheet.Elements<LegacyDrawingHeaderFooter>().FirstOrDefault();
            //if (legacyHeaderFooter != null)
            //{
            //    worksheetPart.Worksheet.RemoveAllChildren<LegacyDrawingHeaderFooter>();
            //    {
            //            var previousElement = cm.GetPreviousElementFor(XLWSContentManager.XLWSContents.LegacyDrawingHeaderFooter);
            //            worksheetPart.Worksheet.InsertAfter(new LegacyDrawingHeaderFooter { Id = xlWorksheet.LegacyDrawingId },
            //                                                previousElement);
            //    }
            //}

            #endregion LegacyDrawingHeaderFooter
        }

        private static void SetCellValue(XLCell xlCell, XLTableField field, Cell openXmlCell)
        {
            if (field != null)
            {
                if (!String.IsNullOrWhiteSpace(field.TotalsRowLabel))
                {
                    var cellValue = new CellValue();
                    cellValue.Text = xlCell.SharedStringId.ToString();
                    openXmlCell.DataType = CvSharedString;
                    openXmlCell.CellValue = cellValue;
                }
                else if (field.TotalsRowFunction == XLTotalsRowFunction.None)
                {
                    openXmlCell.DataType = CvSharedString;
                    openXmlCell.CellValue = null;
                }
                return;
            }

            if (xlCell.HasFormula)
            {
                var cellValue = new CellValue();
                try
                {
                    cellValue.Text = xlCell.Value.ToString();
                    openXmlCell.DataType = new EnumValue<CellValues>(CellValues.String);
                }
                catch
                {
                    cellValue = null;
                }

                openXmlCell.CellValue = cellValue;
                return;
            }

            var dataType = xlCell.DataType;
            if (dataType == XLCellValues.Text)
            {
                if (xlCell.InnerText.Length == 0)
                    openXmlCell.CellValue = null;
                else
                {
                    if (xlCell.ShareString)
                    {
                        var cellValue = new CellValue();
                        cellValue.Text = xlCell.SharedStringId.ToString();
                        openXmlCell.CellValue = cellValue;
                    }
                    else
                    {
                        var text = xlCell.GetString();
                        var t = new Text(text);
                        if (text.PreserveSpaces())
                            t.Space = SpaceProcessingModeValues.Preserve;

                        openXmlCell.InlineString = new InlineString { Text = t };
                    }
                }
            }
            else if (dataType == XLCellValues.TimeSpan)
            {
                var timeSpan = xlCell.GetTimeSpan();
                var cellValue = new CellValue();
                cellValue.Text =
                    XLCell.BaseDate.Add(timeSpan).ToOADate().ToInvariantString();
                openXmlCell.CellValue = cellValue;
            }
            else if (dataType == XLCellValues.DateTime || dataType == XLCellValues.Number)
            {
                if (!String.IsNullOrWhiteSpace(xlCell.InnerText))
                {
                    var cellValue = new CellValue();
                    cellValue.Text = Double.Parse(xlCell.InnerText, XLHelper.NumberStyle, XLHelper.ParseCulture).ToInvariantString();
                    openXmlCell.CellValue = cellValue;
                }
            }
            else
            {
                var cellValue = new CellValue();
                cellValue.Text = xlCell.InnerText;
                openXmlCell.CellValue = cellValue;
            }
        }

        private static void PopulateAutoFilter(XLAutoFilter xlAutoFilter, AutoFilter autoFilter)
        {
            var filterRange = xlAutoFilter.Range;
            autoFilter.Reference = filterRange.RangeAddress.ToString();

            foreach (var kp in xlAutoFilter.Filters)
            {
                var filterColumn = new FilterColumn { ColumnId = (UInt32)kp.Key - 1 };
                var xlFilterColumn = xlAutoFilter.Column(kp.Key);
                var filterType = xlFilterColumn.FilterType;
                if (filterType == XLFilterType.Custom)
                {
                    var customFilters = new CustomFilters();
                    foreach (var filter in kp.Value)
                    {
                        var customFilter = new CustomFilter { Val = filter.Value.ToString() };

                        if (filter.Operator != XLFilterOperator.Equal)
                            customFilter.Operator = filter.Operator.ToOpenXml();

                        if (filter.Connector == XLConnector.And)
                            customFilters.And = true;

                        customFilters.Append(customFilter);
                    }
                    filterColumn.Append(customFilters);
                }
                else if (filterType == XLFilterType.TopBottom)
                {
                    var top101 = new Top10 { Val = (double)xlFilterColumn.TopBottomValue };
                    if (xlFilterColumn.TopBottomType == XLTopBottomType.Percent)
                        top101.Percent = true;
                    if (xlFilterColumn.TopBottomPart == XLTopBottomPart.Bottom)
                        top101.Top = false;

                    filterColumn.Append(top101);
                }
                else if (filterType == XLFilterType.Dynamic)
                {
                    var dynamicFilter = new DynamicFilter
                    { Type = xlFilterColumn.DynamicType.ToOpenXml(), Val = xlFilterColumn.DynamicValue };
                    filterColumn.Append(dynamicFilter);
                }
                else
                {
                    var filters = new Filters();
                    foreach (var filter in kp.Value)
                    {
                        filters.Append(new Filter { Val = filter.Value.ToString() });
                    }

                    filterColumn.Append(filters);
                }
                autoFilter.Append(filterColumn);
            }

            if (xlAutoFilter.Sorted)
            {
                var sortState = new SortState
                {
                    Reference =
                        filterRange.Range(filterRange.FirstCell().CellBelow(), filterRange.LastCell()).RangeAddress.
                            ToString()
                };
                var sortCondition = new SortCondition
                {
                    Reference =
                        filterRange.Range(1, xlAutoFilter.SortColumn, filterRange.RowCount(),
                            xlAutoFilter.SortColumn).RangeAddress.ToString()
                };
                if (xlAutoFilter.SortOrder == XLSortOrder.Descending)
                    sortCondition.Descending = true;

                sortState.Append(sortCondition);
                autoFilter.Append(sortState);
            }
        }

        private static BooleanValue GetBooleanValue(bool value, bool defaultValue)
        {
            return value == defaultValue ? null : new BooleanValue(value);
        }

        private static void CollapseColumns(Columns columns, Dictionary<uint, Column> sheetColumns)
        {
            UInt32 lastMin = 1;
            var count = sheetColumns.Count;
            var arr = sheetColumns.OrderBy(kp => kp.Key).ToArray();
            // sheetColumns[kp.Key + 1]
            //Int32 i = 0;
            //foreach (KeyValuePair<uint, Column> kp in arr
            //    //.Where(kp => !(kp.Key < count && ColumnsAreEqual(kp.Value, )))
            //    )
            for (var i = 0; i < count; i++)
            {
                var kp = arr[i];
                if (i + 1 != count && ColumnsAreEqual(kp.Value, arr[i + 1].Value)) continue;

                var newColumn = (Column)kp.Value.CloneNode(true);
                newColumn.Min = lastMin;
                var newColumnMax = newColumn.Max.Value;
                var columnsToRemove =
                    columns.Elements<Column>().Where(co => co.Min >= lastMin && co.Max <= newColumnMax).
                        Select(co => co).ToList();
                columnsToRemove.ForEach(c => columns.RemoveChild(c));

                columns.AppendChild(newColumn);
                lastMin = kp.Key + 1;
                //i++;
            }
        }

        private static double GetColumnWidth(double columnWidth)
        {
            return Math.Min(255.0, Math.Max(0.0, columnWidth + ColumnWidthOffset));
        }

        private static void UpdateColumn(Column column, Columns columns, Dictionary<uint, Column> sheetColumnsByMin)
        {
            var co = column.Min.Value;
            Column newColumn;
            if (!sheetColumnsByMin.ContainsKey(co))
            {
                newColumn = (Column)column.CloneNode(true);
                columns.AppendChild(newColumn);
                sheetColumnsByMin.Add(co, newColumn);
            }
            else
            {
                var existingColumn = sheetColumnsByMin[column.Min.Value];
                newColumn = (Column)existingColumn.CloneNode(true);
                newColumn.Min = column.Min;
                newColumn.Max = column.Max;
                newColumn.Style = column.Style;
                newColumn.Width = column.Width.SaveRound();
                newColumn.CustomWidth = column.CustomWidth;

                if (column.Hidden != null)
                    newColumn.Hidden = true;
                else
                    newColumn.Hidden = null;

                if (column.Collapsed != null)
                    newColumn.Collapsed = true;
                else
                    newColumn.Collapsed = null;

                if (column.OutlineLevel != null && column.OutlineLevel > 0)
                    newColumn.OutlineLevel = (byte)column.OutlineLevel;
                else
                    newColumn.OutlineLevel = null;

                sheetColumnsByMin.Remove(column.Min.Value);
                if (existingColumn.Min + 1 > existingColumn.Max)
                {
                    //existingColumn.Min = existingColumn.Min + 1;
                    //columns.InsertBefore(existingColumn, newColumn);
                    //existingColumn.Remove();
                    columns.RemoveChild(existingColumn);
                    columns.AppendChild(newColumn);
                    sheetColumnsByMin.Add(newColumn.Min.Value, newColumn);
                }
                else
                {
                    //columns.InsertBefore(existingColumn, newColumn);
                    columns.AppendChild(newColumn);
                    sheetColumnsByMin.Add(newColumn.Min.Value, newColumn);
                    existingColumn.Min = existingColumn.Min + 1;
                    sheetColumnsByMin.Add(existingColumn.Min.Value, existingColumn);
                }
            }
        }

        private static bool ColumnsAreEqual(Column left, Column right)
        {
            return
                ((left.Style == null && right.Style == null)
                 || (left.Style != null && right.Style != null && left.Style.Value == right.Style.Value))
                && ((left.Width == null && right.Width == null)
                    || (left.Width != null && right.Width != null && left.Width.Value == right.Width.Value))
                && ((left.Hidden == null && right.Hidden == null)
                    || (left.Hidden != null && right.Hidden != null && left.Hidden.Value == right.Hidden.Value))
                && ((left.Collapsed == null && right.Collapsed == null)
                    ||
                    (left.Collapsed != null && right.Collapsed != null && left.Collapsed.Value == right.Collapsed.Value))
                && ((left.OutlineLevel == null && right.OutlineLevel == null)
                    ||
                    (left.OutlineLevel != null && right.OutlineLevel != null &&
                     left.OutlineLevel.Value == right.OutlineLevel.Value));
        }

        #endregion GenerateWorksheetPartContent
    }
}<|MERGE_RESOLUTION|>--- conflicted
+++ resolved
@@ -4246,87 +4246,87 @@
 
                 if (xlWorksheet.Internals.CellsCollection.RowsCollection.ContainsKey(distinctRow))
                 {
-                    var isNewRow = !row.Elements<Cell>().Any();
-                    lastCell = 0;
-                    var mRows = row.Elements<Cell>().ToDictionary(c => XLHelper.GetColumnNumberFromAddress(c.CellReference == null
-                        ? (XLHelper.GetColumnLetterFromNumber(++lastCell) + distinctRow) : c.CellReference.Value), c => c);
-                    foreach (var xlCell in xlWorksheet.Internals.CellsCollection.RowsCollection[distinctRow].Values
-                        .OrderBy(c => c.Address.ColumnNumber)
-                        .Select(c => c))
-                    {
+                var isNewRow = !row.Elements<Cell>().Any();
+                lastCell = 0;
+                var mRows = row.Elements<Cell>().ToDictionary(c => XLHelper.GetColumnNumberFromAddress(c.CellReference == null
+                    ? (XLHelper.GetColumnLetterFromNumber(++lastCell) + distinctRow) : c.CellReference.Value), c => c);
+                foreach (var xlCell in xlWorksheet.Internals.CellsCollection.RowsCollection[distinctRow].Values
+                    .OrderBy(c => c.Address.ColumnNumber)
+                    .Select(c => c))
+                {
                         XLTableField field = null;
 
-                        var styleId = context.SharedStyles[xlCell.GetStyleId()].StyleId;
-                        var cellReference = (xlCell.Address).GetTrimmedAddress();
+                    var styleId = context.SharedStyles[xlCell.GetStyleId()].StyleId;
+                    var cellReference = (xlCell.Address).GetTrimmedAddress();
 
                         // For saving cells to file, ignore conditional formatting. They just bloat the file
                         var isEmpty = xlCell.IsEmpty(true, false);
 
-                        Cell cell = null;
-                        if (cellsByReference.ContainsKey(cellReference))
+                    Cell cell = null;
+                    if (cellsByReference.ContainsKey(cellReference))
+                    {
+                        cell = cellsByReference[cellReference];
+                        if (isEmpty)
                         {
-                            cell = cellsByReference[cellReference];
-                            if (isEmpty)
+                            cell.Remove();
+                        }
+                    }
+
+                    if (!isEmpty)
+                    {
+                        if (cell == null)
+                        {
+                            cell = new Cell();
+                            cell.CellReference = new StringValue(cellReference);
+
+                            if (isNewRow)
+                                row.AppendChild(cell);
+                            else
                             {
-                                cell.Remove();
+                                var newColumn = XLHelper.GetColumnNumberFromAddress(cellReference);
+
+                                Cell cellBeforeInsert = null;
+                                int[] lastCo = { Int32.MaxValue };
+                                foreach (var c in mRows.Where(kp => kp.Key > newColumn).Where(c => lastCo[0] > c.Key))
+                                {
+                                    cellBeforeInsert = c.Value;
+                                    lastCo[0] = c.Key;
+                                }
+                                if (cellBeforeInsert == null)
+                                    row.AppendChild(cell);
+                                else
+                                    row.InsertBefore(cell, cellBeforeInsert);
                             }
                         }
 
-                        if (!isEmpty)
+                        cell.StyleIndex = styleId;
+                        if (xlCell.HasFormula)
                         {
-                            if (cell == null)
+                            var formula = xlCell.FormulaA1;
+                            if (xlCell.HasArrayFormula)
                             {
-                                cell = new Cell();
-                                cell.CellReference = new StringValue(cellReference);
-
-                                if (isNewRow)
-                                    row.AppendChild(cell);
-                                else
+                                formula = formula.Substring(1, formula.Length - 2);
+                                var f = new CellFormula { FormulaType = CellFormulaValues.Array };
+
+                                if (xlCell.FormulaReference == null)
+                                    xlCell.FormulaReference = xlCell.AsRange().RangeAddress;
+
+                                if (xlCell.FormulaReference.FirstAddress.Equals(xlCell.Address))
                                 {
-                                    var newColumn = XLHelper.GetColumnNumberFromAddress(cellReference);
-
-                                    Cell cellBeforeInsert = null;
-                                    int[] lastCo = { Int32.MaxValue };
-                                    foreach (var c in mRows.Where(kp => kp.Key > newColumn).Where(c => lastCo[0] > c.Key))
-                                    {
-                                        cellBeforeInsert = c.Value;
-                                        lastCo[0] = c.Key;
-                                    }
-                                    if (cellBeforeInsert == null)
-                                        row.AppendChild(cell);
-                                    else
-                                        row.InsertBefore(cell, cellBeforeInsert);
+                                    f.Text = formula;
+                                    f.Reference = xlCell.FormulaReference.ToStringRelative();
                                 }
+
+                                cell.CellFormula = f;
                             }
-
-                            cell.StyleIndex = styleId;
-                            if (xlCell.HasFormula)
+                            else
                             {
-                                var formula = xlCell.FormulaA1;
-                                if (xlCell.HasArrayFormula)
-                                {
-                                    formula = formula.Substring(1, formula.Length - 2);
-                                    var f = new CellFormula { FormulaType = CellFormulaValues.Array };
-
-                                    if (xlCell.FormulaReference == null)
-                                        xlCell.FormulaReference = xlCell.AsRange().RangeAddress;
-
-                                    if (xlCell.FormulaReference.FirstAddress.Equals(xlCell.Address))
-                                    {
-                                        f.Text = formula;
-                                        f.Reference = xlCell.FormulaReference.ToStringRelative();
-                                    }
-
-                                    cell.CellFormula = f;
-                                }
-                                else
-                                {
-                                    cell.CellFormula = new CellFormula();
-                                    cell.CellFormula.Text = formula;
-                                }
-
-                                cell.CellValue = null;
+                                cell.CellFormula = new CellFormula();
+                                cell.CellFormula.Text = formula;
                             }
+
+                            cell.CellValue = null;
+                        }
                             else if (xlCell.TableCellType() == XLTableCellType.Total)
                             {
                                 var table = xlWorksheet.Tables.First(t => t.AsRange().Contains(xlCell));
@@ -4336,17 +4336,17 @@
                                 {
                                     cell.DataType = XLWorkbook.CvSharedString;
                                 }
-                                else
-                                {
+                        else
+                        {
                                     cell.DataType = null;
                                 }
-                                cell.CellFormula = null;
+                            cell.CellFormula = null;
                             }
                             else
                             {
                                 cell.CellFormula = null;
-                                cell.DataType = xlCell.DataType == XLCellValues.DateTime ? null : GetCellValueType(xlCell);
-                            }
+                            cell.DataType = xlCell.DataType == XLCellValues.DateTime ? null : GetCellValueType(xlCell);
+                        }
 
                             if (evaluateFormulae || field != null || !xlCell.HasFormula)
                                 SetCellValue(xlCell, field, cell);
@@ -4385,17 +4385,8 @@
                             else
                                 sheetData.AppendChild(row);
                         }
-<<<<<<< HEAD
-
-                        if (!xlCell.HasFormula || evaluateFormulae)
-                            SetCellValue(xlCell, cell);
-                                    }
-                                    }
-                xlWorksheet.Internals.CellsCollection.deleted.Remove(distinctRow);
-=======
                     }
                 }
->>>>>>> 4565a0d3
             }
 
             foreach (
