--- conflicted
+++ resolved
@@ -1,4759 +1,4753 @@
-﻿using System;
-using System.Collections.Generic;
-using System.Globalization;
-using System.IO;
-using System.Linq;
-using DocumentFormat.OpenXml;
-using DocumentFormat.OpenXml.CustomProperties;
-using DocumentFormat.OpenXml.Drawing;
-using DocumentFormat.OpenXml.ExtendedProperties;
-using DocumentFormat.OpenXml.Packaging;
-using DocumentFormat.OpenXml.Spreadsheet;
-using DocumentFormat.OpenXml.VariantTypes;
-using DocumentFormat.OpenXml.Validation;
-using DocumentFormat.OpenXml.Vml.Office;
-using DocumentFormat.OpenXml.Vml.Spreadsheet;
-using Vml = DocumentFormat.OpenXml.Vml;
-using BackgroundColor = DocumentFormat.OpenXml.Spreadsheet.BackgroundColor;
-using BottomBorder = DocumentFormat.OpenXml.Spreadsheet.BottomBorder;
-using Break = DocumentFormat.OpenXml.Spreadsheet.Break;
-using Fill = DocumentFormat.OpenXml.Spreadsheet.Fill;
-using FontScheme = DocumentFormat.OpenXml.Drawing.FontScheme;
-using Fonts = DocumentFormat.OpenXml.Spreadsheet.Fonts;
-using ForegroundColor = DocumentFormat.OpenXml.Spreadsheet.ForegroundColor;
-using GradientFill = DocumentFormat.OpenXml.Drawing.GradientFill;
-using GradientStop = DocumentFormat.OpenXml.Drawing.GradientStop;
-using Hyperlink = DocumentFormat.OpenXml.Spreadsheet.Hyperlink;
-using LeftBorder = DocumentFormat.OpenXml.Spreadsheet.LeftBorder;
-using Outline = DocumentFormat.OpenXml.Drawing.Outline;
-using Path = System.IO.Path;
-using PatternFill = DocumentFormat.OpenXml.Spreadsheet.PatternFill;
-using Properties = DocumentFormat.OpenXml.ExtendedProperties.Properties;
-using RightBorder = DocumentFormat.OpenXml.Spreadsheet.RightBorder;
-using Table = DocumentFormat.OpenXml.Spreadsheet.Table;
-using Text = DocumentFormat.OpenXml.Spreadsheet.Text;
-using TopBorder = DocumentFormat.OpenXml.Spreadsheet.TopBorder;
-using Underline = DocumentFormat.OpenXml.Spreadsheet.Underline;
-using System.Xml;
-using System.Xml.Linq;
-using System.Text;
-using ClosedXML.Utils;
-using Anchor = DocumentFormat.OpenXml.Vml.Spreadsheet.Anchor;
-using Field = DocumentFormat.OpenXml.Spreadsheet.Field;
-using Run = DocumentFormat.OpenXml.Spreadsheet.Run;
-using RunProperties = DocumentFormat.OpenXml.Spreadsheet.RunProperties;
-using VerticalTextAlignment = DocumentFormat.OpenXml.Spreadsheet.VerticalTextAlignment;
-
-namespace ClosedXML.Excel
-{
-    public partial class XLWorkbook
-    {
-        private const Double ColumnWidthOffset = 0.710625;
-
-        //private Dictionary<String, UInt32> sharedStrings;
-        //private Dictionary<IXLStyle, StyleInfo> context.SharedStyles;
-
-        private static readonly EnumValue<CellValues> CvSharedString = new EnumValue<CellValues>(CellValues.SharedString);
-        private static readonly EnumValue<CellValues> CvInlineString = new EnumValue<CellValues>(CellValues.InlineString);
-        private static readonly EnumValue<CellValues> CvNumber = new EnumValue<CellValues>(CellValues.Number);
-        private static readonly EnumValue<CellValues> CvDate = new EnumValue<CellValues>(CellValues.Date);
-        private static readonly EnumValue<CellValues> CvBoolean = new EnumValue<CellValues>(CellValues.Boolean);
-
-        private static EnumValue<CellValues> GetCellValue(XLCell xlCell)
-        {
-            switch (xlCell.DataType)
-            {
-                case XLCellValues.Text:
-                    {
-                        return xlCell.ShareString ? CvSharedString : CvInlineString;
-                    }
-                case XLCellValues.Number:
-                    return CvNumber;
-                case XLCellValues.DateTime:
-                    return CvDate;
-                case XLCellValues.Boolean:
-                    return CvBoolean;
-                case XLCellValues.TimeSpan:
-                    return CvNumber;
-                default:
-                    throw new NotImplementedException();
-            }
-        }
-
-        private bool Validate(SpreadsheetDocument package)
-        {
-            var validator = new OpenXmlValidator();
-            var errors = validator.Validate(package);
-            if (errors.Any())
-            {
-                var message = string.Join("\r\n", errors.Select(e => string.Format("{0} in {1}", e.Description, e.Path.XPath)).ToArray());
-                throw new ApplicationException(message);
-            }
-            return true;
-        }
-
-        private void CreatePackage(String filePath, SpreadsheetDocumentType spreadsheetDocumentType, bool validate)
-        {
-            PathHelper.CreateDirectory(Path.GetDirectoryName(filePath));
-            var package = File.Exists(filePath)
-                ? SpreadsheetDocument.Open(filePath, true)
-                : SpreadsheetDocument.Create(filePath, spreadsheetDocumentType);
-
-            using (package)
-            {
-                CreateParts(package);
-                if (validate) Validate(package);
-            }
-        }
-
-        private void CreatePackage(Stream stream, bool newStream, SpreadsheetDocumentType spreadsheetDocumentType, bool validate)
-        {
-            var package = newStream
-                ? SpreadsheetDocument.Create(stream, spreadsheetDocumentType)
-                : SpreadsheetDocument.Open(stream, true);
-
-            using (package)
-            {
-                CreateParts(package);
-                if (validate) Validate(package);
-            }
-        }
-
-        // http://blogs.msdn.com/b/vsod/archive/2010/02/05/how-to-delete-a-worksheet-from-excel-using-open-xml-sdk-2-0.aspx
-        private void DeleteSheetAndDependencies(WorkbookPart wbPart, string sheetId)
-        {
-            //Get the SheetToDelete from workbook.xml
-            Sheet worksheet = wbPart.Workbook.Descendants<Sheet>().Where(s => s.Id == sheetId).FirstOrDefault();
-            if (worksheet == null)
-            { }
-
-            string sheetName = worksheet.Name;
-            // Get the pivot Table Parts
-            IEnumerable<PivotTableCacheDefinitionPart> pvtTableCacheParts = wbPart.PivotTableCacheDefinitionParts;
-            Dictionary<PivotTableCacheDefinitionPart, string> pvtTableCacheDefinationPart = new Dictionary<PivotTableCacheDefinitionPart, string>();
-            foreach (PivotTableCacheDefinitionPart Item in pvtTableCacheParts)
-            {
-                PivotCacheDefinition pvtCacheDef = Item.PivotCacheDefinition;
-                //Check if this CacheSource is linked to SheetToDelete
-                var pvtCahce = pvtCacheDef.Descendants<CacheSource>().Where(s => s.WorksheetSource.Sheet == sheetName);
-                if (pvtCahce.Count() > 0)
-                {
-                    pvtTableCacheDefinationPart.Add(Item, Item.ToString());
-                }
-            }
-            foreach (var Item in pvtTableCacheDefinationPart)
-            {
-                wbPart.DeletePart(Item.Key);
-            }
-
-            // Remove the sheet reference from the workbook.
-            WorksheetPart worksheetPart = (WorksheetPart)(wbPart.GetPartById(sheetId));
-            worksheet.Remove();
-
-            // Delete the worksheet part.
-            wbPart.DeletePart(worksheetPart);
-
-            //Get the DefinedNames
-            var definedNames = wbPart.Workbook.Descendants<DefinedNames>().FirstOrDefault();
-            if (definedNames != null)
-            {
-                List<DefinedName> defNamesToDelete = new List<DefinedName>();
-
-                foreach (DefinedName Item in definedNames)
-                {
-                    // This condition checks to delete only those names which are part of Sheet in question
-                    if (Item.Text.Contains(worksheet.Name + "!"))
-                        defNamesToDelete.Add(Item);
-                }
-
-                foreach (DefinedName Item in defNamesToDelete)
-                {
-                    Item.Remove();
-                }
-
-            }
-            // Get the CalculationChainPart
-            //Note: An instance of this part type contains an ordered set of references to all cells in all worksheets in the
-            //workbook whose value is calculated from any formula
-
-            CalculationChainPart calChainPart;
-            calChainPart = wbPart.CalculationChainPart;
-            if (calChainPart != null)
-            {
-                var calChainEntries = calChainPart.CalculationChain.Descendants<CalculationCell>().Where(c => c.SheetId == sheetId);
-                List<CalculationCell> calcsToDelete = new List<CalculationCell>();
-                foreach (CalculationCell Item in calChainEntries)
-                {
-                    calcsToDelete.Add(Item);
-                }
-
-                foreach (CalculationCell Item in calcsToDelete)
-                {
-                    Item.Remove();
-                }
-
-                if (calChainPart.CalculationChain.Count() == 0)
-                {
-                    wbPart.DeletePart(calChainPart);
-                }
-            }
-        }
-
-        // Adds child parts and generates content of the specified part.
-        private void CreateParts(SpreadsheetDocument document)
-        {
-            var context = new SaveContext();
-
-            var workbookPart = document.WorkbookPart ?? document.AddWorkbookPart();
-
-            var worksheets = WorksheetsInternal;
-
-
-            var partsToRemove = workbookPart.Parts.Where(s => worksheets.Deleted.Contains(s.RelationshipId)).ToList();
-
-            var pivotCacheDefinitionsToRemove = partsToRemove.SelectMany(s => ((WorksheetPart)s.OpenXmlPart).PivotTableParts.Select(pt => pt.PivotTableCacheDefinitionPart)).Distinct().ToList();
-            pivotCacheDefinitionsToRemove.ForEach(c => workbookPart.DeletePart(c));
-
-            if (workbookPart.Workbook != null && workbookPart.Workbook.PivotCaches != null)
-            {
-                var pivotCachesToRemove = workbookPart.Workbook.PivotCaches.Where(pc => pivotCacheDefinitionsToRemove.Select(pcd => workbookPart.GetIdOfPart(pcd)).ToList().Contains(((PivotCache)pc).Id)).Distinct().ToList();
-                pivotCachesToRemove.ForEach(c => workbookPart.Workbook.PivotCaches.RemoveChild(c));
-            }
-
-            worksheets.Deleted.ToList().ForEach(ws => DeleteSheetAndDependencies(workbookPart, ws));
-
-            // Ensure all RelId's have been added to the context
-            context.RelIdGenerator.AddValues(workbookPart.Parts.Select(p => p.RelationshipId), RelType.Workbook);
-            context.RelIdGenerator.AddValues(WorksheetsInternal.Cast<XLWorksheet>().Where(ws => !XLHelper.IsNullOrWhiteSpace(ws.RelId)).Select(ws => ws.RelId), RelType.Workbook);
-            context.RelIdGenerator.AddValues(WorksheetsInternal
-                .Cast<XLWorksheet>()
-                .SelectMany(ws => ws.Tables.Cast<XLTable>())
-                .Where(t => !XLHelper.IsNullOrWhiteSpace(t.RelId))
-                .Select(t => t.RelId), RelType.Workbook);
-
-            var extendedFilePropertiesPart = document.ExtendedFilePropertiesPart ??
-                                             document.AddNewPart<ExtendedFilePropertiesPart>(
-                                                 context.RelIdGenerator.GetNext(RelType.Workbook));
-
-            GenerateExtendedFilePropertiesPartContent(extendedFilePropertiesPart);
-
-            GenerateWorkbookPartContent(workbookPart, context);
-
-            var sharedStringTablePart = workbookPart.SharedStringTablePart ??
-                                        workbookPart.AddNewPart<SharedStringTablePart>(
-                                            context.RelIdGenerator.GetNext(RelType.Workbook));
-
-            GenerateSharedStringTablePartContent(sharedStringTablePart, context);
-
-            var workbookStylesPart = workbookPart.WorkbookStylesPart ??
-                                     workbookPart.AddNewPart<WorkbookStylesPart>(
-                                         context.RelIdGenerator.GetNext(RelType.Workbook));
-
-            GenerateWorkbookStylesPartContent(workbookStylesPart, context);
-
-            foreach (var worksheet in WorksheetsInternal.Cast<XLWorksheet>().OrderBy(w => w.Position))
-            {
-                //context.RelIdGenerator.Reset(RelType.);
-                WorksheetPart worksheetPart;
-                var wsRelId = worksheet.RelId;
-                if (workbookPart.Parts.Any(p => p.RelationshipId == wsRelId))
-                {
-                    worksheetPart = (WorksheetPart)workbookPart.GetPartById(wsRelId);
-                    var wsPartsToRemove = worksheetPart.TableDefinitionParts.ToList();
-                    wsPartsToRemove.ForEach(tdp => worksheetPart.DeletePart(tdp));
-                }
-                else
-                    worksheetPart = workbookPart.AddNewPart<WorksheetPart>(wsRelId);
-
-
-                context.RelIdGenerator.AddValues(worksheetPart.HyperlinkRelationships.Select(hr => hr.Id), RelType.Workbook);
-                context.RelIdGenerator.AddValues(worksheetPart.Parts.Select(p => p.RelationshipId), RelType.Workbook);
-                if (worksheetPart.DrawingsPart != null)
-                    context.RelIdGenerator.AddValues(worksheetPart.DrawingsPart.Parts.Select(p => p.RelationshipId), RelType.Workbook);
-
-                // delete comment related parts (todo: review)
-                DeleteComments(worksheetPart, worksheet, context);
-
-                if (worksheet.Internals.CellsCollection.GetCells(c => c.HasComment).Any())
-                {
-                    var worksheetCommentsPart =
-                        worksheetPart.AddNewPart<WorksheetCommentsPart>(context.RelIdGenerator.GetNext(RelType.Workbook));
-
-                    GenerateWorksheetCommentsPartContent(worksheetCommentsPart, worksheet);
-
-                    //VmlDrawingPart vmlDrawingPart = worksheetPart.AddNewPart<VmlDrawingPart>(worksheet.LegacyDrawingId);
-                    var vmlDrawingPart = worksheetPart.VmlDrawingParts.FirstOrDefault();
-                    if (vmlDrawingPart == null)
-                    {
-                        if (XLHelper.IsNullOrWhiteSpace(worksheet.LegacyDrawingId))
-                        {
-                            worksheet.LegacyDrawingId = context.RelIdGenerator.GetNext(RelType.Workbook);
-                            worksheet.LegacyDrawingIsNew = true;
-                        }
-
-                        vmlDrawingPart = worksheetPart.AddNewPart<VmlDrawingPart>(worksheet.LegacyDrawingId);
-                    }
-                    GenerateVmlDrawingPartContent(vmlDrawingPart, worksheet, context);
-                }
-
-                GenerateWorksheetPartContent(worksheetPart, worksheet, context);
-
-                if (worksheet.PivotTables.Any())
-                {
-                    GeneratePivotTables(workbookPart, worksheetPart, worksheet, context);
-                }
-            }
-
-            // Remove empty pivot cache part
-            if (workbookPart.Workbook.PivotCaches != null && !workbookPart.Workbook.PivotCaches.Any())
-                workbookPart.Workbook.RemoveChild(workbookPart.Workbook.PivotCaches);
-
-            GenerateCalculationChainPartContent(workbookPart, context);
-
-            if (workbookPart.ThemePart == null)
-            {
-                var themePart = workbookPart.AddNewPart<ThemePart>(context.RelIdGenerator.GetNext(RelType.Workbook));
-                GenerateThemePartContent(themePart);
-            }
-
-            if (CustomProperties.Any())
-            {
-                document.GetPartsOfType<CustomFilePropertiesPart>().ToList().ForEach(p => document.DeletePart(p));
-                var customFilePropertiesPart =
-                    document.AddNewPart<CustomFilePropertiesPart>(context.RelIdGenerator.GetNext(RelType.Workbook));
-
-                GenerateCustomFilePropertiesPartContent(customFilePropertiesPart);
-            }
-            SetPackageProperties(document);
-        }
-
-        private void DeleteComments(WorksheetPart worksheetPart, XLWorksheet worksheet, SaveContext context)
-        {
-            // We have the comments so we can delete the comments part
-            worksheetPart.DeletePart(worksheetPart.WorksheetCommentsPart);
-            var vmlDrawingPart = worksheetPart.VmlDrawingParts.FirstOrDefault();
-
-            // Only delete the VmlDrawingParts for comments.
-            if (vmlDrawingPart != null)
-            {
-                var xdoc = XDocumentExtensions.Load(vmlDrawingPart.GetStream(FileMode.Open));
-                //xdoc.Root.Elements().Where(e => e.Name.LocalName == "shapelayout").Remove();
-                xdoc.Root.Elements().Where(
-                    e => e.Name.LocalName == "shapetype" && (string)e.Attribute("id") == @"_x0000_t202").Remove();
-                xdoc.Root.Elements().Where(
-                    e => e.Name.LocalName == "shape" && (string)e.Attribute("type") == @"#_x0000_t202").Remove();
-                var imageParts = vmlDrawingPart.ImageParts.ToList();
-                var legacyParts = vmlDrawingPart.LegacyDiagramTextParts.ToList();
-                var rId = worksheetPart.GetIdOfPart(vmlDrawingPart);
-                worksheet.LegacyDrawingId = rId;
-                worksheetPart.ChangeIdOfPart(vmlDrawingPart, "xxRRxx"); // Anything will do for the new relationship id
-                // we just want it alive enough to create the copy
-
-                var hasShapes = xdoc.Root.Elements().Any(e => e.Name.LocalName == "shape" || e.Name.LocalName == "group");
-
-                VmlDrawingPart vmlDrawingPartNew = null;
-                var hasNewPart = (imageParts.Count > 0 || legacyParts.Count > 0 || hasShapes);
-                if (hasNewPart)
-                {
-                    vmlDrawingPartNew = worksheetPart.AddNewPart<VmlDrawingPart>(rId);
-
-                    using (var writer = new XmlTextWriter(vmlDrawingPartNew.GetStream(FileMode.Create), Encoding.UTF8))
-                    {
-                        writer.WriteRaw(xdoc.ToString());
-                    }
-
-                    imageParts.ForEach(p => vmlDrawingPartNew.AddPart(p, vmlDrawingPart.GetIdOfPart(p)));
-                    legacyParts.ForEach(p => vmlDrawingPartNew.AddPart(p, vmlDrawingPart.GetIdOfPart(p)));
-                }
-
-                worksheetPart.DeletePart(vmlDrawingPart);
-
-                if (hasNewPart && rId != worksheetPart.GetIdOfPart(vmlDrawingPartNew))
-                    worksheetPart.ChangeIdOfPart(vmlDrawingPartNew, rId);
-            }
-        }
-
-        private static void GenerateTables(XLWorksheet worksheet, WorksheetPart worksheetPart, SaveContext context)
-        {
-            worksheetPart.Worksheet.RemoveAllChildren<TablePart>();
-
-            if (!worksheet.Tables.Any()) return;
-
-            foreach (var table in worksheet.Tables)
-            {
-                var tableRelId = context.RelIdGenerator.GetNext(RelType.Workbook);
-
-                var xlTable = (XLTable)table;
-                xlTable.RelId = tableRelId;
-
-                var tableDefinitionPart = worksheetPart.AddNewPart<TableDefinitionPart>(tableRelId);
-                GenerateTableDefinitionPartContent(tableDefinitionPart, xlTable, context);
-            }
-        }
-
-        private void GenerateExtendedFilePropertiesPartContent(ExtendedFilePropertiesPart extendedFilePropertiesPart)
-        {
-            if (extendedFilePropertiesPart.Properties == null)
-                extendedFilePropertiesPart.Properties = new Properties();
-
-            var properties = extendedFilePropertiesPart.Properties;
-            if (
-                !properties.NamespaceDeclarations.Contains(new KeyValuePair<string, string>("vt",
-                    "http://schemas.openxmlformats.org/officeDocument/2006/docPropsVTypes")))
-            {
-                properties.AddNamespaceDeclaration("vt",
-                    "http://schemas.openxmlformats.org/officeDocument/2006/docPropsVTypes");
-            }
-
-            if (properties.Application == null)
-                properties.AppendChild(new Application { Text = "Microsoft Excel" });
-
-            if (properties.DocumentSecurity == null)
-                properties.AppendChild(new DocumentSecurity { Text = "0" });
-
-            if (properties.ScaleCrop == null)
-                properties.AppendChild(new ScaleCrop { Text = "false" });
-
-            if (properties.HeadingPairs == null)
-                properties.HeadingPairs = new HeadingPairs();
-
-            if (properties.TitlesOfParts == null)
-                properties.TitlesOfParts = new TitlesOfParts();
-
-            properties.HeadingPairs.VTVector = new VTVector { BaseType = VectorBaseValues.Variant };
-
-            properties.TitlesOfParts.VTVector = new VTVector { BaseType = VectorBaseValues.Lpstr };
-
-            var vTVectorOne = properties.HeadingPairs.VTVector;
-
-            var vTVectorTwo = properties.TitlesOfParts.VTVector;
-
-            var modifiedWorksheets =
-                ((IEnumerable<XLWorksheet>)WorksheetsInternal).Select(w => new { w.Name, Order = w.Position }).ToList();
-            var modifiedNamedRanges = GetModifiedNamedRanges();
-            var modifiedWorksheetsCount = modifiedWorksheets.Count;
-            var modifiedNamedRangesCount = modifiedNamedRanges.Count;
-
-            InsertOnVtVector(vTVectorOne, "Worksheets", 0, modifiedWorksheetsCount.ToString());
-            InsertOnVtVector(vTVectorOne, "Named Ranges", 2, modifiedNamedRangesCount.ToString());
-
-            vTVectorTwo.Size = (UInt32)(modifiedNamedRangesCount + modifiedWorksheetsCount);
-
-            foreach (
-                var vTlpstr3 in modifiedWorksheets.OrderBy(w => w.Order).Select(w => new VTLPSTR { Text = w.Name }))
-                vTVectorTwo.AppendChild(vTlpstr3);
-
-            foreach (var vTlpstr7 in modifiedNamedRanges.Select(nr => new VTLPSTR { Text = nr }))
-                vTVectorTwo.AppendChild(vTlpstr7);
-
-            if (Properties.Manager != null)
-            {
-                if (!XLHelper.IsNullOrWhiteSpace(Properties.Manager))
-                {
-                    if (properties.Manager == null)
-                        properties.Manager = new Manager();
-
-                    properties.Manager.Text = Properties.Manager;
-                }
-                else
-                    properties.Manager = null;
-            }
-
-            if (Properties.Company == null) return;
-
-            if (!XLHelper.IsNullOrWhiteSpace(Properties.Company))
-            {
-                if (properties.Company == null)
-                    properties.Company = new Company();
-
-                properties.Company.Text = Properties.Company;
-            }
-            else
-                properties.Company = null;
-        }
-
-        private static void InsertOnVtVector(VTVector vTVector, String property, Int32 index, String text)
-        {
-            var m = from e1 in vTVector.Elements<Variant>()
-                    where e1.Elements<VTLPSTR>().Any(e2 => e2.Text == property)
-                    select e1;
-            if (!m.Any())
-            {
-                if (vTVector.Size == null)
-                    vTVector.Size = new UInt32Value(0U);
-
-                vTVector.Size += 2U;
-                var variant1 = new Variant();
-                var vTlpstr1 = new VTLPSTR { Text = property };
-                variant1.AppendChild(vTlpstr1);
-                vTVector.InsertAt(variant1, index);
-
-                var variant2 = new Variant();
-                var vTInt321 = new VTInt32();
-                variant2.AppendChild(vTInt321);
-                vTVector.InsertAt(variant2, index + 1);
-            }
-
-            var targetIndex = 0;
-            foreach (var e in vTVector.Elements<Variant>())
-            {
-                if (e.Elements<VTLPSTR>().Any(e2 => e2.Text == property))
-                {
-                    vTVector.ElementAt(targetIndex + 1).GetFirstChild<VTInt32>().Text = text;
-                    break;
-                }
-                targetIndex++;
-            }
-        }
-
-        private List<string> GetModifiedNamedRanges()
-        {
-            var namedRanges = new List<String>();
-            foreach (var w in WorksheetsInternal)
-            {
-                var wName = w.Name;
-                namedRanges.AddRange(w.NamedRanges.Select(n => wName + "!" + n.Name));
-                namedRanges.Add(w.Name + "!Print_Area");
-                namedRanges.Add(w.Name + "!Print_Titles");
-            }
-            namedRanges.AddRange(NamedRanges.Select(n => n.Name));
-            return namedRanges;
-        }
-
-        private void GenerateWorkbookPartContent(WorkbookPart workbookPart, SaveContext context)
-        {
-            if (workbookPart.Workbook == null)
-                workbookPart.Workbook = new Workbook();
-
-            var workbook = workbookPart.Workbook;
-            if (
-                !workbook.NamespaceDeclarations.Contains(new KeyValuePair<string, string>("r",
-                    "http://schemas.openxmlformats.org/officeDocument/2006/relationships")))
-            {
-                workbook.AddNamespaceDeclaration("r",
-                    "http://schemas.openxmlformats.org/officeDocument/2006/relationships");
-            }
-
-            #region WorkbookProperties
-
-            if (workbook.WorkbookProperties == null)
-                workbook.WorkbookProperties = new WorkbookProperties();
-
-            if (workbook.WorkbookProperties.CodeName == null)
-                workbook.WorkbookProperties.CodeName = "ThisWorkbook";
-
-            if (Use1904DateSystem)
-                workbook.WorkbookProperties.Date1904 = true;
-
-            #endregion
-
-            if (LockStructure || LockWindows)
-            {
-                if (workbook.WorkbookProtection == null)
-                    workbook.WorkbookProtection = new WorkbookProtection();
-
-                workbook.WorkbookProtection.LockStructure = LockStructure;
-                workbook.WorkbookProtection.LockWindows = LockWindows;
-            }
-            else
-            {
-                workbook.WorkbookProtection = null;
-            }
-
-
-            if (workbook.BookViews == null)
-                workbook.BookViews = new BookViews();
-
-            if (workbook.Sheets == null)
-                workbook.Sheets = new Sheets();
-
-            var worksheets = WorksheetsInternal;
-            workbook.Sheets.Elements<Sheet>().Where(s => worksheets.Deleted.Contains(s.Id)).ToList().ForEach(
-                s => s.Remove());
-
-            foreach (var sheet in workbook.Sheets.Elements<Sheet>())
-            {
-                var sheetId = (Int32)sheet.SheetId.Value;
-
-                if (WorksheetsInternal.All<XLWorksheet>(w => w.SheetId != sheetId)) continue;
-
-                var wks = WorksheetsInternal.Single<XLWorksheet>(w => w.SheetId == sheetId);
-                wks.RelId = sheet.Id;
-                sheet.Name = wks.Name;
-            }
-
-            foreach (var xlSheet in WorksheetsInternal.Cast<XLWorksheet>().OrderBy(w => w.Position))
-            {
-                string rId;
-                if (xlSheet.SheetId == 0 && XLHelper.IsNullOrWhiteSpace(xlSheet.RelId))
-                {
-                    rId = context.RelIdGenerator.GetNext(RelType.Workbook);
-
-                    while (WorksheetsInternal.Cast<XLWorksheet>().Any(w => w.SheetId == Int32.Parse(rId.Substring(3))))
-                        rId = context.RelIdGenerator.GetNext(RelType.Workbook);
-
-                    xlSheet.SheetId = Int32.Parse(rId.Substring(3));
-                    xlSheet.RelId = rId;
-                }
-                else
-                {
-                    if (XLHelper.IsNullOrWhiteSpace(xlSheet.RelId))
-                    {
-                        rId = String.Format("rId{0}", xlSheet.SheetId);
-                        context.RelIdGenerator.AddValues(new List<String> { rId }, RelType.Workbook);
-                    }
-                    else
-                        rId = xlSheet.RelId;
-                }
-
-                if (!workbook.Sheets.Cast<Sheet>().Any(s => s.Id == rId))
-                {
-                    var newSheet = new Sheet
-                    {
-                        Name = xlSheet.Name,
-                        Id = rId,
-                        SheetId = (UInt32)xlSheet.SheetId
-                    };
-
-                    workbook.Sheets.AppendChild(newSheet);
-                }
-            }
-
-            var sheetElements = from sheet in workbook.Sheets.Elements<Sheet>()
-                                join worksheet in ((IEnumerable<XLWorksheet>)WorksheetsInternal) on sheet.Id.Value
-                                    equals worksheet.RelId
-                                orderby worksheet.Position
-                                select sheet;
-
-            UInt32 firstSheetVisible = 0;
-            var activeTab =
-                (from us in UnsupportedSheets where us.IsActive select (UInt32)us.Position - 1).FirstOrDefault();
-            var foundVisible = false;
-
-            var totalSheets = sheetElements.Count() + UnsupportedSheets.Count;
-            for (var p = 1; p <= totalSheets; p++)
-            {
-                if (UnsupportedSheets.All(us => us.Position != p))
-                {
-                    var sheet = sheetElements.ElementAt(p - UnsupportedSheets.Count(us => us.Position <= p) - 1);
-                    workbook.Sheets.RemoveChild(sheet);
-                    workbook.Sheets.AppendChild(sheet);
-                    var xlSheet = Worksheet(sheet.Name);
-                    if (xlSheet.Visibility != XLWorksheetVisibility.Visible)
-                        sheet.State = xlSheet.Visibility.ToOpenXml();
-
-                    if (foundVisible) continue;
-
-                    if (sheet.State == null || sheet.State == SheetStateValues.Visible)
-                        foundVisible = true;
-                    else
-                        firstSheetVisible++;
-                }
-                else
-                {
-                    var sheetId = UnsupportedSheets.First(us => us.Position == p).SheetId;
-                    var sheet = workbook.Sheets.Elements<Sheet>().First(s => s.SheetId == sheetId);
-                    workbook.Sheets.RemoveChild(sheet);
-                    workbook.Sheets.AppendChild(sheet);
-                }
-            }
-
-            var workbookView = workbook.BookViews.Elements<WorkbookView>().FirstOrDefault();
-
-            if (activeTab == 0)
-            {
-                activeTab = firstSheetVisible;
-                foreach (var ws in worksheets)
-                {
-                    if (!ws.TabActive) continue;
-
-                    activeTab = (UInt32)(ws.Position - 1);
-                    break;
-                }
-            }
-
-            if (workbookView == null)
-            {
-                workbookView = new WorkbookView { ActiveTab = activeTab, FirstSheet = firstSheetVisible };
-                workbook.BookViews.AppendChild(workbookView);
-            }
-            else
-            {
-                workbookView.ActiveTab = activeTab;
-                workbookView.FirstSheet = firstSheetVisible;
-            }
-
-            var definedNames = new DefinedNames();
-            foreach (var worksheet in WorksheetsInternal)
-            {
-                var wsSheetId = (UInt32)worksheet.SheetId;
-                UInt32 sheetId = 0;
-                foreach (var s in workbook.Sheets.Elements<Sheet>().TakeWhile(s => s.SheetId != wsSheetId))
-                {
-                    sheetId++;
-                }
-
-                if (worksheet.PageSetup.PrintAreas.Any())
-                {
-                    var definedName = new DefinedName { Name = "_xlnm.Print_Area", LocalSheetId = sheetId };
-                    var worksheetName = worksheet.Name;
-                    var definedNameText = worksheet.PageSetup.PrintAreas.Aggregate(String.Empty,
-                        (current, printArea) =>
-                            current +
-                            ("'" + worksheetName + "'!" +
-                             printArea.RangeAddress.
-                                 FirstAddress.ToStringFixed(
-                                     XLReferenceStyle.A1) +
-                             ":" +
-                             printArea.RangeAddress.
-                                 LastAddress.ToStringFixed(
-                                     XLReferenceStyle.A1) +
-                             ","));
-                    definedName.Text = definedNameText.Substring(0, definedNameText.Length - 1);
-                    definedNames.AppendChild(definedName);
-                }
-
-                if (worksheet.AutoFilter.Enabled)
-                {
-                    var definedName = new DefinedName
-                    {
-                        Name = "_xlnm._FilterDatabase",
-                        LocalSheetId = sheetId,
-                        Text = "'" + worksheet.Name + "'!" +
-                               worksheet.AutoFilter.Range.RangeAddress.FirstAddress.ToStringFixed(
-                                   XLReferenceStyle.A1) +
-                               ":" +
-                               worksheet.AutoFilter.Range.RangeAddress.LastAddress.ToStringFixed(
-                                   XLReferenceStyle.A1),
-                        Hidden = BooleanValue.FromBoolean(true)
-                    };
-                    definedNames.AppendChild(definedName);
-                }
-
-                foreach (var nr in worksheet.NamedRanges.Where(n => n.Name != "_xlnm._FilterDatabase"))
-                {
-                    var definedName = new DefinedName
-                    {
-                        Name = nr.Name,
-                        LocalSheetId = sheetId,
-                        Text = nr.ToString()
-                    };
-
-                    if (!nr.Visible)
-                        definedName.Hidden = BooleanValue.FromBoolean(true);
-
-                    if (!XLHelper.IsNullOrWhiteSpace(nr.Comment))
-                        definedName.Comment = nr.Comment;
-                    definedNames.AppendChild(definedName);
-                }
-
-
-                var definedNameTextRow = String.Empty;
-                var definedNameTextColumn = String.Empty;
-                if (worksheet.PageSetup.FirstRowToRepeatAtTop > 0)
-                {
-                    definedNameTextRow = "'" + worksheet.Name + "'!" + worksheet.PageSetup.FirstRowToRepeatAtTop
-                                         + ":" + worksheet.PageSetup.LastRowToRepeatAtTop;
-                }
-                if (worksheet.PageSetup.FirstColumnToRepeatAtLeft > 0)
-                {
-                    var minColumn = worksheet.PageSetup.FirstColumnToRepeatAtLeft;
-                    var maxColumn = worksheet.PageSetup.LastColumnToRepeatAtLeft;
-                    definedNameTextColumn = "'" + worksheet.Name + "'!" +
-                                            XLHelper.GetColumnLetterFromNumber(minColumn)
-                                            + ":" + XLHelper.GetColumnLetterFromNumber(maxColumn);
-                }
-
-                string titles;
-                if (definedNameTextColumn.Length > 0)
-                {
-                    titles = definedNameTextColumn;
-                    if (definedNameTextRow.Length > 0)
-                        titles += "," + definedNameTextRow;
-                }
-                else
-                    titles = definedNameTextRow;
-
-                if (titles.Length <= 0) continue;
-
-                var definedName2 = new DefinedName
-                {
-                    Name = "_xlnm.Print_Titles",
-                    LocalSheetId = sheetId,
-                    Text = titles
-                };
-
-                definedNames.AppendChild(definedName2);
-            }
-
-            foreach (var nr in NamedRanges)
-            {
-                var definedName = new DefinedName
-                {
-                    Name = nr.Name,
-                    Text = nr.ToString()
-                };
-
-                if (!nr.Visible)
-                    definedName.Hidden = BooleanValue.FromBoolean(true);
-
-                if (!XLHelper.IsNullOrWhiteSpace(nr.Comment))
-                    definedName.Comment = nr.Comment;
-                definedNames.AppendChild(definedName);
-            }
-
-            workbook.DefinedNames = definedNames;
-
-            if (workbook.CalculationProperties == null)
-                workbook.CalculationProperties = new CalculationProperties { CalculationId = 125725U };
-
-            if (CalculateMode == XLCalculateMode.Default)
-                workbook.CalculationProperties.CalculationMode = null;
-            else
-                workbook.CalculationProperties.CalculationMode = CalculateMode.ToOpenXml();
-
-            if (ReferenceStyle == XLReferenceStyle.Default)
-                workbook.CalculationProperties.ReferenceMode = null;
-            else
-                workbook.CalculationProperties.ReferenceMode = ReferenceStyle.ToOpenXml();
-
-            if (CalculationOnSave) workbook.CalculationProperties.CalculationOnSave = CalculationOnSave;
-            if (ForceFullCalculation) workbook.CalculationProperties.ForceFullCalculation = ForceFullCalculation;
-            if (FullCalculationOnLoad) workbook.CalculationProperties.FullCalculationOnLoad = FullCalculationOnLoad;
-            if (FullPrecision) workbook.CalculationProperties.FullPrecision = FullPrecision;
-        }
-
-        private void GenerateSharedStringTablePartContent(SharedStringTablePart sharedStringTablePart,
-            SaveContext context)
-        {
-            // Call all table headers to make sure their names are filled
-            var x = 0;
-            Worksheets.ForEach(w => w.Tables.ForEach(t => x = (t as XLTable).FieldNames.Count));
-
-            sharedStringTablePart.SharedStringTable = new SharedStringTable { Count = 0, UniqueCount = 0 };
-
-            var stringId = 0;
-
-            var newStrings = new Dictionary<String, Int32>();
-            var newRichStrings = new Dictionary<IXLRichText, Int32>();
-            foreach (
-                var c in
-                    Worksheets.Cast<XLWorksheet>().SelectMany(
-                        w =>
-                            w.Internals.CellsCollection.GetCells(
-                                c => ((c.DataType == XLCellValues.Text && c.ShareString) || c.HasRichText)
-                                     && (c as XLCell).InnerText.Length > 0
-                                     && XLHelper.IsNullOrWhiteSpace(c.FormulaA1)
-                                )))
-            {
-                c.DataType = XLCellValues.Text;
-                if (c.HasRichText)
-                {
-                    if (newRichStrings.ContainsKey(c.RichText))
-                        c.SharedStringId = newRichStrings[c.RichText];
-                    else
-                    {
-                        var sharedStringItem = new SharedStringItem();
-                        foreach (var rt in c.RichText.Where(r => !String.IsNullOrEmpty(r.Text)))
-                        {
-                            sharedStringItem.Append(GetRun(rt));
-                        }
-
-                        if (c.RichText.HasPhonetics)
-                        {
-                            foreach (var p in c.RichText.Phonetics)
-                            {
-                                var phoneticRun = new PhoneticRun
-                                {
-                                    BaseTextStartIndex = (UInt32)p.Start,
-                                    EndingBaseIndex = (UInt32)p.End
-                                };
-
-                                var text = new Text { Text = p.Text };
-                                if (p.Text.PreserveSpaces())
-                                    text.Space = SpaceProcessingModeValues.Preserve;
-
-                                phoneticRun.Append(text);
-                                sharedStringItem.Append(phoneticRun);
-                            }
-                            var f = new XLFont(null, c.RichText.Phonetics);
-                            if (!context.SharedFonts.ContainsKey(f))
-                                context.SharedFonts.Add(f, new FontInfo { Font = f });
-
-                            var phoneticProperties = new PhoneticProperties
-                            {
-                                FontId =
-                                    context.SharedFonts[
-                                        new XLFont(null, c.RichText.Phonetics)].
-                                        FontId
-                            };
-                            if (c.RichText.Phonetics.Alignment != XLPhoneticAlignment.Left)
-                                phoneticProperties.Alignment = c.RichText.Phonetics.Alignment.ToOpenXml();
-                            if (c.RichText.Phonetics.Type != XLPhoneticType.FullWidthKatakana)
-                                phoneticProperties.Type = c.RichText.Phonetics.Type.ToOpenXml();
-
-                            sharedStringItem.Append(phoneticProperties);
-                        }
-
-                        sharedStringTablePart.SharedStringTable.Append(sharedStringItem);
-                        sharedStringTablePart.SharedStringTable.Count += 1;
-                        sharedStringTablePart.SharedStringTable.UniqueCount += 1;
-
-                        newRichStrings.Add(c.RichText, stringId);
-                        c.SharedStringId = stringId;
-
-                        stringId++;
-                    }
-                }
-                else
-                {
-                    if (newStrings.ContainsKey(c.Value.ToString()))
-                        c.SharedStringId = newStrings[c.Value.ToString()];
-                    else
-                    {
-                        var s = c.Value.ToString();
-                        var sharedStringItem = new SharedStringItem();
-                        var text = new Text { Text = XmlEncoder.EncodeString(s) };
-                        if (!s.Trim().Equals(s))
-                            text.Space = SpaceProcessingModeValues.Preserve;
-                        sharedStringItem.Append(text);
-                        sharedStringTablePart.SharedStringTable.Append(sharedStringItem);
-                        sharedStringTablePart.SharedStringTable.Count += 1;
-                        sharedStringTablePart.SharedStringTable.UniqueCount += 1;
-
-                        newStrings.Add(c.Value.ToString(), stringId);
-                        c.SharedStringId = stringId;
-
-                        stringId++;
-                    }
-                }
-            }
-        }
-
-        private static Run GetRun(IXLRichString rt)
-        {
-            var run = new Run();
-
-            var runProperties = new RunProperties();
-
-            var bold = rt.Bold ? new Bold() : null;
-            var italic = rt.Italic ? new Italic() : null;
-            var underline = rt.Underline != XLFontUnderlineValues.None
-                ? new Underline { Val = rt.Underline.ToOpenXml() }
-                : null;
-            var strike = rt.Strikethrough ? new Strike() : null;
-            var verticalAlignment = new VerticalTextAlignment
-            { Val = rt.VerticalAlignment.ToOpenXml() };
-            var shadow = rt.Shadow ? new Shadow() : null;
-            var fontSize = new FontSize { Val = rt.FontSize };
-            var color = GetNewColor(rt.FontColor);
-            var fontName = new RunFont { Val = rt.FontName };
-            var fontFamilyNumbering = new FontFamily { Val = (Int32)rt.FontFamilyNumbering };
-
-            if (bold != null) runProperties.Append(bold);
-            if (italic != null) runProperties.Append(italic);
-
-            if (strike != null) runProperties.Append(strike);
-            if (shadow != null) runProperties.Append(shadow);
-            if (underline != null) runProperties.Append(underline);
-            runProperties.Append(verticalAlignment);
-
-            runProperties.Append(fontSize);
-            runProperties.Append(color);
-            runProperties.Append(fontName);
-            runProperties.Append(fontFamilyNumbering);
-
-            var text = new Text { Text = rt.Text };
-            if (rt.Text.PreserveSpaces())
-                text.Space = SpaceProcessingModeValues.Preserve;
-
-            run.Append(runProperties);
-            run.Append(text);
-            return run;
-        }
-
-        private void GenerateCalculationChainPartContent(WorkbookPart workbookPart, SaveContext context)
-        {
-            var thisRelId = context.RelIdGenerator.GetNext(RelType.Workbook);
-            if (workbookPart.CalculationChainPart == null)
-                workbookPart.AddNewPart<CalculationChainPart>(thisRelId);
-
-            if (workbookPart.CalculationChainPart.CalculationChain == null)
-                workbookPart.CalculationChainPart.CalculationChain = new CalculationChain();
-
-            var calculationChain = workbookPart.CalculationChainPart.CalculationChain;
-            calculationChain.RemoveAllChildren<CalculationCell>();
-
-            foreach (var worksheet in WorksheetsInternal)
-            {
-                var cellsWithoutFormulas = new HashSet<String>();
-                foreach (var c in worksheet.Internals.CellsCollection.GetCells())
-                {
-                    if (XLHelper.IsNullOrWhiteSpace(c.FormulaA1))
-                        cellsWithoutFormulas.Add(c.Address.ToStringRelative());
-                    else
-                    {
-                        if (c.FormulaA1.StartsWith("{"))
-                        {
-                            var cc = new CalculationCell
-                            {
-                                CellReference = c.Address.ToString(),
-                                SheetId = worksheet.SheetId
-                            };
-
-                            if (c.FormulaReference == null)
-                                c.FormulaReference = c.AsRange().RangeAddress;
-                            if (c.FormulaReference.FirstAddress.Equals(c.Address))
-                            {
-                                cc.Array = true;
-                                calculationChain.AppendChild(cc);
-                                calculationChain.AppendChild(new CalculationCell { CellReference = c.Address.ToString(), InChildChain = true });
-                            }
-                            else
-                            {
-                                calculationChain.AppendChild(cc);
-                            }
-                        }
-                        else
-                        {
-                            calculationChain.AppendChild(new CalculationCell
-                            {
-                                CellReference = c.Address.ToString(),
-                                SheetId = worksheet.SheetId
-                            });
-                        }
-                    }
-                }
-
-                //var cCellsToRemove = new List<CalculationCell>();
-                var m = from cc in calculationChain.Elements<CalculationCell>()
-                        where !(cc.SheetId != null || cc.InChildChain != null)
-                              && calculationChain.Elements<CalculationCell>()
-                                  .Where(c1 => c1.SheetId != null)
-                                  .Select(c1 => c1.CellReference.Value)
-                                  .Contains(cc.CellReference.Value)
-                              || cellsWithoutFormulas.Contains(cc.CellReference.Value)
-                        select cc;
-                //m.ToList().ForEach(cc => cCellsToRemove.Add(cc));
-                m.ToList().ForEach(cc => calculationChain.RemoveChild(cc));
-            }
-
-            if (!calculationChain.Any())
-                workbookPart.DeletePart(workbookPart.CalculationChainPart);
-        }
-
-        private void GenerateThemePartContent(ThemePart themePart)
-        {
-            var theme1 = new Theme { Name = "Office Theme" };
-            theme1.AddNamespaceDeclaration("a", "http://schemas.openxmlformats.org/drawingml/2006/main");
-
-            var themeElements1 = new ThemeElements();
-
-            var colorScheme1 = new ColorScheme { Name = "Office" };
-
-            var dark1Color1 = new Dark1Color();
-            var systemColor1 = new SystemColor
-            {
-                Val = SystemColorValues.WindowText,
-                LastColor = Theme.Text1.Color.ToHex().Substring(2)
-            };
-
-            dark1Color1.AppendChild(systemColor1);
-
-            var light1Color1 = new Light1Color();
-            var systemColor2 = new SystemColor
-            {
-                Val = SystemColorValues.Window,
-                LastColor = Theme.Background1.Color.ToHex().Substring(2)
-            };
-
-            light1Color1.AppendChild(systemColor2);
-
-            var dark2Color1 = new Dark2Color();
-            var rgbColorModelHex1 = new RgbColorModelHex { Val = Theme.Text2.Color.ToHex().Substring(2) };
-
-            dark2Color1.AppendChild(rgbColorModelHex1);
-
-            var light2Color1 = new Light2Color();
-            var rgbColorModelHex2 = new RgbColorModelHex { Val = Theme.Background2.Color.ToHex().Substring(2) };
-
-            light2Color1.AppendChild(rgbColorModelHex2);
-
-            var accent1Color1 = new Accent1Color();
-            var rgbColorModelHex3 = new RgbColorModelHex { Val = Theme.Accent1.Color.ToHex().Substring(2) };
-
-            accent1Color1.AppendChild(rgbColorModelHex3);
-
-            var accent2Color1 = new Accent2Color();
-            var rgbColorModelHex4 = new RgbColorModelHex { Val = Theme.Accent2.Color.ToHex().Substring(2) };
-
-            accent2Color1.AppendChild(rgbColorModelHex4);
-
-            var accent3Color1 = new Accent3Color();
-            var rgbColorModelHex5 = new RgbColorModelHex { Val = Theme.Accent3.Color.ToHex().Substring(2) };
-
-            accent3Color1.AppendChild(rgbColorModelHex5);
-
-            var accent4Color1 = new Accent4Color();
-            var rgbColorModelHex6 = new RgbColorModelHex { Val = Theme.Accent4.Color.ToHex().Substring(2) };
-
-            accent4Color1.AppendChild(rgbColorModelHex6);
-
-            var accent5Color1 = new Accent5Color();
-            var rgbColorModelHex7 = new RgbColorModelHex { Val = Theme.Accent5.Color.ToHex().Substring(2) };
-
-            accent5Color1.AppendChild(rgbColorModelHex7);
-
-            var accent6Color1 = new Accent6Color();
-            var rgbColorModelHex8 = new RgbColorModelHex { Val = Theme.Accent6.Color.ToHex().Substring(2) };
-
-            accent6Color1.AppendChild(rgbColorModelHex8);
-
-            var hyperlink1 = new DocumentFormat.OpenXml.Drawing.Hyperlink();
-            var rgbColorModelHex9 = new RgbColorModelHex { Val = Theme.Hyperlink.Color.ToHex().Substring(2) };
-
-            hyperlink1.AppendChild(rgbColorModelHex9);
-
-            var followedHyperlinkColor1 = new FollowedHyperlinkColor();
-            var rgbColorModelHex10 = new RgbColorModelHex { Val = Theme.FollowedHyperlink.Color.ToHex().Substring(2) };
-
-            followedHyperlinkColor1.AppendChild(rgbColorModelHex10);
-
-            colorScheme1.AppendChild(dark1Color1);
-            colorScheme1.AppendChild(light1Color1);
-            colorScheme1.AppendChild(dark2Color1);
-            colorScheme1.AppendChild(light2Color1);
-            colorScheme1.AppendChild(accent1Color1);
-            colorScheme1.AppendChild(accent2Color1);
-            colorScheme1.AppendChild(accent3Color1);
-            colorScheme1.AppendChild(accent4Color1);
-            colorScheme1.AppendChild(accent5Color1);
-            colorScheme1.AppendChild(accent6Color1);
-            colorScheme1.AppendChild(hyperlink1);
-            colorScheme1.AppendChild(followedHyperlinkColor1);
-
-            var fontScheme2 = new FontScheme { Name = "Office" };
-
-            var majorFont1 = new MajorFont();
-            var latinFont1 = new LatinFont { Typeface = "Cambria" };
-            var eastAsianFont1 = new EastAsianFont { Typeface = "" };
-            var complexScriptFont1 = new ComplexScriptFont { Typeface = "" };
-            var supplementalFont1 = new SupplementalFont { Script = "Jpan", Typeface = "ＭＳ Ｐゴシック" };
-            var supplementalFont2 = new SupplementalFont { Script = "Hang", Typeface = "맑은 고딕" };
-            var supplementalFont3 = new SupplementalFont { Script = "Hans", Typeface = "宋体" };
-            var supplementalFont4 = new SupplementalFont { Script = "Hant", Typeface = "新細明體" };
-            var supplementalFont5 = new SupplementalFont { Script = "Arab", Typeface = "Times New Roman" };
-            var supplementalFont6 = new SupplementalFont { Script = "Hebr", Typeface = "Times New Roman" };
-            var supplementalFont7 = new SupplementalFont { Script = "Thai", Typeface = "Tahoma" };
-            var supplementalFont8 = new SupplementalFont { Script = "Ethi", Typeface = "Nyala" };
-            var supplementalFont9 = new SupplementalFont { Script = "Beng", Typeface = "Vrinda" };
-            var supplementalFont10 = new SupplementalFont { Script = "Gujr", Typeface = "Shruti" };
-            var supplementalFont11 = new SupplementalFont { Script = "Khmr", Typeface = "MoolBoran" };
-            var supplementalFont12 = new SupplementalFont { Script = "Knda", Typeface = "Tunga" };
-            var supplementalFont13 = new SupplementalFont { Script = "Guru", Typeface = "Raavi" };
-            var supplementalFont14 = new SupplementalFont { Script = "Cans", Typeface = "Euphemia" };
-            var supplementalFont15 = new SupplementalFont { Script = "Cher", Typeface = "Plantagenet Cherokee" };
-            var supplementalFont16 = new SupplementalFont { Script = "Yiii", Typeface = "Microsoft Yi Baiti" };
-            var supplementalFont17 = new SupplementalFont { Script = "Tibt", Typeface = "Microsoft Himalaya" };
-            var supplementalFont18 = new SupplementalFont { Script = "Thaa", Typeface = "MV Boli" };
-            var supplementalFont19 = new SupplementalFont { Script = "Deva", Typeface = "Mangal" };
-            var supplementalFont20 = new SupplementalFont { Script = "Telu", Typeface = "Gautami" };
-            var supplementalFont21 = new SupplementalFont { Script = "Taml", Typeface = "Latha" };
-            var supplementalFont22 = new SupplementalFont { Script = "Syrc", Typeface = "Estrangelo Edessa" };
-            var supplementalFont23 = new SupplementalFont { Script = "Orya", Typeface = "Kalinga" };
-            var supplementalFont24 = new SupplementalFont { Script = "Mlym", Typeface = "Kartika" };
-            var supplementalFont25 = new SupplementalFont { Script = "Laoo", Typeface = "DokChampa" };
-            var supplementalFont26 = new SupplementalFont { Script = "Sinh", Typeface = "Iskoola Pota" };
-            var supplementalFont27 = new SupplementalFont { Script = "Mong", Typeface = "Mongolian Baiti" };
-            var supplementalFont28 = new SupplementalFont { Script = "Viet", Typeface = "Times New Roman" };
-            var supplementalFont29 = new SupplementalFont { Script = "Uigh", Typeface = "Microsoft Uighur" };
-
-            majorFont1.AppendChild(latinFont1);
-            majorFont1.AppendChild(eastAsianFont1);
-            majorFont1.AppendChild(complexScriptFont1);
-            majorFont1.AppendChild(supplementalFont1);
-            majorFont1.AppendChild(supplementalFont2);
-            majorFont1.AppendChild(supplementalFont3);
-            majorFont1.AppendChild(supplementalFont4);
-            majorFont1.AppendChild(supplementalFont5);
-            majorFont1.AppendChild(supplementalFont6);
-            majorFont1.AppendChild(supplementalFont7);
-            majorFont1.AppendChild(supplementalFont8);
-            majorFont1.AppendChild(supplementalFont9);
-            majorFont1.AppendChild(supplementalFont10);
-            majorFont1.AppendChild(supplementalFont11);
-            majorFont1.AppendChild(supplementalFont12);
-            majorFont1.AppendChild(supplementalFont13);
-            majorFont1.AppendChild(supplementalFont14);
-            majorFont1.AppendChild(supplementalFont15);
-            majorFont1.AppendChild(supplementalFont16);
-            majorFont1.AppendChild(supplementalFont17);
-            majorFont1.AppendChild(supplementalFont18);
-            majorFont1.AppendChild(supplementalFont19);
-            majorFont1.AppendChild(supplementalFont20);
-            majorFont1.AppendChild(supplementalFont21);
-            majorFont1.AppendChild(supplementalFont22);
-            majorFont1.AppendChild(supplementalFont23);
-            majorFont1.AppendChild(supplementalFont24);
-            majorFont1.AppendChild(supplementalFont25);
-            majorFont1.AppendChild(supplementalFont26);
-            majorFont1.AppendChild(supplementalFont27);
-            majorFont1.AppendChild(supplementalFont28);
-            majorFont1.AppendChild(supplementalFont29);
-
-            var minorFont1 = new MinorFont();
-            var latinFont2 = new LatinFont { Typeface = "Calibri" };
-            var eastAsianFont2 = new EastAsianFont { Typeface = "" };
-            var complexScriptFont2 = new ComplexScriptFont { Typeface = "" };
-            var supplementalFont30 = new SupplementalFont { Script = "Jpan", Typeface = "ＭＳ Ｐゴシック" };
-            var supplementalFont31 = new SupplementalFont { Script = "Hang", Typeface = "맑은 고딕" };
-            var supplementalFont32 = new SupplementalFont { Script = "Hans", Typeface = "宋体" };
-            var supplementalFont33 = new SupplementalFont { Script = "Hant", Typeface = "新細明體" };
-            var supplementalFont34 = new SupplementalFont { Script = "Arab", Typeface = "Arial" };
-            var supplementalFont35 = new SupplementalFont { Script = "Hebr", Typeface = "Arial" };
-            var supplementalFont36 = new SupplementalFont { Script = "Thai", Typeface = "Tahoma" };
-            var supplementalFont37 = new SupplementalFont { Script = "Ethi", Typeface = "Nyala" };
-            var supplementalFont38 = new SupplementalFont { Script = "Beng", Typeface = "Vrinda" };
-            var supplementalFont39 = new SupplementalFont { Script = "Gujr", Typeface = "Shruti" };
-            var supplementalFont40 = new SupplementalFont { Script = "Khmr", Typeface = "DaunPenh" };
-            var supplementalFont41 = new SupplementalFont { Script = "Knda", Typeface = "Tunga" };
-            var supplementalFont42 = new SupplementalFont { Script = "Guru", Typeface = "Raavi" };
-            var supplementalFont43 = new SupplementalFont { Script = "Cans", Typeface = "Euphemia" };
-            var supplementalFont44 = new SupplementalFont { Script = "Cher", Typeface = "Plantagenet Cherokee" };
-            var supplementalFont45 = new SupplementalFont { Script = "Yiii", Typeface = "Microsoft Yi Baiti" };
-            var supplementalFont46 = new SupplementalFont { Script = "Tibt", Typeface = "Microsoft Himalaya" };
-            var supplementalFont47 = new SupplementalFont { Script = "Thaa", Typeface = "MV Boli" };
-            var supplementalFont48 = new SupplementalFont { Script = "Deva", Typeface = "Mangal" };
-            var supplementalFont49 = new SupplementalFont { Script = "Telu", Typeface = "Gautami" };
-            var supplementalFont50 = new SupplementalFont { Script = "Taml", Typeface = "Latha" };
-            var supplementalFont51 = new SupplementalFont { Script = "Syrc", Typeface = "Estrangelo Edessa" };
-            var supplementalFont52 = new SupplementalFont { Script = "Orya", Typeface = "Kalinga" };
-            var supplementalFont53 = new SupplementalFont { Script = "Mlym", Typeface = "Kartika" };
-            var supplementalFont54 = new SupplementalFont { Script = "Laoo", Typeface = "DokChampa" };
-            var supplementalFont55 = new SupplementalFont { Script = "Sinh", Typeface = "Iskoola Pota" };
-            var supplementalFont56 = new SupplementalFont { Script = "Mong", Typeface = "Mongolian Baiti" };
-            var supplementalFont57 = new SupplementalFont { Script = "Viet", Typeface = "Arial" };
-            var supplementalFont58 = new SupplementalFont { Script = "Uigh", Typeface = "Microsoft Uighur" };
-
-            minorFont1.AppendChild(latinFont2);
-            minorFont1.AppendChild(eastAsianFont2);
-            minorFont1.AppendChild(complexScriptFont2);
-            minorFont1.AppendChild(supplementalFont30);
-            minorFont1.AppendChild(supplementalFont31);
-            minorFont1.AppendChild(supplementalFont32);
-            minorFont1.AppendChild(supplementalFont33);
-            minorFont1.AppendChild(supplementalFont34);
-            minorFont1.AppendChild(supplementalFont35);
-            minorFont1.AppendChild(supplementalFont36);
-            minorFont1.AppendChild(supplementalFont37);
-            minorFont1.AppendChild(supplementalFont38);
-            minorFont1.AppendChild(supplementalFont39);
-            minorFont1.AppendChild(supplementalFont40);
-            minorFont1.AppendChild(supplementalFont41);
-            minorFont1.AppendChild(supplementalFont42);
-            minorFont1.AppendChild(supplementalFont43);
-            minorFont1.AppendChild(supplementalFont44);
-            minorFont1.AppendChild(supplementalFont45);
-            minorFont1.AppendChild(supplementalFont46);
-            minorFont1.AppendChild(supplementalFont47);
-            minorFont1.AppendChild(supplementalFont48);
-            minorFont1.AppendChild(supplementalFont49);
-            minorFont1.AppendChild(supplementalFont50);
-            minorFont1.AppendChild(supplementalFont51);
-            minorFont1.AppendChild(supplementalFont52);
-            minorFont1.AppendChild(supplementalFont53);
-            minorFont1.AppendChild(supplementalFont54);
-            minorFont1.AppendChild(supplementalFont55);
-            minorFont1.AppendChild(supplementalFont56);
-            minorFont1.AppendChild(supplementalFont57);
-            minorFont1.AppendChild(supplementalFont58);
-
-            fontScheme2.AppendChild(majorFont1);
-            fontScheme2.AppendChild(minorFont1);
-
-            var formatScheme1 = new FormatScheme { Name = "Office" };
-
-            var fillStyleList1 = new FillStyleList();
-
-            var solidFill1 = new SolidFill();
-            var schemeColor1 = new SchemeColor { Val = SchemeColorValues.PhColor };
-
-            solidFill1.AppendChild(schemeColor1);
-
-            var gradientFill1 = new GradientFill { RotateWithShape = true };
-
-            var gradientStopList1 = new GradientStopList();
-
-            var gradientStop1 = new GradientStop { Position = 0 };
-
-            var schemeColor2 = new SchemeColor { Val = SchemeColorValues.PhColor };
-            var tint1 = new Tint { Val = 50000 };
-            var saturationModulation1 = new SaturationModulation { Val = 300000 };
-
-            schemeColor2.AppendChild(tint1);
-            schemeColor2.AppendChild(saturationModulation1);
-
-            gradientStop1.AppendChild(schemeColor2);
-
-            var gradientStop2 = new GradientStop { Position = 35000 };
-
-            var schemeColor3 = new SchemeColor { Val = SchemeColorValues.PhColor };
-            var tint2 = new Tint { Val = 37000 };
-            var saturationModulation2 = new SaturationModulation { Val = 300000 };
-
-            schemeColor3.AppendChild(tint2);
-            schemeColor3.AppendChild(saturationModulation2);
-
-            gradientStop2.AppendChild(schemeColor3);
-
-            var gradientStop3 = new GradientStop { Position = 100000 };
-
-            var schemeColor4 = new SchemeColor { Val = SchemeColorValues.PhColor };
-            var tint3 = new Tint { Val = 15000 };
-            var saturationModulation3 = new SaturationModulation { Val = 350000 };
-
-            schemeColor4.AppendChild(tint3);
-            schemeColor4.AppendChild(saturationModulation3);
-
-            gradientStop3.AppendChild(schemeColor4);
-
-            gradientStopList1.AppendChild(gradientStop1);
-            gradientStopList1.AppendChild(gradientStop2);
-            gradientStopList1.AppendChild(gradientStop3);
-            var linearGradientFill1 = new LinearGradientFill { Angle = 16200000, Scaled = true };
-
-            gradientFill1.AppendChild(gradientStopList1);
-            gradientFill1.AppendChild(linearGradientFill1);
-
-            var gradientFill2 = new GradientFill { RotateWithShape = true };
-
-            var gradientStopList2 = new GradientStopList();
-
-            var gradientStop4 = new GradientStop { Position = 0 };
-
-            var schemeColor5 = new SchemeColor { Val = SchemeColorValues.PhColor };
-            var shade1 = new Shade { Val = 51000 };
-            var saturationModulation4 = new SaturationModulation { Val = 130000 };
-
-            schemeColor5.AppendChild(shade1);
-            schemeColor5.AppendChild(saturationModulation4);
-
-            gradientStop4.AppendChild(schemeColor5);
-
-            var gradientStop5 = new GradientStop { Position = 80000 };
-
-            var schemeColor6 = new SchemeColor { Val = SchemeColorValues.PhColor };
-            var shade2 = new Shade { Val = 93000 };
-            var saturationModulation5 = new SaturationModulation { Val = 130000 };
-
-            schemeColor6.AppendChild(shade2);
-            schemeColor6.AppendChild(saturationModulation5);
-
-            gradientStop5.AppendChild(schemeColor6);
-
-            var gradientStop6 = new GradientStop { Position = 100000 };
-
-            var schemeColor7 = new SchemeColor { Val = SchemeColorValues.PhColor };
-            var shade3 = new Shade { Val = 94000 };
-            var saturationModulation6 = new SaturationModulation { Val = 135000 };
-
-            schemeColor7.AppendChild(shade3);
-            schemeColor7.AppendChild(saturationModulation6);
-
-            gradientStop6.AppendChild(schemeColor7);
-
-            gradientStopList2.AppendChild(gradientStop4);
-            gradientStopList2.AppendChild(gradientStop5);
-            gradientStopList2.AppendChild(gradientStop6);
-            var linearGradientFill2 = new LinearGradientFill { Angle = 16200000, Scaled = false };
-
-            gradientFill2.AppendChild(gradientStopList2);
-            gradientFill2.AppendChild(linearGradientFill2);
-
-            fillStyleList1.AppendChild(solidFill1);
-            fillStyleList1.AppendChild(gradientFill1);
-            fillStyleList1.AppendChild(gradientFill2);
-
-            var lineStyleList1 = new LineStyleList();
-
-            var outline1 = new Outline
-            {
-                Width = 9525,
-                CapType = LineCapValues.Flat,
-                CompoundLineType = CompoundLineValues.Single,
-                Alignment = PenAlignmentValues.Center
-            };
-
-            var solidFill2 = new SolidFill();
-
-            var schemeColor8 = new SchemeColor { Val = SchemeColorValues.PhColor };
-            var shade4 = new Shade { Val = 95000 };
-            var saturationModulation7 = new SaturationModulation { Val = 105000 };
-
-            schemeColor8.AppendChild(shade4);
-            schemeColor8.AppendChild(saturationModulation7);
-
-            solidFill2.AppendChild(schemeColor8);
-            var presetDash1 = new PresetDash { Val = PresetLineDashValues.Solid };
-
-            outline1.AppendChild(solidFill2);
-            outline1.AppendChild(presetDash1);
-
-            var outline2 = new Outline
-            {
-                Width = 25400,
-                CapType = LineCapValues.Flat,
-                CompoundLineType = CompoundLineValues.Single,
-                Alignment = PenAlignmentValues.Center
-            };
-
-            var solidFill3 = new SolidFill();
-            var schemeColor9 = new SchemeColor { Val = SchemeColorValues.PhColor };
-
-            solidFill3.AppendChild(schemeColor9);
-            var presetDash2 = new PresetDash { Val = PresetLineDashValues.Solid };
-
-            outline2.AppendChild(solidFill3);
-            outline2.AppendChild(presetDash2);
-
-            var outline3 = new Outline
-            {
-                Width = 38100,
-                CapType = LineCapValues.Flat,
-                CompoundLineType = CompoundLineValues.Single,
-                Alignment = PenAlignmentValues.Center
-            };
-
-            var solidFill4 = new SolidFill();
-            var schemeColor10 = new SchemeColor { Val = SchemeColorValues.PhColor };
-
-            solidFill4.AppendChild(schemeColor10);
-            var presetDash3 = new PresetDash { Val = PresetLineDashValues.Solid };
-
-            outline3.AppendChild(solidFill4);
-            outline3.AppendChild(presetDash3);
-
-            lineStyleList1.AppendChild(outline1);
-            lineStyleList1.AppendChild(outline2);
-            lineStyleList1.AppendChild(outline3);
-
-            var effectStyleList1 = new EffectStyleList();
-
-            var effectStyle1 = new EffectStyle();
-
-            var effectList1 = new EffectList();
-
-            var outerShadow1 = new OuterShadow
-            {
-                BlurRadius = 40000L,
-                Distance = 20000L,
-                Direction = 5400000,
-                RotateWithShape = false
-            };
-
-            var rgbColorModelHex11 = new RgbColorModelHex { Val = "000000" };
-            var alpha1 = new Alpha { Val = 38000 };
-
-            rgbColorModelHex11.AppendChild(alpha1);
-
-            outerShadow1.AppendChild(rgbColorModelHex11);
-
-            effectList1.AppendChild(outerShadow1);
-
-            effectStyle1.AppendChild(effectList1);
-
-            var effectStyle2 = new EffectStyle();
-
-            var effectList2 = new EffectList();
-
-            var outerShadow2 = new OuterShadow
-            {
-                BlurRadius = 40000L,
-                Distance = 23000L,
-                Direction = 5400000,
-                RotateWithShape = false
-            };
-
-            var rgbColorModelHex12 = new RgbColorModelHex { Val = "000000" };
-            var alpha2 = new Alpha { Val = 35000 };
-
-            rgbColorModelHex12.AppendChild(alpha2);
-
-            outerShadow2.AppendChild(rgbColorModelHex12);
-
-            effectList2.AppendChild(outerShadow2);
-
-            effectStyle2.AppendChild(effectList2);
-
-            var effectStyle3 = new EffectStyle();
-
-            var effectList3 = new EffectList();
-
-            var outerShadow3 = new OuterShadow
-            {
-                BlurRadius = 40000L,
-                Distance = 23000L,
-                Direction = 5400000,
-                RotateWithShape = false
-            };
-
-            var rgbColorModelHex13 = new RgbColorModelHex { Val = "000000" };
-            var alpha3 = new Alpha { Val = 35000 };
-
-            rgbColorModelHex13.AppendChild(alpha3);
-
-            outerShadow3.AppendChild(rgbColorModelHex13);
-
-            effectList3.AppendChild(outerShadow3);
-
-            var scene3DType1 = new Scene3DType();
-
-            var camera1 = new Camera { Preset = PresetCameraValues.OrthographicFront };
-            var rotation1 = new Rotation { Latitude = 0, Longitude = 0, Revolution = 0 };
-
-            camera1.AppendChild(rotation1);
-
-            var lightRig1 = new LightRig { Rig = LightRigValues.ThreePoints, Direction = LightRigDirectionValues.Top };
-            var rotation2 = new Rotation { Latitude = 0, Longitude = 0, Revolution = 1200000 };
-
-            lightRig1.AppendChild(rotation2);
-
-            scene3DType1.AppendChild(camera1);
-            scene3DType1.AppendChild(lightRig1);
-
-            var shape3DType1 = new Shape3DType();
-            var bevelTop1 = new BevelTop { Width = 63500L, Height = 25400L };
-
-            shape3DType1.AppendChild(bevelTop1);
-
-            effectStyle3.AppendChild(effectList3);
-            effectStyle3.AppendChild(scene3DType1);
-            effectStyle3.AppendChild(shape3DType1);
-
-            effectStyleList1.AppendChild(effectStyle1);
-            effectStyleList1.AppendChild(effectStyle2);
-            effectStyleList1.AppendChild(effectStyle3);
-
-            var backgroundFillStyleList1 = new BackgroundFillStyleList();
-
-            var solidFill5 = new SolidFill();
-            var schemeColor11 = new SchemeColor { Val = SchemeColorValues.PhColor };
-
-            solidFill5.AppendChild(schemeColor11);
-
-            var gradientFill3 = new GradientFill { RotateWithShape = true };
-
-            var gradientStopList3 = new GradientStopList();
-
-            var gradientStop7 = new GradientStop { Position = 0 };
-
-            var schemeColor12 = new SchemeColor { Val = SchemeColorValues.PhColor };
-            var tint4 = new Tint { Val = 40000 };
-            var saturationModulation8 = new SaturationModulation { Val = 350000 };
-
-            schemeColor12.AppendChild(tint4);
-            schemeColor12.AppendChild(saturationModulation8);
-
-            gradientStop7.AppendChild(schemeColor12);
-
-            var gradientStop8 = new GradientStop { Position = 40000 };
-
-            var schemeColor13 = new SchemeColor { Val = SchemeColorValues.PhColor };
-            var tint5 = new Tint { Val = 45000 };
-            var shade5 = new Shade { Val = 99000 };
-            var saturationModulation9 = new SaturationModulation { Val = 350000 };
-
-            schemeColor13.AppendChild(tint5);
-            schemeColor13.AppendChild(shade5);
-            schemeColor13.AppendChild(saturationModulation9);
-
-            gradientStop8.AppendChild(schemeColor13);
-
-            var gradientStop9 = new GradientStop { Position = 100000 };
-
-            var schemeColor14 = new SchemeColor { Val = SchemeColorValues.PhColor };
-            var shade6 = new Shade { Val = 20000 };
-            var saturationModulation10 = new SaturationModulation { Val = 255000 };
-
-            schemeColor14.AppendChild(shade6);
-            schemeColor14.AppendChild(saturationModulation10);
-
-            gradientStop9.AppendChild(schemeColor14);
-
-            gradientStopList3.AppendChild(gradientStop7);
-            gradientStopList3.AppendChild(gradientStop8);
-            gradientStopList3.AppendChild(gradientStop9);
-
-            var pathGradientFill1 = new PathGradientFill { Path = PathShadeValues.Circle };
-            var fillToRectangle1 = new FillToRectangle { Left = 50000, Top = -80000, Right = 50000, Bottom = 180000 };
-
-            pathGradientFill1.AppendChild(fillToRectangle1);
-
-            gradientFill3.AppendChild(gradientStopList3);
-            gradientFill3.AppendChild(pathGradientFill1);
-
-            var gradientFill4 = new GradientFill { RotateWithShape = true };
-
-            var gradientStopList4 = new GradientStopList();
-
-            var gradientStop10 = new GradientStop { Position = 0 };
-
-            var schemeColor15 = new SchemeColor { Val = SchemeColorValues.PhColor };
-            var tint6 = new Tint { Val = 80000 };
-            var saturationModulation11 = new SaturationModulation { Val = 300000 };
-
-            schemeColor15.AppendChild(tint6);
-            schemeColor15.AppendChild(saturationModulation11);
-
-            gradientStop10.AppendChild(schemeColor15);
-
-            var gradientStop11 = new GradientStop { Position = 100000 };
-
-            var schemeColor16 = new SchemeColor { Val = SchemeColorValues.PhColor };
-            var shade7 = new Shade { Val = 30000 };
-            var saturationModulation12 = new SaturationModulation { Val = 200000 };
-
-            schemeColor16.AppendChild(shade7);
-            schemeColor16.AppendChild(saturationModulation12);
-
-            gradientStop11.AppendChild(schemeColor16);
-
-            gradientStopList4.AppendChild(gradientStop10);
-            gradientStopList4.AppendChild(gradientStop11);
-
-            var pathGradientFill2 = new PathGradientFill { Path = PathShadeValues.Circle };
-            var fillToRectangle2 = new FillToRectangle { Left = 50000, Top = 50000, Right = 50000, Bottom = 50000 };
-
-            pathGradientFill2.AppendChild(fillToRectangle2);
-
-            gradientFill4.AppendChild(gradientStopList4);
-            gradientFill4.AppendChild(pathGradientFill2);
-
-            backgroundFillStyleList1.AppendChild(solidFill5);
-            backgroundFillStyleList1.AppendChild(gradientFill3);
-            backgroundFillStyleList1.AppendChild(gradientFill4);
-
-            formatScheme1.AppendChild(fillStyleList1);
-            formatScheme1.AppendChild(lineStyleList1);
-            formatScheme1.AppendChild(effectStyleList1);
-            formatScheme1.AppendChild(backgroundFillStyleList1);
-
-            themeElements1.AppendChild(colorScheme1);
-            themeElements1.AppendChild(fontScheme2);
-            themeElements1.AppendChild(formatScheme1);
-            var objectDefaults1 = new ObjectDefaults();
-            var extraColorSchemeList1 = new ExtraColorSchemeList();
-
-            theme1.AppendChild(themeElements1);
-            theme1.AppendChild(objectDefaults1);
-            theme1.AppendChild(extraColorSchemeList1);
-
-            themePart.Theme = theme1;
-        }
-
-        private void GenerateCustomFilePropertiesPartContent(CustomFilePropertiesPart customFilePropertiesPart1)
-        {
-            var properties2 = new DocumentFormat.OpenXml.CustomProperties.Properties();
-            properties2.AddNamespaceDeclaration("vt",
-                "http://schemas.openxmlformats.org/officeDocument/2006/docPropsVTypes");
-            var propertyId = 1;
-            foreach (var p in CustomProperties)
-            {
-                propertyId++;
-                var customDocumentProperty = new CustomDocumentProperty
-                {
-                    FormatId = "{D5CDD505-2E9C-101B-9397-08002B2CF9AE}",
-                    PropertyId = propertyId,
-                    Name = p.Name
-                };
-                if (p.Type == XLCustomPropertyType.Text)
-                {
-                    var vTlpwstr1 = new VTLPWSTR { Text = p.GetValue<string>() };
-                    customDocumentProperty.AppendChild(vTlpwstr1);
-                }
-                else if (p.Type == XLCustomPropertyType.Date)
-                {
-                    var vTFileTime1 = new VTFileTime
-                    {
-                        Text =
-                            p.GetValue<DateTime>().ToUniversalTime().ToString(
-                                "yyyy'-'MM'-'dd'T'HH':'mm':'ss'Z'")
-                    };
-                    customDocumentProperty.AppendChild(vTFileTime1);
-                }
-                else if (p.Type == XLCustomPropertyType.Number)
-                {
-                    var vTDouble1 = new VTDouble
-                    {
-                        Text = p.GetValue<Double>().ToInvariantString()
-                    };
-                    customDocumentProperty.AppendChild(vTDouble1);
-                }
-                else
-                {
-                    var vTBool1 = new VTBool { Text = p.GetValue<Boolean>().ToString().ToLower() };
-                    customDocumentProperty.AppendChild(vTBool1);
-                }
-                properties2.AppendChild(customDocumentProperty);
-            }
-
-            customFilePropertiesPart1.Properties = properties2;
-        }
-
-        private void SetPackageProperties(OpenXmlPackage document)
-        {
-            var created = Properties.Created == DateTime.MinValue ? DateTime.Now : Properties.Created;
-            var modified = Properties.Modified == DateTime.MinValue ? DateTime.Now : Properties.Modified;
-            document.PackageProperties.Created = created;
-            document.PackageProperties.Modified = modified;
-            document.PackageProperties.LastModifiedBy = Properties.LastModifiedBy;
-
-            document.PackageProperties.Creator = Properties.Author;
-            document.PackageProperties.Title = Properties.Title;
-            document.PackageProperties.Subject = Properties.Subject;
-            document.PackageProperties.Category = Properties.Category;
-            document.PackageProperties.Keywords = Properties.Keywords;
-            document.PackageProperties.Description = Properties.Comments;
-            document.PackageProperties.ContentStatus = Properties.Status;
-        }
-
-        private static string GetTableName(String originalTableName, SaveContext context)
-        {
-            var tableName = originalTableName.RemoveSpecialCharacters();
-            var name = tableName;
-            if (context.TableNames.Contains(name))
-            {
-                var i = 1;
-                name = tableName + i.ToInvariantString();
-                while (context.TableNames.Contains(name))
-                {
-                    i++;
-                    name = tableName + i.ToInvariantString();
-                }
-            }
-
-            context.TableNames.Add(name);
-            return name;
-        }
-
-        private static void GenerateTableDefinitionPartContent(TableDefinitionPart tableDefinitionPart, XLTable xlTable,
-            SaveContext context)
-        {
-            context.TableId++;
-            var reference = xlTable.RangeAddress.FirstAddress + ":" + xlTable.RangeAddress.LastAddress;
-            var tableName = GetTableName(xlTable.Name, context);
-            var table = new Table
-            {
-                Id = context.TableId,
-                Name = tableName,
-                DisplayName = tableName,
-                Reference = reference
-            };
-
-            if (!xlTable.ShowHeaderRow)
-                table.HeaderRowCount = 0;
-
-            if (xlTable.ShowTotalsRow)
-                table.TotalsRowCount = 1;
-            else
-                table.TotalsRowShown = false;
-
-            var tableColumns1 = new TableColumns { Count = (UInt32)xlTable.ColumnCount() };
-
-            UInt32 columnId = 0;
-            foreach (var xlField in xlTable.Fields)
-            {
-                columnId++;
-                var fieldName = xlField.Name;
-                var tableColumn1 = new TableColumn
-                {
-                    Id = columnId,
-                    Name = fieldName.Replace("_x000a_", "_x005f_x000a_").Replace(Environment.NewLine, "_x000a_")
-                };
-                if (xlTable.ShowTotalsRow)
-                {
-                    if (xlField.TotalsRowFunction != XLTotalsRowFunction.None)
-                    {
-                        tableColumn1.TotalsRowFunction = xlField.TotalsRowFunction.ToOpenXml();
-
-                        if (xlField.TotalsRowFunction == XLTotalsRowFunction.Custom)
-                            tableColumn1.TotalsRowFormula = new TotalsRowFormula(xlField.TotalsRowFormulaA1);
-                    }
-
-                    if (!XLHelper.IsNullOrWhiteSpace(xlField.TotalsRowLabel))
-                        tableColumn1.TotalsRowLabel = xlField.TotalsRowLabel;
-                }
-                tableColumns1.AppendChild(tableColumn1);
-            }
-
-            var tableStyleInfo1 = new TableStyleInfo
-            {
-                ShowFirstColumn = xlTable.EmphasizeFirstColumn,
-                ShowLastColumn = xlTable.EmphasizeLastColumn,
-                ShowRowStripes = xlTable.ShowRowStripes,
-                ShowColumnStripes = xlTable.ShowColumnStripes
-            };
-
-            if (xlTable.Theme != XLTableTheme.None)
-                tableStyleInfo1.Name = xlTable.Theme.Name;
-
-            if (xlTable.ShowAutoFilter)
-            {
-                var autoFilter1 = new AutoFilter();
-                if (xlTable.ShowTotalsRow)
-                {
-                    xlTable.AutoFilter.Range = xlTable.Worksheet.Range(
-                        xlTable.RangeAddress.FirstAddress.RowNumber, xlTable.RangeAddress.FirstAddress.ColumnNumber,
-                        xlTable.RangeAddress.LastAddress.RowNumber - 1, xlTable.RangeAddress.LastAddress.ColumnNumber);
-                }
-                else
-                    xlTable.AutoFilter.Range = xlTable.Worksheet.Range(xlTable.RangeAddress);
-
-                PopulateAutoFilter(xlTable.AutoFilter, autoFilter1);
-
-                table.AppendChild(autoFilter1);
-            }
-
-            table.AppendChild(tableColumns1);
-            table.AppendChild(tableStyleInfo1);
-
-            tableDefinitionPart.Table = table;
-        }
-
-        private static void GeneratePivotTables(WorkbookPart workbookPart, WorksheetPart worksheetPart,
-            XLWorksheet xlWorksheet,
-            SaveContext context)
-        {
-            PivotCaches pivotCaches;
-            uint cacheId = 0;
-            if (workbookPart.Workbook.PivotCaches == null)
-                pivotCaches = workbookPart.Workbook.InsertAfter(new PivotCaches(), workbookPart.Workbook.CalculationProperties);
-            else
-            {
-                pivotCaches = workbookPart.Workbook.PivotCaches;
-                if (pivotCaches.Any())
-                    cacheId = pivotCaches.Cast<PivotCache>().Max(pc => pc.CacheId.Value) + 1;
-            }
-
-            foreach (var pt in xlWorksheet.PivotTables)
-            {
-                // TODO: Avoid duplicate pivot caches of same source range
-                var ptCdp = context.RelIdGenerator.GetNext(RelType.Workbook);
-
-                var pivotTableCacheDefinitionPart = workbookPart.AddNewPart<PivotTableCacheDefinitionPart>(ptCdp);
-                GeneratePivotTableCacheDefinitionPartContent(pivotTableCacheDefinitionPart, pt);
-
-                var pivotCache = new PivotCache { CacheId = cacheId++, Id = ptCdp };
-
-                pivotCaches.AppendChild(pivotCache);
-
-                var pivotTablePart =
-                    worksheetPart.AddNewPart<PivotTablePart>(context.RelIdGenerator.GetNext(RelType.Workbook));
-                GeneratePivotTablePartContent(pivotTablePart, pt, pivotCache.CacheId, context);
-
-                pivotTablePart.AddPart(pivotTableCacheDefinitionPart, context.RelIdGenerator.GetNext(RelType.Workbook));
-            }
-        }
-
-        // Generates content of pivotTableCacheDefinitionPart
-        private static void GeneratePivotTableCacheDefinitionPartContent(
-            PivotTableCacheDefinitionPart pivotTableCacheDefinitionPart, IXLPivotTable pt)
-        {
-            var source = pt.SourceRange;
-
-            var pivotCacheDefinition = new PivotCacheDefinition
-            {
-                Id = "rId1",
-                SaveData = pt.SaveSourceData,
-                RefreshOnLoad = true //pt.RefreshDataOnOpen
-            };
-            if (pt.ItemsToRetainPerField == XLItemsToRetain.None)
-                pivotCacheDefinition.MissingItemsLimit = 0U;
-            else if (pt.ItemsToRetainPerField == XLItemsToRetain.Max)
-                pivotCacheDefinition.MissingItemsLimit = XLHelper.MaxRowNumber;
-
-            pivotCacheDefinition.AddNamespaceDeclaration("r",
-                "http://schemas.openxmlformats.org/officeDocument/2006/relationships");
-
-            var cacheSource = new CacheSource { Type = SourceValues.Worksheet };
-            cacheSource.AppendChild(new WorksheetSource { Name = source.ToString() });
-
-            var cacheFields = new CacheFields();
-
-            foreach (var c in source.Columns())
-            {
-                var columnNumber = c.ColumnNumber();
-                var columnName = c.FirstCell().Value.ToString();
-                var xlpf = pt.Fields.Add(columnName);
-
-                var field =
-                    pt.RowLabels.Union(pt.ColumnLabels).Union(pt.ReportFilters).FirstOrDefault(f => f.SourceName == columnName);
-                if (field != null)
-                {
-                    xlpf.CustomName = field.CustomName;
-                    xlpf.Subtotals.AddRange(field.Subtotals);
-                }
-
-                var sharedItems = new SharedItems();
-
-                var onlyNumbers =
-                    !source.Cells().Any(
-                        cell =>
-                            cell.Address.ColumnNumber == columnNumber &&
-                            cell.Address.RowNumber > source.FirstRow().RowNumber() && cell.DataType != XLCellValues.Number);
-                if (onlyNumbers)
-                {
-                    sharedItems = new SharedItems
-                    { ContainsSemiMixedTypes = false, ContainsString = false, ContainsNumber = true };
-                }
-                else
-                {
-                    foreach (var cellValue in source.Cells()
-                        .Where(cell => cell.Address.ColumnNumber == columnNumber && cell.Address.RowNumber > source.FirstRow().RowNumber())
-                        .Select(cell => cell.Value.ToString())
-                        .Where(cellValue => !xlpf.SharedStrings.Select(ss => ss.ToLower()).Contains(cellValue.ToLower())))
-                    {
-                        xlpf.SharedStrings.Add(cellValue);
-                    }
-
-                    foreach (var li in xlpf.SharedStrings)
-                    {
-                        sharedItems.AppendChild(new StringItem { Val = li });
-                    }
-                }
-
-                var cacheField = new CacheField { Name = xlpf.SourceName };
-                cacheField.AppendChild(sharedItems);
-                cacheFields.AppendChild(cacheField);
-            }
-
-            pivotCacheDefinition.AppendChild(cacheSource);
-            pivotCacheDefinition.AppendChild(cacheFields);
-
-            pivotTableCacheDefinitionPart.PivotCacheDefinition = pivotCacheDefinition;
-
-            var pivotTableCacheRecordsPart = pivotTableCacheDefinitionPart.AddNewPart<PivotTableCacheRecordsPart>("rId1");
-
-            var pivotCacheRecords = new PivotCacheRecords();
-            pivotCacheRecords.AddNamespaceDeclaration("r",
-                "http://schemas.openxmlformats.org/officeDocument/2006/relationships");
-            pivotTableCacheRecordsPart.PivotCacheRecords = pivotCacheRecords;
-        }
-
-        // Generates content of pivotTablePart
-        private static void GeneratePivotTablePartContent(PivotTablePart pivotTablePart, IXLPivotTable pt, uint cacheId, SaveContext context)
-        {
-            var pivotTableDefinition = new PivotTableDefinition
-            {
-                Name = pt.Name,
-                CacheId = cacheId,
-                DataCaption = "Values",
-                MergeItem = GetBooleanValue(pt.MergeAndCenterWithLabels, true),
-                Indent = Convert.ToUInt32(pt.RowLabelIndent),
-                PageOverThenDown = (pt.FilterAreaOrder == XLFilterAreaOrder.OverThenDown),
-                PageWrap = Convert.ToUInt32(pt.FilterFieldsPageWrap),
-                ShowError = String.IsNullOrEmpty(pt.ErrorValueReplacement),
-                UseAutoFormatting = GetBooleanValue(pt.AutofitColumns, true),
-                PreserveFormatting = GetBooleanValue(pt.PreserveCellFormatting, true),
-                RowGrandTotals = GetBooleanValue(pt.ShowGrandTotalsRows, true),
-                ColumnGrandTotals = GetBooleanValue(pt.ShowGrandTotalsColumns, true),
-                SubtotalHiddenItems = GetBooleanValue(pt.FilteredItemsInSubtotals, true),
-                MultipleFieldFilters = GetBooleanValue(pt.AllowMultipleFilters, true),
-                CustomListSort = GetBooleanValue(pt.UseCustomListsForSorting, true),
-                ShowDrill = GetBooleanValue(pt.ShowExpandCollapseButtons, true),
-                ShowDataTips = GetBooleanValue(pt.ShowContextualTooltips, true),
-                ShowMemberPropertyTips = GetBooleanValue(pt.ShowPropertiesInTooltips, true),
-                ShowHeaders = GetBooleanValue(pt.DisplayCaptionsAndDropdowns, true),
-                GridDropZones = GetBooleanValue(pt.ClassicPivotTableLayout, true),
-                ShowEmptyRow = GetBooleanValue(pt.ShowEmptyItemsOnRows, true),
-                ShowEmptyColumn = GetBooleanValue(pt.ShowEmptyItemsOnColumns, true),
-                ShowItems = GetBooleanValue(pt.DisplayItemLabels, true),
-                FieldListSortAscending = GetBooleanValue(pt.SortFieldsAtoZ, true),
-                PrintDrill = GetBooleanValue(pt.PrintExpandCollapsedButtons, true),
-                ItemPrintTitles = GetBooleanValue(pt.RepeatRowLabels, true),
-                FieldPrintTitles = GetBooleanValue(pt.PrintTitles, true),
-                EnableDrill = GetBooleanValue(pt.EnableShowDetails, true)
-            };
-
-            if (pt.EmptyCellReplacement != null)
-            {
-                pivotTableDefinition.ShowMissing = true;
-                pivotTableDefinition.MissingCaption = pt.EmptyCellReplacement;
-            }
-            else
-            {
-                pivotTableDefinition.ShowMissing = false;
-            }
-
-            if (pt.ErrorValueReplacement != null)
-            {
-                pivotTableDefinition.ShowError = true;
-                pivotTableDefinition.ErrorCaption = pt.ErrorValueReplacement;
-            }
-            else
-            {
-                pivotTableDefinition.ShowError = false;
-            }
-
-            var location = new Location
-            {
-                Reference = pt.TargetCell.Address.ToString(),
-                FirstHeaderRow = 1U,
-                FirstDataRow = 1U,
-                FirstDataColumn = 1U
-            };
-
-
-            var rowFields = new RowFields();
-            var columnFields = new ColumnFields();
-            var rowItems = new RowItems();
-            var columnItems = new ColumnItems();
-            var pageFields = new PageFields { Count = (uint)pt.ReportFilters.Count() };
-            var pivotFields = new PivotFields { Count = Convert.ToUInt32(pt.SourceRange.ColumnCount()) };
-
-            foreach (var xlpf in pt.Fields.OrderBy(f => pt.RowLabels.Any(p => p.SourceName == f.SourceName) ? pt.RowLabels.IndexOf(f) : Int32.MaxValue))
-            {
-                if (pt.RowLabels.Any(p => p.SourceName == xlpf.SourceName))
-                {
-                    var f = new Field { Index = pt.Fields.IndexOf(xlpf) };
-                    rowFields.AppendChild(f);
-
-                    for (var i = 0; i < xlpf.SharedStrings.Count; i++)
-                    {
-                        var rowItem = new RowItem();
-                        rowItem.AppendChild(new MemberPropertyIndex { Val = i });
-                        rowItems.AppendChild(rowItem);
-                    }
-
-                    var rowItemTotal = new RowItem { ItemType = ItemValues.Grand };
-                    rowItemTotal.AppendChild(new MemberPropertyIndex());
-                    rowItems.AppendChild(rowItemTotal);
-                }
-                else if (pt.ColumnLabels.Any(p => p.SourceName == xlpf.SourceName))
-                {
-                    var f = new Field { Index = pt.Fields.IndexOf(xlpf) };
-                    columnFields.AppendChild(f);
-
-                    for (var i = 0; i < xlpf.SharedStrings.Count; i++)
-                    {
-                        var rowItem = new RowItem();
-                        rowItem.AppendChild(new MemberPropertyIndex { Val = i });
-                        columnItems.AppendChild(rowItem);
-                    }
-
-                    var rowItemTotal = new RowItem { ItemType = ItemValues.Grand };
-                    rowItemTotal.AppendChild(new MemberPropertyIndex());
-                    columnItems.AppendChild(rowItemTotal);
-                }
-            }
-
-            if (pt.Values.Count() > 1)
-            {
-                // -2 is the sentinal value for "Values"
-                if (pt.ColumnLabels.Any(cl => cl.SourceName == XLConstants.PivotTableValuesSentinalLabel))
-                    columnFields.AppendChild(new Field { Index = -2 });
-                else if (pt.RowLabels.Any(rl => rl.SourceName == XLConstants.PivotTableValuesSentinalLabel))
-                {
-                    pivotTableDefinition.DataOnRows = true;
-                    rowFields.AppendChild(new Field { Index = -2 });
-                }
-            }
-
-            foreach (var xlpf in pt.Fields)
-            {
-                var pf = new PivotField { ShowAll = false, Name = xlpf.CustomName };
-
-                if (pt.RowLabels.Any(p => p.SourceName == xlpf.SourceName))
-                {
-                    pf.Axis = PivotTableAxisValues.AxisRow;
-                }
-                else if (pt.ColumnLabels.Any(p => p.SourceName == xlpf.SourceName))
-                {
-                    pf.Axis = PivotTableAxisValues.AxisColumn;
-                }
-                else if (pt.ReportFilters.Any(p => p.SourceName == xlpf.SourceName))
-                {
-                    location.ColumnsPerPage = 1;
-                    location.RowPageCount = 1;
-                    pf.Axis = PivotTableAxisValues.AxisPage;
-                    pageFields.AppendChild(new PageField { Hierarchy = -1, Field = pt.Fields.IndexOf(xlpf) });
-                }
-                else if (pt.Values.Any(p => p.SourceName == xlpf.SourceName))
-                {
-                    pf.DataField = true;
-                }
-
-                var fieldItems = new Items();
-
-                if (xlpf.SharedStrings.Count > 0)
-                {
-                    for (uint i = 0; i < xlpf.SharedStrings.Count; i++)
-                    {
-                        fieldItems.AppendChild(new Item { Index = i });
-                    }
-                }
-
-                if (xlpf.Subtotals.Count > 0)
-                {
-                    foreach (var subtotal in xlpf.Subtotals)
-                    {
-                        var itemSubtotal = new Item();
-                        switch (subtotal)
-                        {
-                            case XLSubtotalFunction.Average:
-                                pf.AverageSubTotal = true;
-                                itemSubtotal.ItemType = ItemValues.Average;
-                                break;
-                            case XLSubtotalFunction.Count:
-                                pf.CountASubtotal = true;
-                                itemSubtotal.ItemType = ItemValues.CountA;
-                                break;
-                            case XLSubtotalFunction.CountNumbers:
-                                pf.CountSubtotal = true;
-                                itemSubtotal.ItemType = ItemValues.Count;
-                                break;
-                            case XLSubtotalFunction.Maximum:
-                                pf.MaxSubtotal = true;
-                                itemSubtotal.ItemType = ItemValues.Maximum;
-                                break;
-                            case XLSubtotalFunction.Minimum:
-                                pf.MinSubtotal = true;
-                                itemSubtotal.ItemType = ItemValues.Minimum;
-                                break;
-                            case XLSubtotalFunction.PopulationStandardDeviation:
-                                pf.ApplyStandardDeviationPInSubtotal = true;
-                                itemSubtotal.ItemType = ItemValues.StandardDeviationP;
-                                break;
-                            case XLSubtotalFunction.PopulationVariance:
-                                pf.ApplyVariancePInSubtotal = true;
-                                itemSubtotal.ItemType = ItemValues.VarianceP;
-                                break;
-                            case XLSubtotalFunction.Product:
-                                pf.ApplyProductInSubtotal = true;
-                                itemSubtotal.ItemType = ItemValues.Product;
-                                break;
-                            case XLSubtotalFunction.StandardDeviation:
-                                pf.ApplyStandardDeviationInSubtotal = true;
-                                itemSubtotal.ItemType = ItemValues.StandardDeviation;
-                                break;
-                            case XLSubtotalFunction.Sum:
-                                pf.SumSubtotal = true;
-                                itemSubtotal.ItemType = ItemValues.Sum;
-                                break;
-                            case XLSubtotalFunction.Variance:
-                                pf.ApplyVarianceInSubtotal = true;
-                                itemSubtotal.ItemType = ItemValues.Variance;
-                                break;
-                        }
-                        fieldItems.AppendChild(itemSubtotal);
-                    }
-                }
-                else
-                {
-                    fieldItems.AppendChild(new Item { ItemType = ItemValues.Default });
-                }
-
-                fieldItems.Count = Convert.ToUInt32(fieldItems.Count());
-                pf.AppendChild(fieldItems);
-                pivotFields.AppendChild(pf);
-            }
-
-            pivotTableDefinition.AppendChild(location);
-            pivotTableDefinition.AppendChild(pivotFields);
-
-            if (pt.RowLabels.Any())
-            {
-                rowFields.Count = Convert.ToUInt32(rowFields.Count());
-                pivotTableDefinition.AppendChild(rowFields);
-            }
-            else
-            {
-                rowItems.AppendChild(new RowItem());
-            }
-
-            rowItems.Count = Convert.ToUInt32(rowItems.Count());
-            pivotTableDefinition.AppendChild(rowItems);
-
-            if (!pt.ColumnLabels.Any(cl => cl.CustomName != XLConstants.PivotTableValuesSentinalLabel))
-            {
-                for (int i = 0; i < pt.Values.Count(); i++)
-                {
-                    var rowItem = new RowItem();
-                    rowItem.Index = Convert.ToUInt32(i);
-                    rowItem.AppendChild(new MemberPropertyIndex() { Val = i });
-                    columnItems.AppendChild(rowItem);
-                }
-            }
-
-            if (columnFields.Any())
-            {
-                columnFields.Count = Convert.ToUInt32(columnFields.Count());
-                pivotTableDefinition.AppendChild(columnFields);
-            }
-
-            if (columnItems.Any())
-            {
-                columnItems.Count = Convert.ToUInt32(columnItems.Count());
-                pivotTableDefinition.AppendChild(columnItems);
-            }
-
-            if (pt.ReportFilters.Any())
-            {
-                pageFields.Count = Convert.ToUInt32(pageFields.Count());
-                pivotTableDefinition.AppendChild(pageFields);
-            }
-
-
-            var dataFields = new DataFields();
-            foreach (var value in pt.Values)
-            {
-                var sourceColumn =
-                    pt.SourceRange.Columns().FirstOrDefault(c => c.Cell(1).Value.ToString() == value.SourceName);
-                if (sourceColumn == null) continue;
-
-                UInt32 numberFormatId = 0;
-                if (value.NumberFormat.NumberFormatId != -1 || context.SharedNumberFormats.ContainsKey(value.NumberFormat.NumberFormatId))
-                    numberFormatId = (UInt32)value.NumberFormat.NumberFormatId;
-                else if (context.SharedNumberFormats.Any(snf => snf.Value.NumberFormat.Format == value.NumberFormat.Format))
-                    numberFormatId = (UInt32)context.SharedNumberFormats.First(snf => snf.Value.NumberFormat.Format == value.NumberFormat.Format).Key;
-
-                var df = new DataField
-                {
-                    Name = value.CustomName,
-                    Field = (UInt32)sourceColumn.ColumnNumber() - 1,
-                    Subtotal = value.SummaryFormula.ToOpenXml(),
-                    ShowDataAs = value.Calculation.ToOpenXml(),
-                    NumberFormatId = numberFormatId
-                };
-
-                if (!String.IsNullOrEmpty(value.BaseField))
-                {
-                    var baseField = pt.SourceRange.Columns().FirstOrDefault(c => c.Cell(1).Value.ToString() == value.BaseField);
-                    if (baseField != null)
-                    {
-                        df.BaseField = baseField.ColumnNumber() - 1;
-
-                        var items = baseField.CellsUsed()
-                            .Select(c => c.Value)
-                            .Skip(1) // Skip header column
-                            .Distinct().ToList();
-
-                        if (items.Any(i => i.Equals(value.BaseItem)))
-                            df.BaseItem = Convert.ToUInt32(items.IndexOf(value.BaseItem));
-                    }
-                }
-                else
-                {
-                    df.BaseField = 0;
-                }
-
-                if (value.CalculationItem == XLPivotCalculationItem.Previous)
-                    df.BaseItem = 1048828U;
-                else if (value.CalculationItem == XLPivotCalculationItem.Next)
-                    df.BaseItem = 1048829U;
-                else if (df.BaseItem == null || !df.BaseItem.HasValue)
-                    df.BaseItem = 0U;
-
-                dataFields.AppendChild(df);
-            }
-
-            dataFields.Count = Convert.ToUInt32(dataFields.Count());
-            pivotTableDefinition.AppendChild(dataFields);
-
-            pivotTableDefinition.AppendChild(new PivotTableStyle
-            {
-                Name = Enum.GetName(typeof(XLPivotTableTheme), pt.Theme),
-                ShowRowHeaders = pt.ShowRowHeaders,
-                ShowColumnHeaders = pt.ShowColumnHeaders,
-                ShowRowStripes = pt.ShowRowStripes,
-                ShowColumnStripes = pt.ShowColumnStripes
-            });
-
-            #region Excel 2010 Features
-
-            var pivotTableDefinitionExtensionList = new PivotTableDefinitionExtensionList();
-
-            var pivotTableDefinitionExtension = new PivotTableDefinitionExtension
-            { Uri = "{962EF5D1-5CA2-4c93-8EF4-DBF5C05439D2}" };
-            pivotTableDefinitionExtension.AddNamespaceDeclaration("x14",
-                "http://schemas.microsoft.com/office/spreadsheetml/2009/9/main");
-
-            var pivotTableDefinition2 = new DocumentFormat.OpenXml.Office2010.Excel.PivotTableDefinition
-            { EnableEdit = pt.EnableCellEditing, HideValuesRow = !pt.ShowValuesRow };
-            pivotTableDefinition2.AddNamespaceDeclaration("xm", "http://schemas.microsoft.com/office/excel/2006/main");
-
-            pivotTableDefinitionExtension.AppendChild(pivotTableDefinition2);
-
-            pivotTableDefinitionExtensionList.AppendChild(pivotTableDefinitionExtension);
-            pivotTableDefinition.AppendChild(pivotTableDefinitionExtensionList);
-
-            #endregion
-
-            pivotTablePart.PivotTableDefinition = pivotTableDefinition;
-        }
-
-
-        private static void GenerateWorksheetCommentsPartContent(WorksheetCommentsPart worksheetCommentsPart,
-            XLWorksheet xlWorksheet)
-        {
-            var comments = new Comments();
-            var commentList = new CommentList();
-            var authorsDict = new Dictionary<String, Int32>();
-            foreach (var c in xlWorksheet.Internals.CellsCollection.GetCells(c => c.HasComment))
-            {
-                var comment = new Comment { Reference = c.Address.ToStringRelative() };
-                var authorName = c.Comment.Author;
-
-                Int32 authorId;
-                if (!authorsDict.TryGetValue(authorName, out authorId))
-                {
-                    authorId = authorsDict.Count;
-                    authorsDict.Add(authorName, authorId);
-                }
-                comment.AuthorId = (UInt32)authorId;
-
-                var commentText = new CommentText();
-                foreach (var rt in c.Comment)
-                {
-                    commentText.Append(GetRun(rt));
-                }
-
-                comment.Append(commentText);
-                commentList.Append(comment);
-            }
-
-            var authors = new Authors();
-            foreach (var author in authorsDict.Select(a => new Author { Text = a.Key }))
-            {
-                authors.Append(author);
-            }
-            comments.Append(authors);
-            comments.Append(commentList);
-
-            worksheetCommentsPart.Comments = comments;
-        }
-
-        // Generates content of vmlDrawingPart1.
-        private static void GenerateVmlDrawingPartContent(VmlDrawingPart vmlDrawingPart, XLWorksheet xlWorksheet,
-            SaveContext context)
-        {
-            var ms = new MemoryStream();
-            CopyStream(vmlDrawingPart.GetStream(FileMode.OpenOrCreate), ms);
-            ms.Position = 0;
-            var writer = new XmlTextWriter(vmlDrawingPart.GetStream(FileMode.Create), Encoding.UTF8);
-
-            writer.WriteStartElement("xml");
-
-            const string shapeTypeId = "_x0000_t202"; // arbitrary, assigned by office
-
-            new Vml.Shapetype(
-                new Vml.Stroke { JoinStyle = Vml.StrokeJoinStyleValues.Miter },
-                new Vml.Path { AllowGradientShape = true, ConnectionPointType = ConnectValues.Rectangle }
-                )
-            {
-                Id = shapeTypeId,
-                CoordinateSize = "21600,21600",
-                OptionalNumber = 202,
-                EdgePath = "m,l,21600r21600,l21600,xe",
-            }
-                .WriteTo(writer);
-
-            var cellWithComments = xlWorksheet.Internals.CellsCollection.GetCells().Where(c => c.HasComment);
-
-            foreach (var c in cellWithComments)
-            {
-                GenerateShape(c, shapeTypeId).WriteTo(writer);
-            }
-
-            if (ms.Length > 0)
-            {
-                ms.Position = 0;
-                var xdoc = XDocumentExtensions.Load(ms);
-                xdoc.Root.Elements().ForEach(e => writer.WriteRaw(e.ToString()));
-            }
-
-
-            writer.WriteEndElement();
-            writer.Flush();
-            writer.Close();
-        }
-
-        // VML Shape for Comment
-        private static Vml.Shape GenerateShape(XLCell c, string shapeTypeId)
-        {
-            var rowNumber = c.Address.RowNumber;
-            var columnNumber = c.Address.ColumnNumber;
-
-            var shapeId = String.Format("_x0000_s{0}", c.Comment.ShapeId);
-            // Unique per cell (workbook?), e.g.: "_x0000_s1026"
-            var anchor = GetAnchor(c);
-            var textBox = GetTextBox(c.Comment.Style);
-            var fill = new Vml.Fill { Color2 = "#" + c.Comment.Style.ColorsAndLines.FillColor.Color.ToHex().Substring(2) };
-            if (c.Comment.Style.ColorsAndLines.FillTransparency < 1)
-                fill.Opacity =
-                    Math.Round(Convert.ToDouble(c.Comment.Style.ColorsAndLines.FillTransparency), 2).ToString(
-                        CultureInfo.InvariantCulture);
-            var stroke = GetStroke(c);
-            var shape = new Vml.Shape(
-                fill,
-                stroke,
-                new Vml.Shadow { On = true, Color = "black", Obscured = true },
-                new Vml.Path { ConnectionPointType = ConnectValues.None },
-                textBox,
-                new ClientData(
-                    new MoveWithCells(c.Comment.Style.Properties.Positioning == XLDrawingAnchor.Absolute
-                        ? "True"
-                        : "False"), // Counterintuitive
-                    new ResizeWithCells(c.Comment.Style.Properties.Positioning == XLDrawingAnchor.MoveAndSizeWithCells
-                        ? "False"
-                        : "True"), // Counterintuitive
-                    anchor,
-                    new HorizontalTextAlignment(c.Comment.Style.Alignment.Horizontal.ToString().ToCamel()),
-                    new Vml.Spreadsheet.VerticalTextAlignment(c.Comment.Style.Alignment.Vertical.ToString().ToCamel()),
-                    new AutoFill("False"),
-                    new CommentRowTarget { Text = (rowNumber - 1).ToString() },
-                    new CommentColumnTarget { Text = (columnNumber - 1).ToString() },
-                    new Locked(c.Comment.Style.Protection.Locked ? "True" : "False"),
-                    new LockText(c.Comment.Style.Protection.LockText ? "True" : "False"),
-                    new Visible(c.Comment.Visible ? "True" : "False")
-                    )
-                { ObjectType = ObjectValues.Note }
-                )
-            {
-                Id = shapeId,
-                Type = "#" + shapeTypeId,
-                Style = GetCommentStyle(c),
-                FillColor = "#" + c.Comment.Style.ColorsAndLines.FillColor.Color.ToHex().Substring(2),
-                StrokeColor = "#" + c.Comment.Style.ColorsAndLines.LineColor.Color.ToHex().Substring(2),
-                StrokeWeight = String.Format(CultureInfo.InvariantCulture, "{0}pt", c.Comment.Style.ColorsAndLines.LineWeight),
-                InsetMode = c.Comment.Style.Margins.Automatic ? InsetMarginValues.Auto : InsetMarginValues.Custom
-            };
-            if (!XLHelper.IsNullOrWhiteSpace(c.Comment.Style.Web.AlternateText))
-                shape.Alternate = c.Comment.Style.Web.AlternateText;
-
-
-            return shape;
-        }
-
-        private static Vml.Stroke GetStroke(XLCell c)
-        {
-            var lineDash = c.Comment.Style.ColorsAndLines.LineDash;
-            var stroke = new Vml.Stroke
-            {
-                LineStyle = c.Comment.Style.ColorsAndLines.LineStyle.ToOpenXml(),
-                DashStyle =
-                    lineDash == XLDashStyle.RoundDot || lineDash == XLDashStyle.SquareDot
-                        ? "shortDot"
-                        : lineDash.ToString().ToCamel()
-            };
-            if (lineDash == XLDashStyle.RoundDot)
-                stroke.EndCap = Vml.StrokeEndCapValues.Round;
-            if (c.Comment.Style.ColorsAndLines.LineTransparency < 1)
-                stroke.Opacity =
-                    Math.Round(Convert.ToDouble(c.Comment.Style.ColorsAndLines.LineTransparency), 2).ToString(
-                        CultureInfo.InvariantCulture);
-            return stroke;
-        }
-
-        private static Vml.TextBox GetTextBox(IXLDrawingStyle ds)
-        {
-            var sb = new StringBuilder();
-            var a = ds.Alignment;
-
-            if (a.Direction == XLDrawingTextDirection.Context)
-                sb.Append("mso-direction-alt:auto;");
-            else if (a.Direction == XLDrawingTextDirection.RightToLeft)
-                sb.Append("direction:RTL;");
-
-            if (a.Orientation != XLDrawingTextOrientation.LeftToRight)
-            {
-                sb.Append("layout-flow:vertical;");
-                if (a.Orientation == XLDrawingTextOrientation.BottomToTop)
-                    sb.Append("mso-layout-flow-alt:bottom-to-top;");
-                else if (a.Orientation == XLDrawingTextOrientation.Vertical)
-                    sb.Append("mso-layout-flow-alt:top-to-bottom;");
-            }
-            if (a.AutomaticSize)
-                sb.Append("mso-fit-shape-to-text:t;");
-            var retVal = new Vml.TextBox { Style = sb.ToString() };
-            var dm = ds.Margins;
-            if (!dm.Automatic)
-                retVal.Inset = String.Format("{0}in,{1}in,{2}in,{3}in",
-                    dm.Left.ToInvariantString(),
-                    dm.Top.ToInvariantString(),
-                    dm.Right.ToInvariantString(),
-                    dm.Bottom.ToInvariantString());
-
-            return retVal;
-        }
-
-        private static Anchor GetAnchor(XLCell cell)
-        {
-            var c = cell.Comment;
-            var cWidth = c.Style.Size.Width;
-            var fcNumber = c.Position.Column - 1;
-            var fcOffset = Convert.ToInt32(c.Position.ColumnOffset * 7.5);
-            var widthFromColumns = cell.Worksheet.Column(c.Position.Column).Width - c.Position.ColumnOffset;
-            var lastCell = cell.CellRight(c.Position.Column - cell.Address.ColumnNumber);
-            while (widthFromColumns <= cWidth)
-            {
-                lastCell = lastCell.CellRight();
-                widthFromColumns += lastCell.WorksheetColumn().Width;
-            }
-
-            var lcNumber = lastCell.WorksheetColumn().ColumnNumber() - 1;
-            var lcOffset = Convert.ToInt32((lastCell.WorksheetColumn().Width - (widthFromColumns - cWidth)) * 7.5);
-
-            var cHeight = c.Style.Size.Height; //c.Style.Size.Height * 72.0;
-            var frNumber = c.Position.Row - 1;
-            var frOffset = Convert.ToInt32(c.Position.RowOffset);
-            var heightFromRows = cell.Worksheet.Row(c.Position.Row).Height - c.Position.RowOffset;
-            lastCell = cell.CellBelow(c.Position.Row - cell.Address.RowNumber);
-            while (heightFromRows <= cHeight)
-            {
-                lastCell = lastCell.CellBelow();
-                heightFromRows += lastCell.WorksheetRow().Height;
-            }
-
-            var lrNumber = lastCell.WorksheetRow().RowNumber() - 1;
-            var lrOffset = Convert.ToInt32(lastCell.WorksheetRow().Height - (heightFromRows - cHeight));
-            return new Anchor
-            {
-                Text = string.Format("{0}, {1}, {2}, {3}, {4}, {5}, {6}, {7}",
-                    fcNumber, fcOffset,
-                    frNumber, frOffset,
-                    lcNumber, lcOffset,
-                    lrNumber, lrOffset
-                    )
-            };
-        }
-
-        private static StringValue GetCommentStyle(XLCell cell)
-        {
-            var c = cell.Comment;
-            var sb = new StringBuilder("position:absolute; ");
-
-            sb.Append("visibility:");
-            sb.Append(c.Visible ? "visible" : "hidden");
-            sb.Append(";");
-
-            sb.Append("width:");
-            sb.Append(Math.Round(c.Style.Size.Width * 7.5, 2).ToInvariantString());
-            sb.Append("pt;");
-            sb.Append("height:");
-            sb.Append(Math.Round(c.Style.Size.Height, 2).ToInvariantString());
-            sb.Append("pt;");
-
-            sb.Append("z-index:");
-            sb.Append(c.ZOrder.ToString());
-
-
-            return sb.ToString();
-        }
-
-        #region GenerateWorkbookStylesPartContent
-
-        private void GenerateWorkbookStylesPartContent(WorkbookStylesPart workbookStylesPart, SaveContext context)
-        {
-            var defaultStyle = new XLStyle(null, DefaultStyle);
-            var defaultStyleId = GetStyleId(defaultStyle);
-            if (!context.SharedFonts.ContainsKey(defaultStyle.Font))
-                context.SharedFonts.Add(defaultStyle.Font, new FontInfo { FontId = 0, Font = defaultStyle.Font as XLFont });
-
-            var sharedFills = new Dictionary<IXLFill, FillInfo>
-            {{defaultStyle.Fill, new FillInfo {FillId = 2, Fill = defaultStyle.Fill as XLFill}}};
-
-            var sharedBorders = new Dictionary<IXLBorder, BorderInfo>
-            {{defaultStyle.Border, new BorderInfo {BorderId = 0, Border = defaultStyle.Border as XLBorder}}};
-
-            var sharedNumberFormats = new Dictionary<IXLNumberFormatBase, NumberFormatInfo>
-            {
-                {
-                    defaultStyle.NumberFormat,
-                    new NumberFormatInfo
-                    {NumberFormatId = 0, NumberFormat = defaultStyle.NumberFormat}
-                }
-            };
-
-            //Dictionary<String, AlignmentInfo> sharedAlignments = new Dictionary<String, AlignmentInfo>();
-            //sharedAlignments.Add(defaultStyle.Alignment.ToString(), new AlignmentInfo() { AlignmentId = 0, Alignment = defaultStyle.Alignment });
-
-            if (workbookStylesPart.Stylesheet == null)
-                workbookStylesPart.Stylesheet = new Stylesheet();
-
-            // Cell styles = Named styles
-            if (workbookStylesPart.Stylesheet.CellStyles == null)
-                workbookStylesPart.Stylesheet.CellStyles = new CellStyles();
-
-            // To determine the default workbook style, we look for the style with builtInId = 0 (I hope that is the correct approach)
-            UInt32 defaultFormatId;
-            if (workbookStylesPart.Stylesheet.CellStyles.Elements<CellStyle>().Any(c => c.BuiltinId != null && c.BuiltinId.HasValue && c.BuiltinId.Value == 0))
-                defaultFormatId = workbookStylesPart.Stylesheet.CellStyles.Elements<CellStyle>().Single(c => c.BuiltinId != null && c.BuiltinId.HasValue && c.BuiltinId.Value == 0).FormatId.Value;
-            else if (workbookStylesPart.Stylesheet.CellStyles.Elements<CellStyle>().Any())
-                defaultFormatId = workbookStylesPart.Stylesheet.CellStyles.Elements<CellStyle>().Max(c => c.FormatId.Value) + 1;
-            else
-                defaultFormatId = 0;
-
-            context.SharedStyles.Add(defaultStyleId,
-                new StyleInfo
-                {
-                    StyleId = defaultFormatId,
-                    Style = defaultStyle,
-                    FontId = 0,
-                    FillId = 0,
-                    BorderId = 0,
-                    NumberFormatId = 0
-                    //AlignmentId = 0
-                });
-
-            UInt32 styleCount = 1;
-            UInt32 fontCount = 1;
-            UInt32 fillCount = 3;
-            UInt32 borderCount = 1;
-            var numberFormatCount = 1;
-            var xlStyles = new HashSet<Int32>();
-            var pivotTableNumberFormats = new HashSet<IXLPivotValueFormat>();
-
-            foreach (var worksheet in WorksheetsInternal)
-            {
-                foreach (var s in worksheet.GetStyleIds().Where(s => !xlStyles.Contains(s)))
-                    xlStyles.Add(s);
-
-                foreach (
-                    var s in
-                        worksheet.Internals.ColumnsCollection.Select(kp => kp.Value.GetStyleId()).Where(
-                            s => !xlStyles.Contains(s)))
-                    xlStyles.Add(s);
-
-                foreach (
-                    var s in
-                        worksheet.Internals.RowsCollection.Select(kp => kp.Value.GetStyleId()).Where(
-                            s => !xlStyles.Contains(s))
-                    )
-                    xlStyles.Add(s);
-
-                foreach (var ptnf in worksheet.PivotTables.SelectMany(pt => pt.Values.Select(ptv => ptv.NumberFormat)).Distinct().Where(nf => !pivotTableNumberFormats.Contains(nf)))
-                    pivotTableNumberFormats.Add(ptnf);
-            }
-
-            foreach (var numberFormat in pivotTableNumberFormats)
-            {
-                if (numberFormat.NumberFormatId != -1
-                    || sharedNumberFormats.ContainsKey(numberFormat))
-                    continue;
-
-                sharedNumberFormats.Add(numberFormat,
-                    new NumberFormatInfo
-                    {
-                        NumberFormatId = XLConstants.NumberOfBuiltInStyles + numberFormatCount,
-                        NumberFormat = numberFormat
-                    });
-                numberFormatCount++;
-            }
-
-            foreach (var xlStyle in xlStyles.Select(GetStyleById))
-            {
-                if (!context.SharedFonts.ContainsKey(xlStyle.Font))
-                    context.SharedFonts.Add(xlStyle.Font,
-                        new FontInfo { FontId = fontCount++, Font = xlStyle.Font as XLFont });
-
-                if (!sharedFills.ContainsKey(xlStyle.Fill))
-                    sharedFills.Add(xlStyle.Fill, new FillInfo { FillId = fillCount++, Fill = xlStyle.Fill as XLFill });
-
-                if (!sharedBorders.ContainsKey(xlStyle.Border))
-                    sharedBorders.Add(xlStyle.Border,
-                        new BorderInfo { BorderId = borderCount++, Border = xlStyle.Border as XLBorder });
-
-                if (xlStyle.NumberFormat.NumberFormatId != -1
-                    || sharedNumberFormats.ContainsKey(xlStyle.NumberFormat))
-                    continue;
-
-                sharedNumberFormats.Add(xlStyle.NumberFormat,
-                    new NumberFormatInfo
-                    {
-                        NumberFormatId = XLConstants.NumberOfBuiltInStyles + numberFormatCount,
-                        NumberFormat = xlStyle.NumberFormat
-                    });
-                numberFormatCount++;
-            }
-
-            var allSharedNumberFormats = ResolveNumberFormats(workbookStylesPart, sharedNumberFormats, defaultFormatId);
-            foreach (var nf in allSharedNumberFormats)
-            {
-                context.SharedNumberFormats.Add(nf.Value.NumberFormatId, nf.Value);
-            }
-
-            ResolveFonts(workbookStylesPart, context);
-            var allSharedFills = ResolveFills(workbookStylesPart, sharedFills);
-            var allSharedBorders = ResolveBorders(workbookStylesPart, sharedBorders);
-
-            foreach (var id in xlStyles)
-            {
-                var xlStyle = GetStyleById(id);
-                if (context.SharedStyles.ContainsKey(id)) continue;
-
-                var numberFormatId = xlStyle.NumberFormat.NumberFormatId >= 0
-                    ? xlStyle.NumberFormat.NumberFormatId
-                    : allSharedNumberFormats[xlStyle.NumberFormat].NumberFormatId;
-
-                context.SharedStyles.Add(id,
-                    new StyleInfo
-                    {
-                        StyleId = styleCount++,
-                        Style = xlStyle,
-                        FontId = context.SharedFonts[xlStyle.Font].FontId,
-                        FillId = allSharedFills[xlStyle.Fill].FillId,
-                        BorderId = allSharedBorders[xlStyle.Border].BorderId,
-                        NumberFormatId = numberFormatId
-                    });
-            }
-
-            ResolveCellStyleFormats(workbookStylesPart, context);
-            ResolveRest(workbookStylesPart, context);
-
-            if (!workbookStylesPart.Stylesheet.CellStyles.Elements<CellStyle>().Any(c => c.BuiltinId != null && c.BuiltinId.HasValue && c.BuiltinId.Value == 0U))
-                workbookStylesPart.Stylesheet.CellStyles.AppendChild(new CellStyle { Name = "Normal", FormatId = defaultFormatId, BuiltinId = 0U });
-
-<<<<<<< HEAD
-=======
-                var cellStyle1 = new CellStyle { Name = "Normal", FormatId = defaultFormatId, BuiltinId = 0U };
-                workbookStylesPart.Stylesheet.CellStyles.AppendChild(cellStyle1);
-            }
->>>>>>> eaa17df1
-            workbookStylesPart.Stylesheet.CellStyles.Count = (UInt32)workbookStylesPart.Stylesheet.CellStyles.Count();
-
-            var newSharedStyles = new Dictionary<Int32, StyleInfo>();
-            foreach (var ss in context.SharedStyles)
-            {
-                var styleId = -1;
-                foreach (CellFormat f in workbookStylesPart.Stylesheet.CellFormats)
-                {
-                    styleId++;
-                    if (CellFormatsAreEqual(f, ss.Value))
-                        break;
-                }
-                if (styleId == -1)
-                    styleId = 0;
-                var si = ss.Value;
-                si.StyleId = (UInt32)styleId;
-                newSharedStyles.Add(ss.Key, si);
-            }
-            context.SharedStyles.Clear();
-            newSharedStyles.ForEach(kp => context.SharedStyles.Add(kp.Key, kp.Value));
-
-            AddDifferentialFormats(workbookStylesPart, context);
-        }
-
-        private void AddDifferentialFormats(WorkbookStylesPart workbookStylesPart, SaveContext context)
-        {
-            if (workbookStylesPart.Stylesheet.DifferentialFormats == null)
-                workbookStylesPart.Stylesheet.DifferentialFormats = new DifferentialFormats();
-
-
-            var differentialFormats = workbookStylesPart.Stylesheet.DifferentialFormats;
-
-            FillDifferentialFormatsCollection(differentialFormats, context.DifferentialFormats);
-
-
-            foreach (var ws in Worksheets)
-            {
-                foreach (var cf in ws.ConditionalFormats)
-                {
-                    if (!context.DifferentialFormats.ContainsKey(cf.Style))
-                        AddDifferentialFormat(workbookStylesPart.Stylesheet.DifferentialFormats, cf, context);
-                }
-            }
-
-            differentialFormats.Count = (UInt32)differentialFormats.Count();
-            if (differentialFormats.Count == 0)
-                workbookStylesPart.Stylesheet.DifferentialFormats = null;
-        }
-
-        private void FillDifferentialFormatsCollection(DifferentialFormats differentialFormats,
-            Dictionary<IXLStyle, int> dictionary)
-        {
-            dictionary.Clear();
-            var id = 0;
-            foreach (var df in differentialFormats.Elements<DifferentialFormat>())
-            {
-                var style = new XLStyle(new XLStylizedEmpty(DefaultStyle), DefaultStyle);
-                LoadFont(df.Font, style.Font);
-                LoadBorder(df.Border, style.Border);
-                LoadNumberFormat(df.NumberingFormat, style.NumberFormat);
-                LoadFill(df.Fill, style.Fill);
-                if (!dictionary.ContainsKey(style))
-                    dictionary.Add(style, ++id);
-            }
-        }
-
-        private static void AddDifferentialFormat(DifferentialFormats differentialFormats, IXLConditionalFormat cf,
-            SaveContext context)
-        {
-            var differentialFormat = new DifferentialFormat();
-            differentialFormat.Append(GetNewFont(new FontInfo { Font = cf.Style.Font as XLFont }, false));
-            if (!XLHelper.IsNullOrWhiteSpace(cf.Style.NumberFormat.Format))
-            {
-                var numberFormat = new NumberingFormat
-                {
-                    NumberFormatId = (UInt32)(XLConstants.NumberOfBuiltInStyles + differentialFormats.Count()),
-                    FormatCode = cf.Style.NumberFormat.Format
-                };
-                differentialFormat.Append(numberFormat);
-            }
-            differentialFormat.Append(GetNewFill(new FillInfo { Fill = cf.Style.Fill as XLFill }, false));
-            differentialFormat.Append(GetNewBorder(new BorderInfo { Border = cf.Style.Border as XLBorder }, false));
-
-            differentialFormats.Append(differentialFormat);
-
-            context.DifferentialFormats.Add(cf.Style, differentialFormats.Count() - 1);
-        }
-
-        private static void ResolveRest(WorkbookStylesPart workbookStylesPart, SaveContext context)
-        {
-            if (workbookStylesPart.Stylesheet.CellFormats == null)
-                workbookStylesPart.Stylesheet.CellFormats = new CellFormats();
-
-            foreach (var styleInfo in context.SharedStyles.Values)
-            {
-                var info = styleInfo;
-                var foundOne =
-                    workbookStylesPart.Stylesheet.CellFormats.Cast<CellFormat>().Any(f => CellFormatsAreEqual(f, info));
-
-                if (foundOne) continue;
-
-                var cellFormat = GetCellFormat(styleInfo);
-                cellFormat.FormatId = 0;
-                var alignment = new Alignment
-                {
-                    Horizontal = styleInfo.Style.Alignment.Horizontal.ToOpenXml(),
-                    Vertical = styleInfo.Style.Alignment.Vertical.ToOpenXml(),
-                    Indent = (UInt32)styleInfo.Style.Alignment.Indent,
-                    ReadingOrder = (UInt32)styleInfo.Style.Alignment.ReadingOrder,
-                    WrapText = styleInfo.Style.Alignment.WrapText,
-                    TextRotation = (UInt32)styleInfo.Style.Alignment.TextRotation,
-                    ShrinkToFit = styleInfo.Style.Alignment.ShrinkToFit,
-                    RelativeIndent = styleInfo.Style.Alignment.RelativeIndent,
-                    JustifyLastLine = styleInfo.Style.Alignment.JustifyLastLine
-                };
-                cellFormat.AppendChild(alignment);
-
-                if (cellFormat.ApplyProtection.Value)
-                    cellFormat.AppendChild(GetProtection(styleInfo));
-
-                workbookStylesPart.Stylesheet.CellFormats.AppendChild(cellFormat);
-            }
-            workbookStylesPart.Stylesheet.CellFormats.Count = (UInt32)workbookStylesPart.Stylesheet.CellFormats.Count();
-        }
-
-        private static void ResolveCellStyleFormats(WorkbookStylesPart workbookStylesPart,
-            SaveContext context)
-        {
-            if (workbookStylesPart.Stylesheet.CellStyleFormats == null)
-                workbookStylesPart.Stylesheet.CellStyleFormats = new CellStyleFormats();
-
-            foreach (var styleInfo in context.SharedStyles.Values)
-            {
-                var info = styleInfo;
-                var foundOne =
-                    workbookStylesPart.Stylesheet.CellStyleFormats.Cast<CellFormat>().Any(
-                        f => CellFormatsAreEqual(f, info));
-
-                if (foundOne) continue;
-
-                var cellStyleFormat = GetCellFormat(styleInfo);
-
-                if (cellStyleFormat.ApplyProtection.Value)
-                    cellStyleFormat.AppendChild(GetProtection(styleInfo));
-
-                workbookStylesPart.Stylesheet.CellStyleFormats.AppendChild(cellStyleFormat);
-            }
-            workbookStylesPart.Stylesheet.CellStyleFormats.Count =
-                (UInt32)workbookStylesPart.Stylesheet.CellStyleFormats.Count();
-        }
-
-        private static bool ApplyFill(StyleInfo styleInfo)
-        {
-            return styleInfo.Style.Fill.PatternType.ToOpenXml() == PatternValues.None;
-        }
-
-        private static bool ApplyBorder(StyleInfo styleInfo)
-        {
-            var opBorder = styleInfo.Style.Border;
-            return (opBorder.BottomBorder.ToOpenXml() != BorderStyleValues.None
-                    || opBorder.DiagonalBorder.ToOpenXml() != BorderStyleValues.None
-                    || opBorder.RightBorder.ToOpenXml() != BorderStyleValues.None
-                    || opBorder.LeftBorder.ToOpenXml() != BorderStyleValues.None
-                    || opBorder.TopBorder.ToOpenXml() != BorderStyleValues.None);
-        }
-
-        private static bool ApplyProtection(StyleInfo styleInfo)
-        {
-            return styleInfo.Style.Protection != null;
-        }
-
-        private static CellFormat GetCellFormat(StyleInfo styleInfo)
-        {
-            var cellFormat = new CellFormat
-            {
-                NumberFormatId = (UInt32)styleInfo.NumberFormatId,
-                FontId = styleInfo.FontId,
-                FillId = styleInfo.FillId,
-                BorderId = styleInfo.BorderId,
-                ApplyNumberFormat = true,
-                ApplyAlignment = true,
-                ApplyFill = ApplyFill(styleInfo),
-                ApplyBorder = ApplyBorder(styleInfo),
-                ApplyProtection = ApplyProtection(styleInfo)
-            };
-            return cellFormat;
-        }
-
-        private static Protection GetProtection(StyleInfo styleInfo)
-        {
-            return new Protection
-            {
-                Locked = styleInfo.Style.Protection.Locked,
-                Hidden = styleInfo.Style.Protection.Hidden
-            };
-        }
-
-        private static bool CellFormatsAreEqual(CellFormat f, StyleInfo styleInfo)
-        {
-            return
-                f.BorderId != null && styleInfo.BorderId == f.BorderId
-                && f.FillId != null && styleInfo.FillId == f.FillId
-                && f.FontId != null && styleInfo.FontId == f.FontId
-                && f.NumberFormatId != null && styleInfo.NumberFormatId == f.NumberFormatId
-                && f.ApplyFill != null && f.ApplyFill == ApplyFill(styleInfo)
-                && f.ApplyBorder != null && f.ApplyBorder == ApplyBorder(styleInfo)
-                && AlignmentsAreEqual(f.Alignment, styleInfo.Style.Alignment)
-                && ProtectionsAreEqual(f.Protection, styleInfo.Style.Protection)
-                ;
-        }
-
-        private static bool ProtectionsAreEqual(Protection protection, IXLProtection xlProtection)
-        {
-            var p = new XLProtection();
-            if (protection != null)
-            {
-                if (protection.Locked != null)
-                    p.Locked = protection.Locked.Value;
-                if (protection.Hidden != null)
-                    p.Hidden = protection.Hidden.Value;
-            }
-            return p.Equals(xlProtection);
-        }
-
-        private static bool AlignmentsAreEqual(Alignment alignment, IXLAlignment xlAlignment)
-        {
-            var a = new XLAlignment();
-            if (alignment != null)
-            {
-                if (alignment.Indent != null)
-                    a.Indent = (Int32)alignment.Indent.Value;
-
-                if (alignment.Horizontal != null)
-                    a.Horizontal = alignment.Horizontal.Value.ToClosedXml();
-                if (alignment.Vertical != null)
-                    a.Vertical = alignment.Vertical.Value.ToClosedXml();
-
-                if (alignment.ReadingOrder != null)
-                    a.ReadingOrder = alignment.ReadingOrder.Value.ToClosedXml();
-                if (alignment.WrapText != null)
-                    a.WrapText = alignment.WrapText.Value;
-                if (alignment.TextRotation != null)
-                    a.TextRotation = (Int32)alignment.TextRotation.Value;
-                if (alignment.ShrinkToFit != null)
-                    a.ShrinkToFit = alignment.ShrinkToFit.Value;
-                if (alignment.RelativeIndent != null)
-                    a.RelativeIndent = alignment.RelativeIndent.Value;
-                if (alignment.JustifyLastLine != null)
-                    a.JustifyLastLine = alignment.JustifyLastLine.Value;
-            }
-            return a.Equals(xlAlignment);
-        }
-
-        private Dictionary<IXLBorder, BorderInfo> ResolveBorders(WorkbookStylesPart workbookStylesPart,
-            Dictionary<IXLBorder, BorderInfo> sharedBorders)
-        {
-            if (workbookStylesPart.Stylesheet.Borders == null)
-                workbookStylesPart.Stylesheet.Borders = new Borders();
-
-            var allSharedBorders = new Dictionary<IXLBorder, BorderInfo>();
-            foreach (var borderInfo in sharedBorders.Values)
-            {
-                var borderId = 0;
-                var foundOne = false;
-                foreach (Border f in workbookStylesPart.Stylesheet.Borders)
-                {
-                    if (BordersAreEqual(f, borderInfo.Border))
-                    {
-                        foundOne = true;
-                        break;
-                    }
-                    borderId++;
-                }
-                if (!foundOne)
-                {
-                    var border = GetNewBorder(borderInfo);
-                    workbookStylesPart.Stylesheet.Borders.AppendChild(border);
-                }
-                allSharedBorders.Add(borderInfo.Border,
-                    new BorderInfo { Border = borderInfo.Border, BorderId = (UInt32)borderId });
-            }
-            workbookStylesPart.Stylesheet.Borders.Count = (UInt32)workbookStylesPart.Stylesheet.Borders.Count();
-            return allSharedBorders;
-        }
-
-        private static Border GetNewBorder(BorderInfo borderInfo, Boolean ignoreMod = true)
-        {
-            var border = new Border();
-            if (borderInfo.Border.DiagonalUpModified || ignoreMod)
-                border.DiagonalUp = borderInfo.Border.DiagonalUp;
-
-            if (borderInfo.Border.DiagonalDownModified || ignoreMod)
-                border.DiagonalDown = borderInfo.Border.DiagonalDown;
-
-            if (borderInfo.Border.LeftBorderModified || borderInfo.Border.LeftBorderColorModified || ignoreMod)
-            {
-                var leftBorder = new LeftBorder { Style = borderInfo.Border.LeftBorder.ToOpenXml() };
-                if (borderInfo.Border.LeftBorderColorModified || ignoreMod)
-                {
-                    var leftBorderColor = GetNewColor(borderInfo.Border.LeftBorderColor);
-                    leftBorder.AppendChild(leftBorderColor);
-                }
-                border.AppendChild(leftBorder);
-            }
-
-            if (borderInfo.Border.RightBorderModified || borderInfo.Border.RightBorderColorModified || ignoreMod)
-            {
-                var rightBorder = new RightBorder { Style = borderInfo.Border.RightBorder.ToOpenXml() };
-                if (borderInfo.Border.RightBorderColorModified || ignoreMod)
-                {
-                    var rightBorderColor = GetNewColor(borderInfo.Border.RightBorderColor);
-                    rightBorder.AppendChild(rightBorderColor);
-                }
-                border.AppendChild(rightBorder);
-            }
-
-            if (borderInfo.Border.TopBorderModified || borderInfo.Border.TopBorderColorModified || ignoreMod)
-            {
-                var topBorder = new TopBorder { Style = borderInfo.Border.TopBorder.ToOpenXml() };
-                if (borderInfo.Border.TopBorderColorModified || ignoreMod)
-                {
-                    var topBorderColor = GetNewColor(borderInfo.Border.TopBorderColor);
-                    topBorder.AppendChild(topBorderColor);
-                }
-                border.AppendChild(topBorder);
-            }
-
-            if (borderInfo.Border.BottomBorderModified || borderInfo.Border.BottomBorderColorModified || ignoreMod)
-            {
-                var bottomBorder = new BottomBorder { Style = borderInfo.Border.BottomBorder.ToOpenXml() };
-                if (borderInfo.Border.BottomBorderColorModified || ignoreMod)
-                {
-                    var bottomBorderColor = GetNewColor(borderInfo.Border.BottomBorderColor);
-                    bottomBorder.AppendChild(bottomBorderColor);
-                }
-                border.AppendChild(bottomBorder);
-            }
-
-            if (borderInfo.Border.DiagonalBorderModified || borderInfo.Border.DiagonalBorderColorModified || ignoreMod)
-            {
-                var DiagonalBorder = new DiagonalBorder { Style = borderInfo.Border.DiagonalBorder.ToOpenXml() };
-                if (borderInfo.Border.DiagonalBorderColorModified || ignoreMod)
-                {
-                    var DiagonalBorderColor = GetNewColor(borderInfo.Border.DiagonalBorderColor);
-                    DiagonalBorder.AppendChild(DiagonalBorderColor);
-                }
-                border.AppendChild(DiagonalBorder);
-            }
-
-            return border;
-        }
-
-        private bool BordersAreEqual(Border b, IXLBorder xlBorder)
-        {
-            var nb = new XLBorder();
-            if (b.DiagonalUp != null)
-                nb.DiagonalUp = b.DiagonalUp.Value;
-
-            if (b.DiagonalDown != null)
-                nb.DiagonalDown = b.DiagonalDown.Value;
-
-            if (b.LeftBorder != null)
-            {
-                if (b.LeftBorder.Style != null)
-                    nb.LeftBorder = b.LeftBorder.Style.Value.ToClosedXml();
-                var bColor = GetColor(b.LeftBorder.Color);
-                if (bColor.HasValue)
-                    nb.LeftBorderColor = bColor;
-            }
-
-            if (b.RightBorder != null)
-            {
-                if (b.RightBorder.Style != null)
-                    nb.RightBorder = b.RightBorder.Style.Value.ToClosedXml();
-                var bColor = GetColor(b.RightBorder.Color);
-                if (bColor.HasValue)
-                    nb.RightBorderColor = bColor;
-            }
-
-            if (b.TopBorder != null)
-            {
-                if (b.TopBorder.Style != null)
-                    nb.TopBorder = b.TopBorder.Style.Value.ToClosedXml();
-                var bColor = GetColor(b.TopBorder.Color);
-                if (bColor.HasValue)
-                    nb.TopBorderColor = bColor;
-            }
-
-            if (b.BottomBorder != null)
-            {
-                if (b.BottomBorder.Style != null)
-                    nb.BottomBorder = b.BottomBorder.Style.Value.ToClosedXml();
-                var bColor = GetColor(b.BottomBorder.Color);
-                if (bColor.HasValue)
-                    nb.BottomBorderColor = bColor;
-            }
-
-            return nb.Equals(xlBorder);
-
-
-        }
-
-        private Dictionary<IXLFill, FillInfo> ResolveFills(WorkbookStylesPart workbookStylesPart,
-            Dictionary<IXLFill, FillInfo> sharedFills)
-        {
-            if (workbookStylesPart.Stylesheet.Fills == null)
-                workbookStylesPart.Stylesheet.Fills = new Fills();
-
-            ResolveFillWithPattern(workbookStylesPart.Stylesheet.Fills, PatternValues.None);
-            ResolveFillWithPattern(workbookStylesPart.Stylesheet.Fills, PatternValues.Gray125);
-
-            var allSharedFills = new Dictionary<IXLFill, FillInfo>();
-            foreach (var fillInfo in sharedFills.Values)
-            {
-                var fillId = 0;
-                var foundOne = false;
-                foreach (Fill f in workbookStylesPart.Stylesheet.Fills)
-                {
-                    if (FillsAreEqual(f, fillInfo.Fill))
-                    {
-                        foundOne = true;
-                        break;
-                    }
-                    fillId++;
-                }
-                if (!foundOne)
-                {
-                    var fill = GetNewFill(fillInfo);
-                    workbookStylesPart.Stylesheet.Fills.AppendChild(fill);
-                }
-                allSharedFills.Add(fillInfo.Fill, new FillInfo { Fill = fillInfo.Fill, FillId = (UInt32)fillId });
-            }
-
-            workbookStylesPart.Stylesheet.Fills.Count = (UInt32)workbookStylesPart.Stylesheet.Fills.Count();
-            return allSharedFills;
-        }
-
-        private static void ResolveFillWithPattern(Fills fills, PatternValues patternValues)
-        {
-            if (fills.Elements<Fill>().Any(f =>
-                f.PatternFill.PatternType == patternValues
-                && f.PatternFill.ForegroundColor == null
-                && f.PatternFill.BackgroundColor == null
-                )) return;
-
-            var fill1 = new Fill();
-            var patternFill1 = new PatternFill { PatternType = patternValues };
-            fill1.AppendChild(patternFill1);
-            fills.AppendChild(fill1);
-        }
-
-        private static Fill GetNewFill(FillInfo fillInfo, Boolean ignoreMod = true)
-        {
-            var fill = new Fill();
-
-            var patternFill = new PatternFill();
-            if (fillInfo.Fill.PatternTypeModified || ignoreMod)
-                patternFill.PatternType = fillInfo.Fill.PatternType.ToOpenXml();
-
-            if (fillInfo.Fill.PatternColorModified || ignoreMod)
-            {
-                var foregroundColor = new ForegroundColor();
-                if (fillInfo.Fill.PatternColor.ColorType == XLColorType.Color)
-                    foregroundColor.Rgb = fillInfo.Fill.PatternColor.Color.ToHex();
-                else if (fillInfo.Fill.PatternColor.ColorType == XLColorType.Indexed)
-                    foregroundColor.Indexed = (UInt32)fillInfo.Fill.PatternColor.Indexed;
-                else
-                {
-                    foregroundColor.Theme = (UInt32)fillInfo.Fill.PatternColor.ThemeColor;
-                    if (fillInfo.Fill.PatternColor.ThemeTint != 0)
-                        foregroundColor.Tint = fillInfo.Fill.PatternColor.ThemeTint;
-                }
-                patternFill.AppendChild(foregroundColor);
-            }
-
-            if (fillInfo.Fill.PatternBackgroundColorModified || ignoreMod)
-            {
-                var backgroundColor = new BackgroundColor();
-                if (fillInfo.Fill.PatternBackgroundColor.ColorType == XLColorType.Color)
-                    backgroundColor.Rgb = fillInfo.Fill.PatternBackgroundColor.Color.ToHex();
-                else if (fillInfo.Fill.PatternBackgroundColor.ColorType == XLColorType.Indexed)
-                    backgroundColor.Indexed = (UInt32)fillInfo.Fill.PatternBackgroundColor.Indexed;
-                else
-                {
-                    backgroundColor.Theme = (UInt32)fillInfo.Fill.PatternBackgroundColor.ThemeColor;
-                    if (fillInfo.Fill.PatternBackgroundColor.ThemeTint != 0)
-                        backgroundColor.Tint = fillInfo.Fill.PatternBackgroundColor.ThemeTint;
-                }
-                patternFill.AppendChild(backgroundColor);
-            }
-
-            fill.AppendChild(patternFill);
-
-            return fill;
-        }
-
-        private bool FillsAreEqual(Fill f, IXLFill xlFill)
-        {
-            var nF = new XLFill();
-            if (f.PatternFill != null)
-            {
-                if (f.PatternFill.PatternType != null)
-                    nF.PatternType = f.PatternFill.PatternType.Value.ToClosedXml();
-
-                var fColor = GetColor(f.PatternFill.ForegroundColor);
-                if (fColor.HasValue)
-                    nF.PatternColor = fColor;
-
-                var bColor = GetColor(f.PatternFill.BackgroundColor);
-                if (bColor.HasValue)
-                    nF.PatternBackgroundColor = bColor;
-            }
-            return nF.Equals(xlFill);
-        }
-
-        private void ResolveFonts(WorkbookStylesPart workbookStylesPart, SaveContext context)
-        {
-            if (workbookStylesPart.Stylesheet.Fonts == null)
-                workbookStylesPart.Stylesheet.Fonts = new Fonts();
-
-            var newFonts = new Dictionary<IXLFont, FontInfo>();
-            foreach (var fontInfo in context.SharedFonts.Values)
-            {
-                var fontId = 0;
-                var foundOne = false;
-                foreach (Font f in workbookStylesPart.Stylesheet.Fonts)
-                {
-                    if (FontsAreEqual(f, fontInfo.Font))
-                    {
-                        foundOne = true;
-                        break;
-                    }
-                    fontId++;
-                }
-                if (!foundOne)
-                {
-                    var font = GetNewFont(fontInfo);
-                    workbookStylesPart.Stylesheet.Fonts.AppendChild(font);
-                }
-                newFonts.Add(fontInfo.Font, new FontInfo { Font = fontInfo.Font, FontId = (UInt32)fontId });
-            }
-            context.SharedFonts.Clear();
-            foreach (var kp in newFonts)
-                context.SharedFonts.Add(kp.Key, kp.Value);
-
-            workbookStylesPart.Stylesheet.Fonts.Count = (UInt32)workbookStylesPart.Stylesheet.Fonts.Count();
-        }
-
-        private static Font GetNewFont(FontInfo fontInfo, Boolean ignoreMod = true)
-        {
-            var font = new Font();
-            var bold = (fontInfo.Font.BoldModified || ignoreMod) && fontInfo.Font.Bold ? new Bold() : null;
-            var italic = (fontInfo.Font.ItalicModified || ignoreMod) && fontInfo.Font.Italic ? new Italic() : null;
-            var underline = (fontInfo.Font.UnderlineModified || ignoreMod) &&
-                            fontInfo.Font.Underline != XLFontUnderlineValues.None
-                ? new Underline { Val = fontInfo.Font.Underline.ToOpenXml() }
-                : null;
-            var strike = (fontInfo.Font.StrikethroughModified || ignoreMod) && fontInfo.Font.Strikethrough
-                ? new Strike()
-                : null;
-            var verticalAlignment = fontInfo.Font.VerticalAlignmentModified || ignoreMod
-                ? new VerticalTextAlignment { Val = fontInfo.Font.VerticalAlignment.ToOpenXml() }
-                : null;
-            var shadow = (fontInfo.Font.ShadowModified || ignoreMod) && fontInfo.Font.Shadow ? new Shadow() : null;
-            var fontSize = fontInfo.Font.FontSizeModified || ignoreMod
-                ? new FontSize { Val = fontInfo.Font.FontSize }
-                : null;
-            var color = fontInfo.Font.FontColorModified || ignoreMod ? GetNewColor(fontInfo.Font.FontColor) : null;
-
-            var fontName = fontInfo.Font.FontNameModified || ignoreMod
-                ? new FontName { Val = fontInfo.Font.FontName }
-                : null;
-            var fontFamilyNumbering = fontInfo.Font.FontFamilyNumberingModified || ignoreMod
-                ? new FontFamilyNumbering { Val = (Int32)fontInfo.Font.FontFamilyNumbering }
-                : null;
-
-            if (bold != null)
-                font.AppendChild(bold);
-            if (italic != null)
-                font.AppendChild(italic);
-            if (underline != null)
-                font.AppendChild(underline);
-            if (strike != null)
-                font.AppendChild(strike);
-            if (verticalAlignment != null)
-                font.AppendChild(verticalAlignment);
-            if (shadow != null)
-                font.AppendChild(shadow);
-            if (fontSize != null)
-                font.AppendChild(fontSize);
-            if (color != null)
-                font.AppendChild(color);
-            if (fontName != null)
-                font.AppendChild(fontName);
-            if (fontFamilyNumbering != null)
-                font.AppendChild(fontFamilyNumbering);
-
-            return font;
-        }
-
-        private static Color GetNewColor(XLColor xlColor)
-        {
-            var color = new Color();
-            if (xlColor.ColorType == XLColorType.Color)
-                color.Rgb = xlColor.Color.ToHex();
-            else if (xlColor.ColorType == XLColorType.Indexed)
-                color.Indexed = (UInt32)xlColor.Indexed;
-            else
-            {
-                color.Theme = (UInt32)xlColor.ThemeColor;
-                if (xlColor.ThemeTint != 0)
-                    color.Tint = xlColor.ThemeTint;
-            }
-            return color;
-        }
-
-        private static TabColor GetTabColor(XLColor xlColor)
-        {
-            var color = new TabColor();
-            if (xlColor.ColorType == XLColorType.Color)
-                color.Rgb = xlColor.Color.ToHex();
-            else if (xlColor.ColorType == XLColorType.Indexed)
-                color.Indexed = (UInt32)xlColor.Indexed;
-            else
-            {
-                color.Theme = (UInt32)xlColor.ThemeColor;
-                if (xlColor.ThemeTint != 0)
-                    color.Tint = xlColor.ThemeTint;
-            }
-            return color;
-        }
-
-        private bool FontsAreEqual(Font f, IXLFont xlFont)
-        {
-            var nf = new XLFont { Bold = f.Bold != null, Italic = f.Italic != null };
-            if (f.Underline != null)
-            {
-                nf.Underline = f.Underline.Val != null
-                    ? f.Underline.Val.Value.ToClosedXml()
-                    : XLFontUnderlineValues.Single;
-            }
-            nf.Strikethrough = f.Strike != null;
-            if (f.VerticalTextAlignment != null)
-            {
-                nf.VerticalAlignment = f.VerticalTextAlignment.Val != null
-                    ? f.VerticalTextAlignment.Val.Value.ToClosedXml()
-                    : XLFontVerticalTextAlignmentValues.Baseline;
-            }
-            nf.Shadow = f.Shadow != null;
-            if (f.FontSize != null)
-                nf.FontSize = f.FontSize.Val;
-            var fColor = GetColor(f.Color);
-            if (fColor.HasValue)
-                nf.FontColor = fColor;
-            if (f.FontName != null)
-                nf.FontName = f.FontName.Val;
-            if (f.FontFamilyNumbering != null)
-                nf.FontFamilyNumbering = (XLFontFamilyNumberingValues)f.FontFamilyNumbering.Val.Value;
-
-            return nf.Equals(xlFont);
-        }
-
-        private static Dictionary<IXLNumberFormatBase, NumberFormatInfo> ResolveNumberFormats(
-            WorkbookStylesPart workbookStylesPart,
-            Dictionary<IXLNumberFormatBase, NumberFormatInfo> sharedNumberFormats,
-            UInt32 defaultFormatId)
-        {
-            if (workbookStylesPart.Stylesheet.NumberingFormats == null)
-            {
-                workbookStylesPart.Stylesheet.NumberingFormats = new NumberingFormats();
-                workbookStylesPart.Stylesheet.NumberingFormats.AppendChild(new NumberingFormat()
-                {
-                    NumberFormatId = 0,
-                    FormatCode = ""
-                });
-            }
-
-            var allSharedNumberFormats = new Dictionary<IXLNumberFormatBase, NumberFormatInfo>();
-            foreach (var numberFormatInfo in sharedNumberFormats.Values.Where(nf => nf.NumberFormatId != defaultFormatId))
-            {
-                var numberingFormatId = XLConstants.NumberOfBuiltInStyles + 1;
-                var foundOne = false;
-                foreach (NumberingFormat nf in workbookStylesPart.Stylesheet.NumberingFormats)
-                {
-                    if (NumberFormatsAreEqual(nf, numberFormatInfo.NumberFormat))
-                    {
-                        foundOne = true;
-                        numberingFormatId = (Int32)nf.NumberFormatId.Value;
-                        break;
-                    }
-                    numberingFormatId++;
-                }
-                if (!foundOne)
-                {
-                    var numberingFormat = new NumberingFormat
-                    {
-                        NumberFormatId = (UInt32)numberingFormatId,
-                        FormatCode = numberFormatInfo.NumberFormat.Format
-                    };
-                    workbookStylesPart.Stylesheet.NumberingFormats.AppendChild(numberingFormat);
-                }
-                allSharedNumberFormats.Add(numberFormatInfo.NumberFormat,
-                    new NumberFormatInfo
-                    {
-                        NumberFormat = numberFormatInfo.NumberFormat,
-                        NumberFormatId = numberingFormatId
-                    });
-            }
-            workbookStylesPart.Stylesheet.NumberingFormats.Count =
-                (UInt32)workbookStylesPart.Stylesheet.NumberingFormats.Count();
-            return allSharedNumberFormats;
-        }
-
-        private static bool NumberFormatsAreEqual(NumberingFormat nf, IXLNumberFormatBase xlNumberFormat)
-        {
-            var newXLNumberFormat = new XLNumberFormat();
-
-            if (nf.FormatCode != null && !XLHelper.IsNullOrWhiteSpace(nf.FormatCode.Value))
-                newXLNumberFormat.Format = nf.FormatCode.Value;
-            else if (nf.NumberFormatId != null)
-                newXLNumberFormat.NumberFormatId = (Int32)nf.NumberFormatId.Value;
-
-            return newXLNumberFormat.Equals(xlNumberFormat);
-        }
-
-        #endregion
-
-        #region GenerateWorksheetPartContent
-
-        private static void GenerateWorksheetPartContent(WorksheetPart worksheetPart, XLWorksheet xlWorksheet,
-            SaveContext context)
-        {
-            #region Worksheet
-
-            if (worksheetPart.Worksheet == null)
-                worksheetPart.Worksheet = new Worksheet();
-
-            GenerateTables(xlWorksheet, worksheetPart, context);
-
-            if (
-                !worksheetPart.Worksheet.NamespaceDeclarations.Contains(new KeyValuePair<String, String>("r",
-                    "http://schemas.openxmlformats.org/officeDocument/2006/relationships")))
-            {
-                worksheetPart.Worksheet.AddNamespaceDeclaration("r",
-                    "http://schemas.openxmlformats.org/officeDocument/2006/relationships");
-            }
-
-            #endregion
-
-            var cm = new XLWSContentManager(worksheetPart.Worksheet);
-
-            #region SheetProperties
-
-            if (worksheetPart.Worksheet.SheetProperties == null)
-                worksheetPart.Worksheet.SheetProperties = new SheetProperties();
-
-            worksheetPart.Worksheet.SheetProperties.TabColor = xlWorksheet.TabColor.HasValue
-                ? GetTabColor(xlWorksheet.TabColor)
-                : null;
-
-            cm.SetElement(XLWSContentManager.XLWSContents.SheetProperties, worksheetPart.Worksheet.SheetProperties);
-
-            if (worksheetPart.Worksheet.SheetProperties.OutlineProperties == null)
-                worksheetPart.Worksheet.SheetProperties.OutlineProperties = new OutlineProperties();
-
-            worksheetPart.Worksheet.SheetProperties.OutlineProperties.SummaryBelow =
-                (xlWorksheet.Outline.SummaryVLocation ==
-                 XLOutlineSummaryVLocation.Bottom);
-            worksheetPart.Worksheet.SheetProperties.OutlineProperties.SummaryRight =
-                (xlWorksheet.Outline.SummaryHLocation ==
-                 XLOutlineSummaryHLocation.Right);
-
-            if (worksheetPart.Worksheet.SheetProperties.PageSetupProperties == null
-                && (xlWorksheet.PageSetup.PagesTall > 0 || xlWorksheet.PageSetup.PagesWide > 0))
-                worksheetPart.Worksheet.SheetProperties.PageSetupProperties = new PageSetupProperties { FitToPage = true };
-
-            #endregion
-
-            var maxColumn = 0;
-
-            var sheetDimensionReference = "A1";
-            if (xlWorksheet.Internals.CellsCollection.Count > 0)
-            {
-                maxColumn = xlWorksheet.Internals.CellsCollection.MaxColumnUsed;
-                var maxRow = xlWorksheet.Internals.CellsCollection.MaxRowUsed;
-                sheetDimensionReference = "A1:" + XLHelper.GetColumnLetterFromNumber(maxColumn) +
-                                          maxRow.ToInvariantString();
-            }
-
-            if (xlWorksheet.Internals.ColumnsCollection.Count > 0)
-            {
-                var maxColCollection = xlWorksheet.Internals.ColumnsCollection.Keys.Max();
-                if (maxColCollection > maxColumn)
-                    maxColumn = maxColCollection;
-            }
-
-            #region SheetViews
-
-            if (worksheetPart.Worksheet.SheetDimension == null)
-                worksheetPart.Worksheet.SheetDimension = new SheetDimension { Reference = sheetDimensionReference };
-
-            cm.SetElement(XLWSContentManager.XLWSContents.SheetDimension, worksheetPart.Worksheet.SheetDimension);
-
-            if (worksheetPart.Worksheet.SheetViews == null)
-                worksheetPart.Worksheet.SheetViews = new SheetViews();
-
-            cm.SetElement(XLWSContentManager.XLWSContents.SheetViews, worksheetPart.Worksheet.SheetViews);
-
-            var sheetView = (SheetView)worksheetPart.Worksheet.SheetViews.FirstOrDefault();
-            if (sheetView == null)
-            {
-                sheetView = new SheetView { WorkbookViewId = 0U };
-                worksheetPart.Worksheet.SheetViews.AppendChild(sheetView);
-            }
-
-            if (xlWorksheet.TabSelected)
-                sheetView.TabSelected = true;
-            else
-                sheetView.TabSelected = null;
-
-            if (xlWorksheet.RightToLeft)
-                sheetView.RightToLeft = true;
-            else
-                sheetView.RightToLeft = null;
-
-            if (xlWorksheet.ShowFormulas)
-                sheetView.ShowFormulas = true;
-            else
-                sheetView.ShowFormulas = null;
-
-            if (xlWorksheet.ShowGridLines)
-                sheetView.ShowGridLines = null;
-            else
-                sheetView.ShowGridLines = false;
-
-            if (xlWorksheet.ShowOutlineSymbols)
-                sheetView.ShowOutlineSymbols = null;
-            else
-                sheetView.ShowOutlineSymbols = false;
-
-            if (xlWorksheet.ShowRowColHeaders)
-                sheetView.ShowRowColHeaders = null;
-            else
-                sheetView.ShowRowColHeaders = false;
-
-            if (xlWorksheet.ShowRuler)
-                sheetView.ShowRuler = null;
-            else
-                sheetView.ShowRuler = false;
-
-            if (xlWorksheet.ShowWhiteSpace)
-                sheetView.ShowWhiteSpace = null;
-            else
-                sheetView.ShowWhiteSpace = false;
-
-            if (xlWorksheet.ShowZeros)
-                sheetView.ShowZeros = null;
-            else
-                sheetView.ShowZeros = false;
-
-            if (xlWorksheet.RightToLeft)
-                sheetView.RightToLeft = true;
-            else
-                sheetView.RightToLeft = null;
-
-            if (xlWorksheet.SheetView.View == XLSheetViewOptions.Normal)
-                sheetView.View = null;
-            else
-                sheetView.View = xlWorksheet.SheetView.View.ToOpenXml();
-
-            var pane = sheetView.Elements<Pane>().FirstOrDefault();
-            if (pane == null)
-            {
-                pane = new Pane();
-                sheetView.AppendChild(pane);
-            }
-
-
-            pane.State = PaneStateValues.FrozenSplit;
-            Double hSplit = xlWorksheet.SheetView.SplitColumn;
-            Double ySplit = xlWorksheet.SheetView.SplitRow;
-
-
-            pane.HorizontalSplit = hSplit;
-            pane.VerticalSplit = ySplit;
-
-            pane.TopLeftCell = XLHelper.GetColumnLetterFromNumber(xlWorksheet.SheetView.SplitColumn + 1)
-                               + (xlWorksheet.SheetView.SplitRow + 1);
-
-            if (hSplit == 0 && ySplit == 0)
-                sheetView.RemoveAllChildren<Pane>();
-
-            if (xlWorksheet.SelectedRanges.Any() || xlWorksheet.ActiveCell != null)
-            {
-                sheetView.RemoveAllChildren<Selection>();
-
-                var firstSelection = xlWorksheet.SelectedRanges.FirstOrDefault();
-                var selection = new Selection();
-                if (xlWorksheet.ActiveCell != null)
-                    selection.ActiveCell = xlWorksheet.ActiveCell.Address.ToStringRelative(false);
-                else if (firstSelection != null)
-                    selection.ActiveCell = firstSelection.RangeAddress.FirstAddress.ToStringRelative(false);
-
-
-                var seqRef = new List<String> { selection.ActiveCell.Value };
-                seqRef.AddRange(xlWorksheet.SelectedRanges
-                    .Select(range => range.RangeAddress.ToStringRelative(false)));
-
-
-                selection.SequenceOfReferences = new ListValue<StringValue> { InnerText = String.Join(" ", seqRef.Distinct().ToArray()) };
-
-                sheetView.Append(selection);
-            }
-
-            #endregion
-
-            var maxOutlineColumn = 0;
-            if (xlWorksheet.ColumnCount() > 0)
-                maxOutlineColumn = xlWorksheet.GetMaxColumnOutline();
-
-            var maxOutlineRow = 0;
-            if (xlWorksheet.RowCount() > 0)
-                maxOutlineRow = xlWorksheet.GetMaxRowOutline();
-
-            #region SheetFormatProperties
-
-            if (worksheetPart.Worksheet.SheetFormatProperties == null)
-                worksheetPart.Worksheet.SheetFormatProperties = new SheetFormatProperties();
-
-            cm.SetElement(XLWSContentManager.XLWSContents.SheetFormatProperties,
-                worksheetPart.Worksheet.SheetFormatProperties);
-
-            worksheetPart.Worksheet.SheetFormatProperties.DefaultRowHeight = xlWorksheet.RowHeight.SaveRound();
-
-            if (xlWorksheet.RowHeightChanged)
-                worksheetPart.Worksheet.SheetFormatProperties.CustomHeight = true;
-            else
-                worksheetPart.Worksheet.SheetFormatProperties.CustomHeight = null;
-
-
-            var worksheetColumnWidth = GetColumnWidth(xlWorksheet.ColumnWidth).SaveRound();
-            if (xlWorksheet.ColumnWidthChanged)
-                worksheetPart.Worksheet.SheetFormatProperties.DefaultColumnWidth = worksheetColumnWidth;
-            else
-                worksheetPart.Worksheet.SheetFormatProperties.DefaultColumnWidth = null;
-
-
-            if (maxOutlineColumn > 0)
-                worksheetPart.Worksheet.SheetFormatProperties.OutlineLevelColumn = (byte)maxOutlineColumn;
-            else
-                worksheetPart.Worksheet.SheetFormatProperties.OutlineLevelColumn = null;
-
-            if (maxOutlineRow > 0)
-                worksheetPart.Worksheet.SheetFormatProperties.OutlineLevelRow = (byte)maxOutlineRow;
-            else
-                worksheetPart.Worksheet.SheetFormatProperties.OutlineLevelRow = null;
-
-            #endregion
-
-            #region Columns
-
-            if (xlWorksheet.Internals.CellsCollection.Count == 0 &&
-                xlWorksheet.Internals.ColumnsCollection.Count == 0
-                && xlWorksheet.Style.Equals(DefaultStyle))
-                worksheetPart.Worksheet.RemoveAllChildren<Columns>();
-            else
-            {
-                if (!worksheetPart.Worksheet.Elements<Columns>().Any())
-                {
-                    var previousElement = cm.GetPreviousElementFor(XLWSContentManager.XLWSContents.Columns);
-                    worksheetPart.Worksheet.InsertAfter(new Columns(), previousElement);
-                }
-
-                var columns = worksheetPart.Worksheet.Elements<Columns>().First();
-                cm.SetElement(XLWSContentManager.XLWSContents.Columns, columns);
-
-                var sheetColumnsByMin = columns.Elements<Column>().ToDictionary(c => c.Min.Value, c => c);
-                //Dictionary<UInt32, Column> sheetColumnsByMax = columns.Elements<Column>().ToDictionary(c => c.Max.Value, c => c);
-
-                Int32 minInColumnsCollection;
-                Int32 maxInColumnsCollection;
-                if (xlWorksheet.Internals.ColumnsCollection.Count > 0)
-                {
-                    minInColumnsCollection = xlWorksheet.Internals.ColumnsCollection.Keys.Min();
-                    maxInColumnsCollection = xlWorksheet.Internals.ColumnsCollection.Keys.Max();
-                }
-                else
-                {
-                    minInColumnsCollection = 1;
-                    maxInColumnsCollection = 0;
-                }
-
-                var worksheetStyleId = context.SharedStyles[xlWorksheet.GetStyleId()].StyleId;
-                if (minInColumnsCollection > 1)
-                {
-                    UInt32Value min = 1;
-                    UInt32Value max = (UInt32)(minInColumnsCollection - 1);
-
-
-                    for (var co = min; co <= max; co++)
-                    {
-                        var column = new Column
-                        {
-                            Min = co,
-                            Max = co,
-                            Style = worksheetStyleId,
-                            Width = worksheetColumnWidth,
-                            CustomWidth = true
-                        };
-
-                        UpdateColumn(column, columns, sheetColumnsByMin); //, sheetColumnsByMax);
-                    }
-                }
-
-                for (var co = minInColumnsCollection; co <= maxInColumnsCollection; co++)
-                {
-                    UInt32 styleId;
-                    Double columnWidth;
-                    var isHidden = false;
-                    var collapsed = false;
-                    var outlineLevel = 0;
-                    if (xlWorksheet.Internals.ColumnsCollection.ContainsKey(co))
-                    {
-                        styleId = context.SharedStyles[xlWorksheet.Internals.ColumnsCollection[co].GetStyleId()].StyleId;
-                        columnWidth = GetColumnWidth(xlWorksheet.Internals.ColumnsCollection[co].Width).SaveRound();
-                        isHidden = xlWorksheet.Internals.ColumnsCollection[co].IsHidden;
-                        collapsed = xlWorksheet.Internals.ColumnsCollection[co].Collapsed;
-                        outlineLevel = xlWorksheet.Internals.ColumnsCollection[co].OutlineLevel;
-                    }
-                    else
-                    {
-                        styleId = context.SharedStyles[xlWorksheet.GetStyleId()].StyleId;
-                        columnWidth = worksheetColumnWidth;
-                    }
-
-                    var column = new Column
-                    {
-                        Min = (UInt32)co,
-                        Max = (UInt32)co,
-                        Style = styleId,
-                        Width = columnWidth,
-                        CustomWidth = true
-                    };
-
-                    if (isHidden)
-                        column.Hidden = true;
-                    if (collapsed)
-                        column.Collapsed = true;
-                    if (outlineLevel > 0)
-                        column.OutlineLevel = (byte)outlineLevel;
-
-                    UpdateColumn(column, columns, sheetColumnsByMin); //, sheetColumnsByMax);
-                }
-
-                var collection = maxInColumnsCollection;
-                foreach (
-                    var col in
-                        columns.Elements<Column>().Where(c => c.Min > (UInt32)(collection)).OrderBy(
-                            c => c.Min.Value))
-                {
-                    col.Style = worksheetStyleId;
-                    col.Width = worksheetColumnWidth;
-                    col.CustomWidth = true;
-
-                    if ((Int32)col.Max.Value > maxInColumnsCollection)
-                        maxInColumnsCollection = (Int32)col.Max.Value;
-                }
-
-                if (maxInColumnsCollection < XLHelper.MaxColumnNumber && !xlWorksheet.Style.Equals(DefaultStyle))
-                {
-                    var column = new Column
-                    {
-                        Min = (UInt32)(maxInColumnsCollection + 1),
-                        Max = (UInt32)(XLHelper.MaxColumnNumber),
-                        Style = worksheetStyleId,
-                        Width = worksheetColumnWidth,
-                        CustomWidth = true
-                    };
-                    columns.AppendChild(column);
-                }
-
-                CollapseColumns(columns, sheetColumnsByMin);
-
-                if (!columns.Any())
-                {
-                    worksheetPart.Worksheet.RemoveAllChildren<Columns>();
-                    cm.SetElement(XLWSContentManager.XLWSContents.Columns, null);
-                }
-            }
-
-            #endregion
-
-            #region SheetData
-
-            if (!worksheetPart.Worksheet.Elements<SheetData>().Any())
-            {
-                var previousElement = cm.GetPreviousElementFor(XLWSContentManager.XLWSContents.SheetData);
-                worksheetPart.Worksheet.InsertAfter(new SheetData(), previousElement);
-            }
-
-            var sheetData = worksheetPart.Worksheet.Elements<SheetData>().First();
-            cm.SetElement(XLWSContentManager.XLWSContents.SheetData, sheetData);
-
-            var lastRow = 0;
-            var sheetDataRows =
-                sheetData.Elements<Row>().ToDictionary(r => r.RowIndex == null ? ++lastRow : (Int32)r.RowIndex.Value,
-                    r => r);
-            foreach (
-                var r in
-                    xlWorksheet.Internals.RowsCollection.Deleted.Where(r => sheetDataRows.ContainsKey(r.Key)))
-            {
-                sheetData.RemoveChild(sheetDataRows[r.Key]);
-                sheetDataRows.Remove(r.Key);
-                xlWorksheet.Internals.CellsCollection.deleted.Remove(r.Key);
-            }
-
-            var distinctRows = xlWorksheet.Internals.CellsCollection.RowsCollection.Keys.Union(xlWorksheet.Internals.RowsCollection.Keys);
-            var noRows = !sheetData.Elements<Row>().Any();
-            foreach (var distinctRow in distinctRows.OrderBy(r => r))
-            {
-                Row row;
-                if (sheetDataRows.ContainsKey(distinctRow))
-                    row = sheetDataRows[distinctRow];
-                else
-                {
-                    row = new Row { RowIndex = (UInt32)distinctRow };
-                    if (noRows)
-                    {
-                        sheetData.AppendChild(row);
-                        noRows = false;
-                    }
-                    else
-                    {
-                        if (sheetDataRows.Any(r => r.Key > row.RowIndex.Value))
-                        {
-                            var minRow = sheetDataRows.Where(r => r.Key > (Int32)row.RowIndex.Value).Min(r => r.Key);
-                            var rowBeforeInsert = sheetDataRows[minRow];
-                            sheetData.InsertBefore(row, rowBeforeInsert);
-                        }
-                        else
-                            sheetData.AppendChild(row);
-                    }
-                }
-
-                if (maxColumn > 0)
-                    row.Spans = new ListValue<StringValue> { InnerText = "1:" + maxColumn.ToInvariantString() };
-
-                row.Height = null;
-                row.CustomHeight = null;
-                row.Hidden = null;
-                row.StyleIndex = null;
-                row.CustomFormat = null;
-                row.Collapsed = null;
-                if (xlWorksheet.Internals.RowsCollection.ContainsKey(distinctRow))
-                {
-                    var thisRow = xlWorksheet.Internals.RowsCollection[distinctRow];
-                    if (thisRow.HeightChanged)
-                    {
-                        row.Height = thisRow.Height.SaveRound();
-                        row.CustomHeight = true;
-                        row.CustomFormat = true;
-                    }
-
-                    if (thisRow.GetStyleId() != xlWorksheet.GetStyleId())
-                    {
-                        row.StyleIndex = context.SharedStyles[thisRow.GetStyleId()].StyleId;
-                        row.CustomFormat = true;
-                    }
-
-                    if (thisRow.IsHidden)
-                        row.Hidden = true;
-                    if (thisRow.Collapsed)
-                        row.Collapsed = true;
-                    if (thisRow.OutlineLevel > 0)
-                        row.OutlineLevel = (byte)thisRow.OutlineLevel;
-                }
-
-                var lastCell = 0;
-                var cellsByReference = row.Elements<Cell>().ToDictionary(c => c.CellReference == null
-                    ? XLHelper.GetColumnLetterFromNumber(
-                        ++lastCell) + distinctRow
-                    : c.CellReference.Value, c => c);
-
-                foreach (var kpDel in xlWorksheet.Internals.CellsCollection.deleted.ToList())
-                {
-                    foreach (var delCo in kpDel.Value.ToList())
-                    {
-                        var key = XLHelper.GetColumnLetterFromNumber(delCo) + kpDel.Key.ToInvariantString();
-                        if (!cellsByReference.ContainsKey(key)) continue;
-                        row.RemoveChild(cellsByReference[key]);
-                        kpDel.Value.Remove(delCo);
-                    }
-                    if (kpDel.Value.Count == 0)
-                        xlWorksheet.Internals.CellsCollection.deleted.Remove(kpDel.Key);
-                }
-
-
-                if (!xlWorksheet.Internals.CellsCollection.RowsCollection.ContainsKey(distinctRow)) continue;
-
-                var isNewRow = !row.Elements<Cell>().Any();
-                lastCell = 0;
-                var mRows = row.Elements<Cell>().ToDictionary(c => XLHelper.GetColumnNumberFromAddress(c.CellReference == null
-                    ? (XLHelper.GetColumnLetterFromNumber(++lastCell) + distinctRow) : c.CellReference.Value), c => c);
-                foreach (var opCell in xlWorksheet.Internals.CellsCollection.RowsCollection[distinctRow].Values
-                    .OrderBy(c => c.Address.ColumnNumber)
-                    .Select(c => c))
-                {
-                    var styleId = context.SharedStyles[opCell.GetStyleId()].StyleId;
-
-                    var dataType = opCell.DataType;
-                    var cellReference = (opCell.Address).GetTrimmedAddress();
-
-                    var isEmpty = opCell.IsEmpty(true);
-
-                    Cell cell = null;
-                    if (cellsByReference.ContainsKey(cellReference))
-                    {
-                        cell = cellsByReference[cellReference];
-                        if (isEmpty)
-                        {
-                            cell.Remove();
-                        }
-                    }
-
-                    if (!isEmpty)
-                    {
-                        if (cell == null)
-                        {
-                            cell = new Cell();
-                            cell.CellReference = new StringValue(cellReference);
-
-                            if (isNewRow)
-                                row.AppendChild(cell);
-                            else
-                            {
-                                var newColumn = XLHelper.GetColumnNumberFromAddress(cellReference);
-
-                                Cell cellBeforeInsert = null;
-                                int[] lastCo = { Int32.MaxValue };
-                                foreach (var c in mRows.Where(kp => kp.Key > newColumn).Where(c => lastCo[0] > c.Key))
-                                {
-                                    cellBeforeInsert = c.Value;
-                                    lastCo[0] = c.Key;
-                                }
-                                if (cellBeforeInsert == null)
-                                    row.AppendChild(cell);
-                                else
-                                    row.InsertBefore(cell, cellBeforeInsert);
-                            }
-                        }
-
-                        cell.StyleIndex = styleId;
-                        var formula = opCell.FormulaA1;
-                        if (opCell.HasFormula)
-                        {
-                            if (formula.StartsWith("{"))
-                            {
-                                formula = formula.Substring(1, formula.Length - 2);
-                                var f = new CellFormula { FormulaType = CellFormulaValues.Array };
-
-                                if (opCell.FormulaReference == null)
-                                    opCell.FormulaReference = opCell.AsRange().RangeAddress;
-                                if (opCell.FormulaReference.FirstAddress.Equals(opCell.Address))
-                                {
-                                    f.Text = formula;
-                                    f.Reference = opCell.FormulaReference.ToStringRelative();
-                                }
-
-                                cell.CellFormula = f;
-                            }
-                            else
-                            {
-                                cell.CellFormula = new CellFormula();
-                                cell.CellFormula.Text = formula;
-                            }
-
-                            cell.CellValue = null;
-                        }
-                        else
-                        {
-                            cell.CellFormula = null;
-
-                            cell.DataType = opCell.DataType == XLCellValues.DateTime ? null : GetCellValue(opCell);
-
-                            if (dataType == XLCellValues.Text)
-                            {
-                                if (opCell.InnerText.Length == 0)
-                                    cell.CellValue = null;
-                                else
-                                {
-                                    if (opCell.ShareString)
-                                    {
-                                        var cellValue = new CellValue();
-                                        cellValue.Text = opCell.SharedStringId.ToString();
-                                        cell.CellValue = cellValue;
-                                    }
-                                    else
-                                    {
-                                        var text = opCell.GetString();
-                                        var t = new Text(text);
-                                        if (text.PreserveSpaces())
-                                            t.Space = SpaceProcessingModeValues.Preserve;
-
-                                        cell.InlineString = new InlineString { Text = t };
-                                    }
-                                }
-                            }
-                            else if (dataType == XLCellValues.TimeSpan)
-                            {
-                                var timeSpan = opCell.GetTimeSpan();
-                                var cellValue = new CellValue();
-                                cellValue.Text =
-                                    XLCell.BaseDate.Add(timeSpan).ToOADate().ToInvariantString();
-                                cell.CellValue = cellValue;
-                            }
-                            else if (dataType == XLCellValues.DateTime || dataType == XLCellValues.Number)
-                            {
-                                if (!XLHelper.IsNullOrWhiteSpace(opCell.InnerText))
-                                {
-                                    var cellValue = new CellValue();
-                                    cellValue.Text = Double.Parse(opCell.InnerText, XLHelper.NumberStyle, XLHelper.ParseCulture).ToInvariantString();
-                                    cell.CellValue = cellValue;
-                                }
-                            }
-                            else
-                            {
-                                var cellValue = new CellValue();
-                                cellValue.Text = opCell.InnerText;
-                                cell.CellValue = cellValue;
-                            }
-                        }
-                    }
-                }
-                xlWorksheet.Internals.CellsCollection.deleted.Remove(distinctRow);
-            }
-            foreach (
-                var r in
-                    xlWorksheet.Internals.CellsCollection.deleted.Keys.Where(
-                        sheetDataRows.ContainsKey))
-            {
-                sheetData.RemoveChild(sheetDataRows[r]);
-                sheetDataRows.Remove(r);
-            }
-
-            #endregion
-
-            #region SheetProtection
-
-            if (xlWorksheet.Protection.Protected)
-            {
-                if (!worksheetPart.Worksheet.Elements<SheetProtection>().Any())
-                {
-                    var previousElement = cm.GetPreviousElementFor(XLWSContentManager.XLWSContents.SheetProtection);
-                    worksheetPart.Worksheet.InsertAfter(new SheetProtection(), previousElement);
-                }
-
-                var sheetProtection = worksheetPart.Worksheet.Elements<SheetProtection>().First();
-                cm.SetElement(XLWSContentManager.XLWSContents.SheetProtection, sheetProtection);
-
-                var protection = xlWorksheet.Protection;
-                sheetProtection.Sheet = protection.Protected;
-                if (!XLHelper.IsNullOrWhiteSpace(protection.PasswordHash))
-                    sheetProtection.Password = protection.PasswordHash;
-                sheetProtection.FormatCells = GetBooleanValue(!protection.FormatCells, true);
-                sheetProtection.FormatColumns = GetBooleanValue(!protection.FormatColumns, true);
-                sheetProtection.FormatRows = GetBooleanValue(!protection.FormatRows, true);
-                sheetProtection.InsertColumns = GetBooleanValue(!protection.InsertColumns, true);
-                sheetProtection.InsertHyperlinks = GetBooleanValue(!protection.InsertHyperlinks, true);
-                sheetProtection.InsertRows = GetBooleanValue(!protection.InsertRows, true);
-                sheetProtection.DeleteColumns = GetBooleanValue(!protection.DeleteColumns, true);
-                sheetProtection.DeleteRows = GetBooleanValue(!protection.DeleteRows, true);
-                sheetProtection.AutoFilter = GetBooleanValue(!protection.AutoFilter, true);
-                sheetProtection.PivotTables = GetBooleanValue(!protection.PivotTables, true);
-                sheetProtection.Sort = GetBooleanValue(!protection.Sort, true);
-                sheetProtection.SelectLockedCells = GetBooleanValue(!protection.SelectLockedCells, false);
-                sheetProtection.SelectUnlockedCells = GetBooleanValue(!protection.SelectUnlockedCells, false);
-            }
-            else
-            {
-                worksheetPart.Worksheet.RemoveAllChildren<SheetProtection>();
-                cm.SetElement(XLWSContentManager.XLWSContents.SheetProtection, null);
-            }
-
-            #endregion
-
-            #region AutoFilter
-
-            worksheetPart.Worksheet.RemoveAllChildren<AutoFilter>();
-            if (xlWorksheet.AutoFilter.Enabled)
-            {
-                var previousElement = cm.GetPreviousElementFor(XLWSContentManager.XLWSContents.AutoFilter);
-                worksheetPart.Worksheet.InsertAfter(new AutoFilter(), previousElement);
-
-
-                var autoFilter = worksheetPart.Worksheet.Elements<AutoFilter>().First();
-                cm.SetElement(XLWSContentManager.XLWSContents.AutoFilter, autoFilter);
-
-                PopulateAutoFilter(xlWorksheet.AutoFilter, autoFilter);
-            }
-            else
-            {
-                cm.SetElement(XLWSContentManager.XLWSContents.AutoFilter, null);
-            }
-
-            #endregion
-
-            #region MergeCells
-
-            if ((xlWorksheet).Internals.MergedRanges.Any())
-            {
-                if (!worksheetPart.Worksheet.Elements<MergeCells>().Any())
-                {
-                    var previousElement = cm.GetPreviousElementFor(XLWSContentManager.XLWSContents.MergeCells);
-                    worksheetPart.Worksheet.InsertAfter(new MergeCells(), previousElement);
-                }
-
-                var mergeCells = worksheetPart.Worksheet.Elements<MergeCells>().First();
-                cm.SetElement(XLWSContentManager.XLWSContents.MergeCells, mergeCells);
-                mergeCells.RemoveAllChildren<MergeCell>();
-
-                foreach (var mergeCell in (xlWorksheet).Internals.MergedRanges.Select(
-                    m => m.RangeAddress.FirstAddress.ToString() + ":" + m.RangeAddress.LastAddress.ToString()).Select(
-                        merged => new MergeCell { Reference = merged }))
-                    mergeCells.AppendChild(mergeCell);
-
-                mergeCells.Count = (UInt32)mergeCells.Count();
-            }
-            else
-            {
-                worksheetPart.Worksheet.RemoveAllChildren<MergeCells>();
-                cm.SetElement(XLWSContentManager.XLWSContents.MergeCells, null);
-            }
-
-            #endregion
-
-            #region Conditional Formatting
-
-            if (!xlWorksheet.ConditionalFormats.Any())
-            {
-                worksheetPart.Worksheet.RemoveAllChildren<ConditionalFormatting>();
-                cm.SetElement(XLWSContentManager.XLWSContents.ConditionalFormatting, null);
-            }
-            else
-            {
-                worksheetPart.Worksheet.RemoveAllChildren<ConditionalFormatting>();
-                var previousElement = cm.GetPreviousElementFor(XLWSContentManager.XLWSContents.ConditionalFormatting);
-
-                var priority = 1; // priority is 1 origin in Microsoft Excel
-                foreach (var cfGroup in xlWorksheet.ConditionalFormats
-                    .GroupBy(
-                        c => c.Range.RangeAddress.ToStringRelative(false),
-                        c => c,
-                        (key, g) => new { RangeId = key, CfList = g.ToList() }
-                    )
-                    )
-                {
-                    var conditionalFormatting = new ConditionalFormatting
-                    {
-                        SequenceOfReferences =
-                            new ListValue<StringValue> { InnerText = cfGroup.RangeId }
-                    };
-                    foreach (var cf in cfGroup.CfList)
-                    {
-                        conditionalFormatting.Append(XLCFConverters.Convert(cf, priority, context));
-                        priority++;
-                    }
-                    worksheetPart.Worksheet.InsertAfter(conditionalFormatting, previousElement);
-                    previousElement = conditionalFormatting;
-                    cm.SetElement(XLWSContentManager.XLWSContents.ConditionalFormatting, conditionalFormatting);
-                }
-            }
-
-            #endregion
-
-            #region DataValidations
-
-            if (!xlWorksheet.DataValidations.Any(d => d.IsDirty()))
-            {
-                worksheetPart.Worksheet.RemoveAllChildren<DataValidations>();
-                cm.SetElement(XLWSContentManager.XLWSContents.DataValidations, null);
-            }
-            else
-            {
-                if (!worksheetPart.Worksheet.Elements<DataValidations>().Any())
-                {
-                    var previousElement = cm.GetPreviousElementFor(XLWSContentManager.XLWSContents.DataValidations);
-                    worksheetPart.Worksheet.InsertAfter(new DataValidations(), previousElement);
-                }
-
-                var dataValidations = worksheetPart.Worksheet.Elements<DataValidations>().First();
-                cm.SetElement(XLWSContentManager.XLWSContents.DataValidations, dataValidations);
-                dataValidations.RemoveAllChildren<DataValidation>();
-                foreach (var dv in xlWorksheet.DataValidations)
-                {
-                    var sequence = dv.Ranges.Aggregate(String.Empty, (current, r) => current + (r.RangeAddress + " "));
-
-                    if (sequence.Length > 0)
-                        sequence = sequence.Substring(0, sequence.Length - 1);
-
-                    var dataValidation = new DataValidation
-                    {
-                        AllowBlank = dv.IgnoreBlanks,
-                        Formula1 = new Formula1(dv.MinValue),
-                        Formula2 = new Formula2(dv.MaxValue),
-                        Type = dv.AllowedValues.ToOpenXml(),
-                        ShowErrorMessage = dv.ShowErrorMessage,
-                        Prompt = dv.InputMessage,
-                        PromptTitle = dv.InputTitle,
-                        ErrorTitle = dv.ErrorTitle,
-                        Error = dv.ErrorMessage,
-                        ShowDropDown = !dv.InCellDropdown,
-                        ShowInputMessage = dv.ShowInputMessage,
-                        ErrorStyle = dv.ErrorStyle.ToOpenXml(),
-                        Operator = dv.Operator.ToOpenXml(),
-                        SequenceOfReferences =
-                            new ListValue<StringValue> { InnerText = sequence }
-                    };
-
-                    dataValidations.AppendChild(dataValidation);
-                }
-                dataValidations.Count = (UInt32)xlWorksheet.DataValidations.Count();
-            }
-
-            #endregion
-
-            #region Hyperlinks
-
-            var relToRemove = worksheetPart.HyperlinkRelationships.ToList();
-            relToRemove.ForEach(worksheetPart.DeleteReferenceRelationship);
-            if (!xlWorksheet.Hyperlinks.Any())
-            {
-                worksheetPart.Worksheet.RemoveAllChildren<Hyperlinks>();
-                cm.SetElement(XLWSContentManager.XLWSContents.Hyperlinks, null);
-            }
-            else
-            {
-                if (!worksheetPart.Worksheet.Elements<Hyperlinks>().Any())
-                {
-                    var previousElement = cm.GetPreviousElementFor(XLWSContentManager.XLWSContents.Hyperlinks);
-                    worksheetPart.Worksheet.InsertAfter(new Hyperlinks(), previousElement);
-                }
-
-                var hyperlinks = worksheetPart.Worksheet.Elements<Hyperlinks>().First();
-                cm.SetElement(XLWSContentManager.XLWSContents.Hyperlinks, hyperlinks);
-                hyperlinks.RemoveAllChildren<Hyperlink>();
-                foreach (var hl in xlWorksheet.Hyperlinks)
-                {
-                    Hyperlink hyperlink;
-                    if (hl.IsExternal)
-                    {
-                        var rId = context.RelIdGenerator.GetNext(RelType.Workbook);
-                        hyperlink = new Hyperlink { Reference = hl.Cell.Address.ToString(), Id = rId };
-                        worksheetPart.AddHyperlinkRelationship(hl.ExternalAddress, true, rId);
-                    }
-                    else
-                    {
-                        hyperlink = new Hyperlink
-                        {
-                            Reference = hl.Cell.Address.ToString(),
-                            Location = hl.InternalAddress,
-                            Display = hl.Cell.GetFormattedString()
-                        };
-                    }
-                    if (!XLHelper.IsNullOrWhiteSpace(hl.Tooltip))
-                        hyperlink.Tooltip = hl.Tooltip;
-                    hyperlinks.AppendChild(hyperlink);
-                }
-            }
-
-            #endregion
-
-            #region PrintOptions
-
-            if (!worksheetPart.Worksheet.Elements<PrintOptions>().Any())
-            {
-                var previousElement = cm.GetPreviousElementFor(XLWSContentManager.XLWSContents.PrintOptions);
-                worksheetPart.Worksheet.InsertAfter(new PrintOptions(), previousElement);
-            }
-
-            var printOptions = worksheetPart.Worksheet.Elements<PrintOptions>().First();
-            cm.SetElement(XLWSContentManager.XLWSContents.PrintOptions, printOptions);
-
-            printOptions.HorizontalCentered = xlWorksheet.PageSetup.CenterHorizontally;
-            printOptions.VerticalCentered = xlWorksheet.PageSetup.CenterVertically;
-            printOptions.Headings = xlWorksheet.PageSetup.ShowRowAndColumnHeadings;
-            printOptions.GridLines = xlWorksheet.PageSetup.ShowGridlines;
-
-            #endregion
-
-            #region PageMargins
-
-            if (!worksheetPart.Worksheet.Elements<PageMargins>().Any())
-            {
-                var previousElement = cm.GetPreviousElementFor(XLWSContentManager.XLWSContents.PageMargins);
-                worksheetPart.Worksheet.InsertAfter(new PageMargins(), previousElement);
-            }
-
-            var pageMargins = worksheetPart.Worksheet.Elements<PageMargins>().First();
-            cm.SetElement(XLWSContentManager.XLWSContents.PageMargins, pageMargins);
-            pageMargins.Left = xlWorksheet.PageSetup.Margins.Left;
-            pageMargins.Right = xlWorksheet.PageSetup.Margins.Right;
-            pageMargins.Top = xlWorksheet.PageSetup.Margins.Top;
-            pageMargins.Bottom = xlWorksheet.PageSetup.Margins.Bottom;
-            pageMargins.Header = xlWorksheet.PageSetup.Margins.Header;
-            pageMargins.Footer = xlWorksheet.PageSetup.Margins.Footer;
-
-            #endregion
-
-            #region PageSetup
-
-            if (!worksheetPart.Worksheet.Elements<PageSetup>().Any())
-            {
-                var previousElement = cm.GetPreviousElementFor(XLWSContentManager.XLWSContents.PageSetup);
-                worksheetPart.Worksheet.InsertAfter(new PageSetup(), previousElement);
-            }
-
-            var pageSetup = worksheetPart.Worksheet.Elements<PageSetup>().First();
-            cm.SetElement(XLWSContentManager.XLWSContents.PageSetup, pageSetup);
-
-            pageSetup.Orientation = xlWorksheet.PageSetup.PageOrientation.ToOpenXml();
-            pageSetup.PaperSize = (UInt32)xlWorksheet.PageSetup.PaperSize;
-            pageSetup.BlackAndWhite = xlWorksheet.PageSetup.BlackAndWhite;
-            pageSetup.Draft = xlWorksheet.PageSetup.DraftQuality;
-            pageSetup.PageOrder = xlWorksheet.PageSetup.PageOrder.ToOpenXml();
-            pageSetup.CellComments = xlWorksheet.PageSetup.ShowComments.ToOpenXml();
-            pageSetup.Errors = xlWorksheet.PageSetup.PrintErrorValue.ToOpenXml();
-
-            if (xlWorksheet.PageSetup.FirstPageNumber > 0)
-            {
-                pageSetup.FirstPageNumber = (UInt32)xlWorksheet.PageSetup.FirstPageNumber;
-                pageSetup.UseFirstPageNumber = true;
-            }
-            else
-            {
-                pageSetup.FirstPageNumber = null;
-                pageSetup.UseFirstPageNumber = null;
-            }
-
-            if (xlWorksheet.PageSetup.HorizontalDpi > 0)
-                pageSetup.HorizontalDpi = (UInt32)xlWorksheet.PageSetup.HorizontalDpi;
-            else
-                pageSetup.HorizontalDpi = null;
-
-            if (xlWorksheet.PageSetup.VerticalDpi > 0)
-                pageSetup.VerticalDpi = (UInt32)xlWorksheet.PageSetup.VerticalDpi;
-            else
-                pageSetup.VerticalDpi = null;
-
-            if (xlWorksheet.PageSetup.Scale > 0)
-            {
-                pageSetup.Scale = (UInt32)xlWorksheet.PageSetup.Scale;
-                pageSetup.FitToWidth = null;
-                pageSetup.FitToHeight = null;
-            }
-            else
-            {
-                pageSetup.Scale = null;
-
-                if (xlWorksheet.PageSetup.PagesWide >= 0 && xlWorksheet.PageSetup.PagesWide != 1)
-                    pageSetup.FitToWidth = (UInt32)xlWorksheet.PageSetup.PagesWide;
-
-                if (xlWorksheet.PageSetup.PagesTall >= 0 && xlWorksheet.PageSetup.PagesTall != 1)
-                    pageSetup.FitToHeight = (UInt32)xlWorksheet.PageSetup.PagesTall;
-            }
-
-            #endregion
-
-            #region HeaderFooter
-
-            var headerFooter = worksheetPart.Worksheet.Elements<HeaderFooter>().FirstOrDefault();
-            if (headerFooter == null)
-                headerFooter = new HeaderFooter();
-            else
-                worksheetPart.Worksheet.RemoveAllChildren<HeaderFooter>();
-
-            {
-                var previousElement = cm.GetPreviousElementFor(XLWSContentManager.XLWSContents.HeaderFooter);
-                worksheetPart.Worksheet.InsertAfter(headerFooter, previousElement);
-                cm.SetElement(XLWSContentManager.XLWSContents.HeaderFooter, headerFooter);
-            }
-            if (((XLHeaderFooter)xlWorksheet.PageSetup.Header).Changed
-                || ((XLHeaderFooter)xlWorksheet.PageSetup.Footer).Changed)
-            {
-                //var headerFooter = worksheetPart.Worksheet.Elements<HeaderFooter>().First();
-
-                headerFooter.RemoveAllChildren();
-
-                headerFooter.ScaleWithDoc = xlWorksheet.PageSetup.ScaleHFWithDocument;
-                headerFooter.AlignWithMargins = xlWorksheet.PageSetup.AlignHFWithMargins;
-                headerFooter.DifferentFirst = xlWorksheet.PageSetup.DifferentFirstPageOnHF;
-                headerFooter.DifferentOddEven = xlWorksheet.PageSetup.DifferentOddEvenPagesOnHF;
-
-                var oddHeader = new OddHeader(xlWorksheet.PageSetup.Header.GetText(XLHFOccurrence.OddPages));
-                headerFooter.AppendChild(oddHeader);
-                var oddFooter = new OddFooter(xlWorksheet.PageSetup.Footer.GetText(XLHFOccurrence.OddPages));
-                headerFooter.AppendChild(oddFooter);
-
-                var evenHeader = new EvenHeader(xlWorksheet.PageSetup.Header.GetText(XLHFOccurrence.EvenPages));
-                headerFooter.AppendChild(evenHeader);
-                var evenFooter = new EvenFooter(xlWorksheet.PageSetup.Footer.GetText(XLHFOccurrence.EvenPages));
-                headerFooter.AppendChild(evenFooter);
-
-                var firstHeader = new FirstHeader(xlWorksheet.PageSetup.Header.GetText(XLHFOccurrence.FirstPage));
-                headerFooter.AppendChild(firstHeader);
-                var firstFooter = new FirstFooter(xlWorksheet.PageSetup.Footer.GetText(XLHFOccurrence.FirstPage));
-                headerFooter.AppendChild(firstFooter);
-            }
-
-            #endregion
-
-            #region RowBreaks
-
-            if (!worksheetPart.Worksheet.Elements<RowBreaks>().Any())
-            {
-                var previousElement = cm.GetPreviousElementFor(XLWSContentManager.XLWSContents.RowBreaks);
-                worksheetPart.Worksheet.InsertAfter(new RowBreaks(), previousElement);
-            }
-
-            var rowBreaks = worksheetPart.Worksheet.Elements<RowBreaks>().First();
-
-            var rowBreakCount = xlWorksheet.PageSetup.RowBreaks.Count;
-            if (rowBreakCount > 0)
-            {
-                rowBreaks.Count = (UInt32)rowBreakCount;
-                rowBreaks.ManualBreakCount = (UInt32)rowBreakCount;
-                var lastRowNum = (UInt32)xlWorksheet.RangeAddress.LastAddress.RowNumber;
-                foreach (var break1 in xlWorksheet.PageSetup.RowBreaks.Select(rb => new Break
-                {
-                    Id = (UInt32)rb,
-                    Max = lastRowNum,
-                    ManualPageBreak = true
-                }))
-                    rowBreaks.AppendChild(break1);
-                cm.SetElement(XLWSContentManager.XLWSContents.RowBreaks, rowBreaks);
-            }
-            else
-            {
-                worksheetPart.Worksheet.RemoveAllChildren<RowBreaks>();
-                cm.SetElement(XLWSContentManager.XLWSContents.RowBreaks, null);
-            }
-
-            #endregion
-
-            #region ColumnBreaks
-
-            if (!worksheetPart.Worksheet.Elements<ColumnBreaks>().Any())
-            {
-                var previousElement = cm.GetPreviousElementFor(XLWSContentManager.XLWSContents.ColumnBreaks);
-                worksheetPart.Worksheet.InsertAfter(new ColumnBreaks(), previousElement);
-            }
-
-            var columnBreaks = worksheetPart.Worksheet.Elements<ColumnBreaks>().First();
-
-            var columnBreakCount = xlWorksheet.PageSetup.ColumnBreaks.Count;
-            if (columnBreakCount > 0)
-            {
-                columnBreaks.Count = (UInt32)columnBreakCount;
-                columnBreaks.ManualBreakCount = (UInt32)columnBreakCount;
-                var maxColumnNumber = (UInt32)xlWorksheet.RangeAddress.LastAddress.ColumnNumber;
-                foreach (var break1 in xlWorksheet.PageSetup.ColumnBreaks.Select(cb => new Break
-                {
-                    Id = (UInt32)cb,
-                    Max = maxColumnNumber,
-                    ManualPageBreak = true
-                }))
-                    columnBreaks.AppendChild(break1);
-                cm.SetElement(XLWSContentManager.XLWSContents.ColumnBreaks, columnBreaks);
-            }
-            else
-            {
-                worksheetPart.Worksheet.RemoveAllChildren<ColumnBreaks>();
-                cm.SetElement(XLWSContentManager.XLWSContents.ColumnBreaks, null);
-            }
-
-            #endregion
-
-            #region Drawings
-
-            //worksheetPart.Worksheet.RemoveAllChildren<Drawing>();
-            //{
-            //    OpenXmlElement previousElement = cm.GetPreviousElementFor(XLWSContentManager.XLWSContents.Drawing);
-            //    worksheetPart.Worksheet.InsertAfter(new Drawing() { Id = String.Format("rId{0}", 1) }, previousElement);
-            //}
-
-            //Drawing drawing = worksheetPart.Worksheet.Elements<Drawing>().First();
-            //cm.SetElement(XLWSContentManager.XLWSContents.Drawing, drawing);
-
-            #endregion
-
-            #region Tables
-
-            worksheetPart.Worksheet.RemoveAllChildren<TableParts>();
-            {
-                var previousElement = cm.GetPreviousElementFor(XLWSContentManager.XLWSContents.TableParts);
-                worksheetPart.Worksheet.InsertAfter(new TableParts(), previousElement);
-            }
-
-            var tableParts = worksheetPart.Worksheet.Elements<TableParts>().First();
-            cm.SetElement(XLWSContentManager.XLWSContents.TableParts, tableParts);
-
-            tableParts.Count = (UInt32)xlWorksheet.Tables.Count();
-            foreach (
-                var tablePart in
-                    from XLTable xlTable in xlWorksheet.Tables select new TablePart { Id = xlTable.RelId })
-                tableParts.AppendChild(tablePart);
-
-            #endregion
-
-            #region LegacyDrawing
-
-            if (xlWorksheet.LegacyDrawingIsNew)
-            {
-                worksheetPart.Worksheet.RemoveAllChildren<LegacyDrawing>();
-                {
-                    if (!XLHelper.IsNullOrWhiteSpace(xlWorksheet.LegacyDrawingId))
-                    {
-                        var previousElement = cm.GetPreviousElementFor(XLWSContentManager.XLWSContents.LegacyDrawing);
-                        worksheetPart.Worksheet.InsertAfter(new LegacyDrawing { Id = xlWorksheet.LegacyDrawingId },
-                            previousElement);
-                    }
-                }
-            }
-
-            #endregion
-
-            #region LegacyDrawingHeaderFooter
-
-            //LegacyDrawingHeaderFooter legacyHeaderFooter = worksheetPart.Worksheet.Elements<LegacyDrawingHeaderFooter>().FirstOrDefault();
-            //if (legacyHeaderFooter != null)
-            //{
-            //    worksheetPart.Worksheet.RemoveAllChildren<LegacyDrawingHeaderFooter>();
-            //    {
-            //            var previousElement = cm.GetPreviousElementFor(XLWSContentManager.XLWSContents.LegacyDrawingHeaderFooter);
-            //            worksheetPart.Worksheet.InsertAfter(new LegacyDrawingHeaderFooter { Id = xlWorksheet.LegacyDrawingId },
-            //                                                previousElement);
-            //    }
-            //}
-
-            #endregion
-        }
-
-        private static void PopulateAutoFilter(XLAutoFilter xlAutoFilter, AutoFilter autoFilter)
-        {
-            var filterRange = xlAutoFilter.Range;
-            autoFilter.Reference = filterRange.RangeAddress.ToString();
-
-            foreach (var kp in xlAutoFilter.Filters)
-            {
-                var filterColumn = new FilterColumn { ColumnId = (UInt32)kp.Key - 1 };
-                var xlFilterColumn = xlAutoFilter.Column(kp.Key);
-                var filterType = xlFilterColumn.FilterType;
-                if (filterType == XLFilterType.Custom)
-                {
-                    var customFilters = new CustomFilters();
-                    foreach (var filter in kp.Value)
-                    {
-                        var customFilter = new CustomFilter { Val = filter.Value.ToString() };
-
-                        if (filter.Operator != XLFilterOperator.Equal)
-                            customFilter.Operator = filter.Operator.ToOpenXml();
-
-                        if (filter.Connector == XLConnector.And)
-                            customFilters.And = true;
-
-                        customFilters.Append(customFilter);
-                    }
-                    filterColumn.Append(customFilters);
-                }
-                else if (filterType == XLFilterType.TopBottom)
-                {
-                    var top101 = new Top10 { Val = (double)xlFilterColumn.TopBottomValue };
-                    if (xlFilterColumn.TopBottomType == XLTopBottomType.Percent)
-                        top101.Percent = true;
-                    if (xlFilterColumn.TopBottomPart == XLTopBottomPart.Bottom)
-                        top101.Top = false;
-
-                    filterColumn.Append(top101);
-                }
-                else if (filterType == XLFilterType.Dynamic)
-                {
-                    var dynamicFilter = new DynamicFilter
-                    { Type = xlFilterColumn.DynamicType.ToOpenXml(), Val = xlFilterColumn.DynamicValue };
-                    filterColumn.Append(dynamicFilter);
-                }
-                else
-                {
-                    var filters = new Filters();
-                    foreach (var filter in kp.Value)
-                    {
-                        filters.Append(new Filter { Val = filter.Value.ToString() });
-                    }
-
-                    filterColumn.Append(filters);
-                }
-                autoFilter.Append(filterColumn);
-            }
-
-
-            if (xlAutoFilter.Sorted)
-            {
-                var sortState = new SortState
-                {
-                    Reference =
-                        filterRange.Range(filterRange.FirstCell().CellBelow(), filterRange.LastCell()).RangeAddress.
-                            ToString()
-                };
-                var sortCondition = new SortCondition
-                {
-                    Reference =
-                        filterRange.Range(1, xlAutoFilter.SortColumn, filterRange.RowCount(),
-                            xlAutoFilter.SortColumn).RangeAddress.ToString()
-                };
-                if (xlAutoFilter.SortOrder == XLSortOrder.Descending)
-                    sortCondition.Descending = true;
-
-                sortState.Append(sortCondition);
-                autoFilter.Append(sortState);
-            }
-        }
-
-        private static BooleanValue GetBooleanValue(bool value, bool defaultValue)
-        {
-            return value == defaultValue ? null : new BooleanValue(value);
-        }
-
-        private static void CollapseColumns(Columns columns, Dictionary<uint, Column> sheetColumns)
-        {
-            UInt32 lastMin = 1;
-            var count = sheetColumns.Count;
-            var arr = sheetColumns.OrderBy(kp => kp.Key).ToArray();
-            // sheetColumns[kp.Key + 1]
-            //Int32 i = 0;
-            //foreach (KeyValuePair<uint, Column> kp in arr
-            //    //.Where(kp => !(kp.Key < count && ColumnsAreEqual(kp.Value, )))
-            //    )
-            for (var i = 0; i < count; i++)
-            {
-                var kp = arr[i];
-                if (i + 1 != count && ColumnsAreEqual(kp.Value, arr[i + 1].Value)) continue;
-
-                var newColumn = (Column)kp.Value.CloneNode(true);
-                newColumn.Min = lastMin;
-                var newColumnMax = newColumn.Max.Value;
-                var columnsToRemove =
-                    columns.Elements<Column>().Where(co => co.Min >= lastMin && co.Max <= newColumnMax).
-                        Select(co => co).ToList();
-                columnsToRemove.ForEach(c => columns.RemoveChild(c));
-
-                columns.AppendChild(newColumn);
-                lastMin = kp.Key + 1;
-                //i++;
-            }
-        }
-
-        private static double GetColumnWidth(double columnWidth)
-        {
-            var retVal = columnWidth + ColumnWidthOffset;
-            return retVal > 0 ? retVal : 0;
-        }
-
-        private static void UpdateColumn(Column column, Columns columns, Dictionary<uint, Column> sheetColumnsByMin)
-        {
-            var co = column.Min.Value;
-            Column newColumn;
-            if (!sheetColumnsByMin.ContainsKey(co))
-            {
-                newColumn = (Column)column.CloneNode(true);
-                columns.AppendChild(newColumn);
-                sheetColumnsByMin.Add(co, newColumn);
-            }
-            else
-            {
-                var existingColumn = sheetColumnsByMin[column.Min.Value];
-                newColumn = (Column)existingColumn.CloneNode(true);
-                newColumn.Min = column.Min;
-                newColumn.Max = column.Max;
-                newColumn.Style = column.Style;
-                newColumn.Width = column.Width.SaveRound();
-                newColumn.CustomWidth = column.CustomWidth;
-
-                if (column.Hidden != null)
-                    newColumn.Hidden = true;
-                else
-                    newColumn.Hidden = null;
-
-                if (column.Collapsed != null)
-                    newColumn.Collapsed = true;
-                else
-                    newColumn.Collapsed = null;
-
-                if (column.OutlineLevel != null && column.OutlineLevel > 0)
-                    newColumn.OutlineLevel = (byte)column.OutlineLevel;
-                else
-                    newColumn.OutlineLevel = null;
-
-                sheetColumnsByMin.Remove(column.Min.Value);
-                if (existingColumn.Min + 1 > existingColumn.Max)
-                {
-                    //existingColumn.Min = existingColumn.Min + 1;
-                    //columns.InsertBefore(existingColumn, newColumn);
-                    //existingColumn.Remove();
-                    columns.RemoveChild(existingColumn);
-                    columns.AppendChild(newColumn);
-                    sheetColumnsByMin.Add(newColumn.Min.Value, newColumn);
-                }
-                else
-                {
-                    //columns.InsertBefore(existingColumn, newColumn);
-                    columns.AppendChild(newColumn);
-                    sheetColumnsByMin.Add(newColumn.Min.Value, newColumn);
-                    existingColumn.Min = existingColumn.Min + 1;
-                    sheetColumnsByMin.Add(existingColumn.Min.Value, existingColumn);
-                }
-            }
-        }
-
-        private static bool ColumnsAreEqual(Column left, Column right)
-        {
-            return
-                ((left.Style == null && right.Style == null)
-                 || (left.Style != null && right.Style != null && left.Style.Value == right.Style.Value))
-                && ((left.Width == null && right.Width == null)
-                    || (left.Width != null && right.Width != null && left.Width.Value == right.Width.Value))
-                && ((left.Hidden == null && right.Hidden == null)
-                    || (left.Hidden != null && right.Hidden != null && left.Hidden.Value == right.Hidden.Value))
-                && ((left.Collapsed == null && right.Collapsed == null)
-                    ||
-                    (left.Collapsed != null && right.Collapsed != null && left.Collapsed.Value == right.Collapsed.Value))
-                && ((left.OutlineLevel == null && right.OutlineLevel == null)
-                    ||
-                    (left.OutlineLevel != null && right.OutlineLevel != null &&
-                     left.OutlineLevel.Value == right.OutlineLevel.Value));
-        }
-
-        #endregion
-    }
-}
+﻿using System;
+using System.Collections.Generic;
+using System.Globalization;
+using System.IO;
+using System.Linq;
+using DocumentFormat.OpenXml;
+using DocumentFormat.OpenXml.CustomProperties;
+using DocumentFormat.OpenXml.Drawing;
+using DocumentFormat.OpenXml.ExtendedProperties;
+using DocumentFormat.OpenXml.Packaging;
+using DocumentFormat.OpenXml.Spreadsheet;
+using DocumentFormat.OpenXml.VariantTypes;
+using DocumentFormat.OpenXml.Validation;
+using DocumentFormat.OpenXml.Vml.Office;
+using DocumentFormat.OpenXml.Vml.Spreadsheet;
+using Vml = DocumentFormat.OpenXml.Vml;
+using BackgroundColor = DocumentFormat.OpenXml.Spreadsheet.BackgroundColor;
+using BottomBorder = DocumentFormat.OpenXml.Spreadsheet.BottomBorder;
+using Break = DocumentFormat.OpenXml.Spreadsheet.Break;
+using Fill = DocumentFormat.OpenXml.Spreadsheet.Fill;
+using FontScheme = DocumentFormat.OpenXml.Drawing.FontScheme;
+using Fonts = DocumentFormat.OpenXml.Spreadsheet.Fonts;
+using ForegroundColor = DocumentFormat.OpenXml.Spreadsheet.ForegroundColor;
+using GradientFill = DocumentFormat.OpenXml.Drawing.GradientFill;
+using GradientStop = DocumentFormat.OpenXml.Drawing.GradientStop;
+using Hyperlink = DocumentFormat.OpenXml.Spreadsheet.Hyperlink;
+using LeftBorder = DocumentFormat.OpenXml.Spreadsheet.LeftBorder;
+using Outline = DocumentFormat.OpenXml.Drawing.Outline;
+using Path = System.IO.Path;
+using PatternFill = DocumentFormat.OpenXml.Spreadsheet.PatternFill;
+using Properties = DocumentFormat.OpenXml.ExtendedProperties.Properties;
+using RightBorder = DocumentFormat.OpenXml.Spreadsheet.RightBorder;
+using Table = DocumentFormat.OpenXml.Spreadsheet.Table;
+using Text = DocumentFormat.OpenXml.Spreadsheet.Text;
+using TopBorder = DocumentFormat.OpenXml.Spreadsheet.TopBorder;
+using Underline = DocumentFormat.OpenXml.Spreadsheet.Underline;
+using System.Xml;
+using System.Xml.Linq;
+using System.Text;
+using ClosedXML.Utils;
+using Anchor = DocumentFormat.OpenXml.Vml.Spreadsheet.Anchor;
+using Field = DocumentFormat.OpenXml.Spreadsheet.Field;
+using Run = DocumentFormat.OpenXml.Spreadsheet.Run;
+using RunProperties = DocumentFormat.OpenXml.Spreadsheet.RunProperties;
+using VerticalTextAlignment = DocumentFormat.OpenXml.Spreadsheet.VerticalTextAlignment;
+
+namespace ClosedXML.Excel
+{
+    public partial class XLWorkbook
+    {
+        private const Double ColumnWidthOffset = 0.710625;
+
+        //private Dictionary<String, UInt32> sharedStrings;
+        //private Dictionary<IXLStyle, StyleInfo> context.SharedStyles;
+
+        private static readonly EnumValue<CellValues> CvSharedString = new EnumValue<CellValues>(CellValues.SharedString);
+        private static readonly EnumValue<CellValues> CvInlineString = new EnumValue<CellValues>(CellValues.InlineString);
+        private static readonly EnumValue<CellValues> CvNumber = new EnumValue<CellValues>(CellValues.Number);
+        private static readonly EnumValue<CellValues> CvDate = new EnumValue<CellValues>(CellValues.Date);
+        private static readonly EnumValue<CellValues> CvBoolean = new EnumValue<CellValues>(CellValues.Boolean);
+
+        private static EnumValue<CellValues> GetCellValue(XLCell xlCell)
+        {
+            switch (xlCell.DataType)
+            {
+                case XLCellValues.Text:
+                    {
+                        return xlCell.ShareString ? CvSharedString : CvInlineString;
+                    }
+                case XLCellValues.Number:
+                    return CvNumber;
+                case XLCellValues.DateTime:
+                    return CvDate;
+                case XLCellValues.Boolean:
+                    return CvBoolean;
+                case XLCellValues.TimeSpan:
+                    return CvNumber;
+                default:
+                    throw new NotImplementedException();
+            }
+        }
+
+        private bool Validate(SpreadsheetDocument package)
+        {
+            var validator = new OpenXmlValidator();
+            var errors = validator.Validate(package);
+            if (errors.Any())
+            {
+                var message = string.Join("\r\n", errors.Select(e => string.Format("{0} in {1}", e.Description, e.Path.XPath)).ToArray());
+                throw new ApplicationException(message);
+            }
+            return true;
+        }
+
+        private void CreatePackage(String filePath, SpreadsheetDocumentType spreadsheetDocumentType, bool validate)
+        {
+            PathHelper.CreateDirectory(Path.GetDirectoryName(filePath));
+            var package = File.Exists(filePath)
+                ? SpreadsheetDocument.Open(filePath, true)
+                : SpreadsheetDocument.Create(filePath, spreadsheetDocumentType);
+
+            using (package)
+            {
+                CreateParts(package);
+                if (validate) Validate(package);
+            }
+        }
+
+        private void CreatePackage(Stream stream, bool newStream, SpreadsheetDocumentType spreadsheetDocumentType, bool validate)
+        {
+            var package = newStream
+                ? SpreadsheetDocument.Create(stream, spreadsheetDocumentType)
+                : SpreadsheetDocument.Open(stream, true);
+
+            using (package)
+            {
+                CreateParts(package);
+                if (validate) Validate(package);
+            }
+        }
+
+        // http://blogs.msdn.com/b/vsod/archive/2010/02/05/how-to-delete-a-worksheet-from-excel-using-open-xml-sdk-2-0.aspx
+        private void DeleteSheetAndDependencies(WorkbookPart wbPart, string sheetId)
+        {
+            //Get the SheetToDelete from workbook.xml
+            Sheet worksheet = wbPart.Workbook.Descendants<Sheet>().Where(s => s.Id == sheetId).FirstOrDefault();
+            if (worksheet == null)
+            { }
+
+            string sheetName = worksheet.Name;
+            // Get the pivot Table Parts
+            IEnumerable<PivotTableCacheDefinitionPart> pvtTableCacheParts = wbPart.PivotTableCacheDefinitionParts;
+            Dictionary<PivotTableCacheDefinitionPart, string> pvtTableCacheDefinationPart = new Dictionary<PivotTableCacheDefinitionPart, string>();
+            foreach (PivotTableCacheDefinitionPart Item in pvtTableCacheParts)
+            {
+                PivotCacheDefinition pvtCacheDef = Item.PivotCacheDefinition;
+                //Check if this CacheSource is linked to SheetToDelete
+                var pvtCahce = pvtCacheDef.Descendants<CacheSource>().Where(s => s.WorksheetSource.Sheet == sheetName);
+                if (pvtCahce.Count() > 0)
+                {
+                    pvtTableCacheDefinationPart.Add(Item, Item.ToString());
+                }
+            }
+            foreach (var Item in pvtTableCacheDefinationPart)
+            {
+                wbPart.DeletePart(Item.Key);
+            }
+
+            // Remove the sheet reference from the workbook.
+            WorksheetPart worksheetPart = (WorksheetPart)(wbPart.GetPartById(sheetId));
+            worksheet.Remove();
+
+            // Delete the worksheet part.
+            wbPart.DeletePart(worksheetPart);
+
+            //Get the DefinedNames
+            var definedNames = wbPart.Workbook.Descendants<DefinedNames>().FirstOrDefault();
+            if (definedNames != null)
+            {
+                List<DefinedName> defNamesToDelete = new List<DefinedName>();
+
+                foreach (DefinedName Item in definedNames)
+                {
+                    // This condition checks to delete only those names which are part of Sheet in question
+                    if (Item.Text.Contains(worksheet.Name + "!"))
+                        defNamesToDelete.Add(Item);
+                }
+
+                foreach (DefinedName Item in defNamesToDelete)
+                {
+                    Item.Remove();
+                }
+
+            }
+            // Get the CalculationChainPart
+            //Note: An instance of this part type contains an ordered set of references to all cells in all worksheets in the
+            //workbook whose value is calculated from any formula
+
+            CalculationChainPart calChainPart;
+            calChainPart = wbPart.CalculationChainPart;
+            if (calChainPart != null)
+            {
+                var calChainEntries = calChainPart.CalculationChain.Descendants<CalculationCell>().Where(c => c.SheetId == sheetId);
+                List<CalculationCell> calcsToDelete = new List<CalculationCell>();
+                foreach (CalculationCell Item in calChainEntries)
+                {
+                    calcsToDelete.Add(Item);
+                }
+
+                foreach (CalculationCell Item in calcsToDelete)
+                {
+                    Item.Remove();
+                }
+
+                if (calChainPart.CalculationChain.Count() == 0)
+                {
+                    wbPart.DeletePart(calChainPart);
+                }
+            }
+        }
+
+        // Adds child parts and generates content of the specified part.
+        private void CreateParts(SpreadsheetDocument document)
+        {
+            var context = new SaveContext();
+
+            var workbookPart = document.WorkbookPart ?? document.AddWorkbookPart();
+
+            var worksheets = WorksheetsInternal;
+
+
+            var partsToRemove = workbookPart.Parts.Where(s => worksheets.Deleted.Contains(s.RelationshipId)).ToList();
+
+            var pivotCacheDefinitionsToRemove = partsToRemove.SelectMany(s => ((WorksheetPart)s.OpenXmlPart).PivotTableParts.Select(pt => pt.PivotTableCacheDefinitionPart)).Distinct().ToList();
+            pivotCacheDefinitionsToRemove.ForEach(c => workbookPart.DeletePart(c));
+
+            if (workbookPart.Workbook != null && workbookPart.Workbook.PivotCaches != null)
+            {
+                var pivotCachesToRemove = workbookPart.Workbook.PivotCaches.Where(pc => pivotCacheDefinitionsToRemove.Select(pcd => workbookPart.GetIdOfPart(pcd)).ToList().Contains(((PivotCache)pc).Id)).Distinct().ToList();
+                pivotCachesToRemove.ForEach(c => workbookPart.Workbook.PivotCaches.RemoveChild(c));
+            }
+
+            worksheets.Deleted.ToList().ForEach(ws => DeleteSheetAndDependencies(workbookPart, ws));
+
+            // Ensure all RelId's have been added to the context
+            context.RelIdGenerator.AddValues(workbookPart.Parts.Select(p => p.RelationshipId), RelType.Workbook);
+            context.RelIdGenerator.AddValues(WorksheetsInternal.Cast<XLWorksheet>().Where(ws => !XLHelper.IsNullOrWhiteSpace(ws.RelId)).Select(ws => ws.RelId), RelType.Workbook);
+            context.RelIdGenerator.AddValues(WorksheetsInternal
+                .Cast<XLWorksheet>()
+                .SelectMany(ws => ws.Tables.Cast<XLTable>())
+                .Where(t => !XLHelper.IsNullOrWhiteSpace(t.RelId))
+                .Select(t => t.RelId), RelType.Workbook);
+
+            var extendedFilePropertiesPart = document.ExtendedFilePropertiesPart ??
+                                             document.AddNewPart<ExtendedFilePropertiesPart>(
+                                                 context.RelIdGenerator.GetNext(RelType.Workbook));
+
+            GenerateExtendedFilePropertiesPartContent(extendedFilePropertiesPart);
+
+            GenerateWorkbookPartContent(workbookPart, context);
+
+            var sharedStringTablePart = workbookPart.SharedStringTablePart ??
+                                        workbookPart.AddNewPart<SharedStringTablePart>(
+                                            context.RelIdGenerator.GetNext(RelType.Workbook));
+
+            GenerateSharedStringTablePartContent(sharedStringTablePart, context);
+
+            var workbookStylesPart = workbookPart.WorkbookStylesPart ??
+                                     workbookPart.AddNewPart<WorkbookStylesPart>(
+                                         context.RelIdGenerator.GetNext(RelType.Workbook));
+
+            GenerateWorkbookStylesPartContent(workbookStylesPart, context);
+
+            foreach (var worksheet in WorksheetsInternal.Cast<XLWorksheet>().OrderBy(w => w.Position))
+            {
+                //context.RelIdGenerator.Reset(RelType.);
+                WorksheetPart worksheetPart;
+                var wsRelId = worksheet.RelId;
+                if (workbookPart.Parts.Any(p => p.RelationshipId == wsRelId))
+                {
+                    worksheetPart = (WorksheetPart)workbookPart.GetPartById(wsRelId);
+                    var wsPartsToRemove = worksheetPart.TableDefinitionParts.ToList();
+                    wsPartsToRemove.ForEach(tdp => worksheetPart.DeletePart(tdp));
+                }
+                else
+                    worksheetPart = workbookPart.AddNewPart<WorksheetPart>(wsRelId);
+
+
+                context.RelIdGenerator.AddValues(worksheetPart.HyperlinkRelationships.Select(hr => hr.Id), RelType.Workbook);
+                context.RelIdGenerator.AddValues(worksheetPart.Parts.Select(p => p.RelationshipId), RelType.Workbook);
+                if (worksheetPart.DrawingsPart != null)
+                    context.RelIdGenerator.AddValues(worksheetPart.DrawingsPart.Parts.Select(p => p.RelationshipId), RelType.Workbook);
+
+                // delete comment related parts (todo: review)
+                DeleteComments(worksheetPart, worksheet, context);
+
+                if (worksheet.Internals.CellsCollection.GetCells(c => c.HasComment).Any())
+                {
+                    var worksheetCommentsPart =
+                        worksheetPart.AddNewPart<WorksheetCommentsPart>(context.RelIdGenerator.GetNext(RelType.Workbook));
+
+                    GenerateWorksheetCommentsPartContent(worksheetCommentsPart, worksheet);
+
+                    //VmlDrawingPart vmlDrawingPart = worksheetPart.AddNewPart<VmlDrawingPart>(worksheet.LegacyDrawingId);
+                    var vmlDrawingPart = worksheetPart.VmlDrawingParts.FirstOrDefault();
+                    if (vmlDrawingPart == null)
+                    {
+                        if (XLHelper.IsNullOrWhiteSpace(worksheet.LegacyDrawingId))
+                        {
+                            worksheet.LegacyDrawingId = context.RelIdGenerator.GetNext(RelType.Workbook);
+                            worksheet.LegacyDrawingIsNew = true;
+                        }
+
+                        vmlDrawingPart = worksheetPart.AddNewPart<VmlDrawingPart>(worksheet.LegacyDrawingId);
+                    }
+                    GenerateVmlDrawingPartContent(vmlDrawingPart, worksheet, context);
+                }
+
+                GenerateWorksheetPartContent(worksheetPart, worksheet, context);
+
+                if (worksheet.PivotTables.Any())
+                {
+                    GeneratePivotTables(workbookPart, worksheetPart, worksheet, context);
+                }
+            }
+
+            // Remove empty pivot cache part
+            if (workbookPart.Workbook.PivotCaches != null && !workbookPart.Workbook.PivotCaches.Any())
+                workbookPart.Workbook.RemoveChild(workbookPart.Workbook.PivotCaches);
+
+            GenerateCalculationChainPartContent(workbookPart, context);
+
+            if (workbookPart.ThemePart == null)
+            {
+                var themePart = workbookPart.AddNewPart<ThemePart>(context.RelIdGenerator.GetNext(RelType.Workbook));
+                GenerateThemePartContent(themePart);
+            }
+
+            if (CustomProperties.Any())
+            {
+                document.GetPartsOfType<CustomFilePropertiesPart>().ToList().ForEach(p => document.DeletePart(p));
+                var customFilePropertiesPart =
+                    document.AddNewPart<CustomFilePropertiesPart>(context.RelIdGenerator.GetNext(RelType.Workbook));
+
+                GenerateCustomFilePropertiesPartContent(customFilePropertiesPart);
+            }
+            SetPackageProperties(document);
+        }
+
+        private void DeleteComments(WorksheetPart worksheetPart, XLWorksheet worksheet, SaveContext context)
+        {
+            // We have the comments so we can delete the comments part
+            worksheetPart.DeletePart(worksheetPart.WorksheetCommentsPart);
+            var vmlDrawingPart = worksheetPart.VmlDrawingParts.FirstOrDefault();
+
+            // Only delete the VmlDrawingParts for comments.
+            if (vmlDrawingPart != null)
+            {
+                var xdoc = XDocumentExtensions.Load(vmlDrawingPart.GetStream(FileMode.Open));
+                //xdoc.Root.Elements().Where(e => e.Name.LocalName == "shapelayout").Remove();
+                xdoc.Root.Elements().Where(
+                    e => e.Name.LocalName == "shapetype" && (string)e.Attribute("id") == @"_x0000_t202").Remove();
+                xdoc.Root.Elements().Where(
+                    e => e.Name.LocalName == "shape" && (string)e.Attribute("type") == @"#_x0000_t202").Remove();
+                var imageParts = vmlDrawingPart.ImageParts.ToList();
+                var legacyParts = vmlDrawingPart.LegacyDiagramTextParts.ToList();
+                var rId = worksheetPart.GetIdOfPart(vmlDrawingPart);
+                worksheet.LegacyDrawingId = rId;
+                worksheetPart.ChangeIdOfPart(vmlDrawingPart, "xxRRxx"); // Anything will do for the new relationship id
+                // we just want it alive enough to create the copy
+
+                var hasShapes = xdoc.Root.Elements().Any(e => e.Name.LocalName == "shape" || e.Name.LocalName == "group");
+
+                VmlDrawingPart vmlDrawingPartNew = null;
+                var hasNewPart = (imageParts.Count > 0 || legacyParts.Count > 0 || hasShapes);
+                if (hasNewPart)
+                {
+                    vmlDrawingPartNew = worksheetPart.AddNewPart<VmlDrawingPart>(rId);
+
+                    using (var writer = new XmlTextWriter(vmlDrawingPartNew.GetStream(FileMode.Create), Encoding.UTF8))
+                    {
+                        writer.WriteRaw(xdoc.ToString());
+                    }
+
+                    imageParts.ForEach(p => vmlDrawingPartNew.AddPart(p, vmlDrawingPart.GetIdOfPart(p)));
+                    legacyParts.ForEach(p => vmlDrawingPartNew.AddPart(p, vmlDrawingPart.GetIdOfPart(p)));
+                }
+
+                worksheetPart.DeletePart(vmlDrawingPart);
+
+                if (hasNewPart && rId != worksheetPart.GetIdOfPart(vmlDrawingPartNew))
+                    worksheetPart.ChangeIdOfPart(vmlDrawingPartNew, rId);
+            }
+        }
+
+        private static void GenerateTables(XLWorksheet worksheet, WorksheetPart worksheetPart, SaveContext context)
+        {
+            worksheetPart.Worksheet.RemoveAllChildren<TablePart>();
+
+            if (!worksheet.Tables.Any()) return;
+
+            foreach (var table in worksheet.Tables)
+            {
+                var tableRelId = context.RelIdGenerator.GetNext(RelType.Workbook);
+
+                var xlTable = (XLTable)table;
+                xlTable.RelId = tableRelId;
+
+                var tableDefinitionPart = worksheetPart.AddNewPart<TableDefinitionPart>(tableRelId);
+                GenerateTableDefinitionPartContent(tableDefinitionPart, xlTable, context);
+            }
+        }
+
+        private void GenerateExtendedFilePropertiesPartContent(ExtendedFilePropertiesPart extendedFilePropertiesPart)
+        {
+            if (extendedFilePropertiesPart.Properties == null)
+                extendedFilePropertiesPart.Properties = new Properties();
+
+            var properties = extendedFilePropertiesPart.Properties;
+            if (
+                !properties.NamespaceDeclarations.Contains(new KeyValuePair<string, string>("vt",
+                    "http://schemas.openxmlformats.org/officeDocument/2006/docPropsVTypes")))
+            {
+                properties.AddNamespaceDeclaration("vt",
+                    "http://schemas.openxmlformats.org/officeDocument/2006/docPropsVTypes");
+            }
+
+            if (properties.Application == null)
+                properties.AppendChild(new Application { Text = "Microsoft Excel" });
+
+            if (properties.DocumentSecurity == null)
+                properties.AppendChild(new DocumentSecurity { Text = "0" });
+
+            if (properties.ScaleCrop == null)
+                properties.AppendChild(new ScaleCrop { Text = "false" });
+
+            if (properties.HeadingPairs == null)
+                properties.HeadingPairs = new HeadingPairs();
+
+            if (properties.TitlesOfParts == null)
+                properties.TitlesOfParts = new TitlesOfParts();
+
+            properties.HeadingPairs.VTVector = new VTVector { BaseType = VectorBaseValues.Variant };
+
+            properties.TitlesOfParts.VTVector = new VTVector { BaseType = VectorBaseValues.Lpstr };
+
+            var vTVectorOne = properties.HeadingPairs.VTVector;
+
+            var vTVectorTwo = properties.TitlesOfParts.VTVector;
+
+            var modifiedWorksheets =
+                ((IEnumerable<XLWorksheet>)WorksheetsInternal).Select(w => new { w.Name, Order = w.Position }).ToList();
+            var modifiedNamedRanges = GetModifiedNamedRanges();
+            var modifiedWorksheetsCount = modifiedWorksheets.Count;
+            var modifiedNamedRangesCount = modifiedNamedRanges.Count;
+
+            InsertOnVtVector(vTVectorOne, "Worksheets", 0, modifiedWorksheetsCount.ToString());
+            InsertOnVtVector(vTVectorOne, "Named Ranges", 2, modifiedNamedRangesCount.ToString());
+
+            vTVectorTwo.Size = (UInt32)(modifiedNamedRangesCount + modifiedWorksheetsCount);
+
+            foreach (
+                var vTlpstr3 in modifiedWorksheets.OrderBy(w => w.Order).Select(w => new VTLPSTR { Text = w.Name }))
+                vTVectorTwo.AppendChild(vTlpstr3);
+
+            foreach (var vTlpstr7 in modifiedNamedRanges.Select(nr => new VTLPSTR { Text = nr }))
+                vTVectorTwo.AppendChild(vTlpstr7);
+
+            if (Properties.Manager != null)
+            {
+                if (!XLHelper.IsNullOrWhiteSpace(Properties.Manager))
+                {
+                    if (properties.Manager == null)
+                        properties.Manager = new Manager();
+
+                    properties.Manager.Text = Properties.Manager;
+                }
+                else
+                    properties.Manager = null;
+            }
+
+            if (Properties.Company == null) return;
+
+            if (!XLHelper.IsNullOrWhiteSpace(Properties.Company))
+            {
+                if (properties.Company == null)
+                    properties.Company = new Company();
+
+                properties.Company.Text = Properties.Company;
+            }
+            else
+                properties.Company = null;
+        }
+
+        private static void InsertOnVtVector(VTVector vTVector, String property, Int32 index, String text)
+        {
+            var m = from e1 in vTVector.Elements<Variant>()
+                    where e1.Elements<VTLPSTR>().Any(e2 => e2.Text == property)
+                    select e1;
+            if (!m.Any())
+            {
+                if (vTVector.Size == null)
+                    vTVector.Size = new UInt32Value(0U);
+
+                vTVector.Size += 2U;
+                var variant1 = new Variant();
+                var vTlpstr1 = new VTLPSTR { Text = property };
+                variant1.AppendChild(vTlpstr1);
+                vTVector.InsertAt(variant1, index);
+
+                var variant2 = new Variant();
+                var vTInt321 = new VTInt32();
+                variant2.AppendChild(vTInt321);
+                vTVector.InsertAt(variant2, index + 1);
+            }
+
+            var targetIndex = 0;
+            foreach (var e in vTVector.Elements<Variant>())
+            {
+                if (e.Elements<VTLPSTR>().Any(e2 => e2.Text == property))
+                {
+                    vTVector.ElementAt(targetIndex + 1).GetFirstChild<VTInt32>().Text = text;
+                    break;
+                }
+                targetIndex++;
+            }
+        }
+
+        private List<string> GetModifiedNamedRanges()
+        {
+            var namedRanges = new List<String>();
+            foreach (var w in WorksheetsInternal)
+            {
+                var wName = w.Name;
+                namedRanges.AddRange(w.NamedRanges.Select(n => wName + "!" + n.Name));
+                namedRanges.Add(w.Name + "!Print_Area");
+                namedRanges.Add(w.Name + "!Print_Titles");
+            }
+            namedRanges.AddRange(NamedRanges.Select(n => n.Name));
+            return namedRanges;
+        }
+
+        private void GenerateWorkbookPartContent(WorkbookPart workbookPart, SaveContext context)
+        {
+            if (workbookPart.Workbook == null)
+                workbookPart.Workbook = new Workbook();
+
+            var workbook = workbookPart.Workbook;
+            if (
+                !workbook.NamespaceDeclarations.Contains(new KeyValuePair<string, string>("r",
+                    "http://schemas.openxmlformats.org/officeDocument/2006/relationships")))
+            {
+                workbook.AddNamespaceDeclaration("r",
+                    "http://schemas.openxmlformats.org/officeDocument/2006/relationships");
+            }
+
+            #region WorkbookProperties
+
+            if (workbook.WorkbookProperties == null)
+                workbook.WorkbookProperties = new WorkbookProperties();
+
+            if (workbook.WorkbookProperties.CodeName == null)
+                workbook.WorkbookProperties.CodeName = "ThisWorkbook";
+
+            if (Use1904DateSystem)
+                workbook.WorkbookProperties.Date1904 = true;
+
+            #endregion
+
+            if (LockStructure || LockWindows)
+            {
+                if (workbook.WorkbookProtection == null)
+                    workbook.WorkbookProtection = new WorkbookProtection();
+
+                workbook.WorkbookProtection.LockStructure = LockStructure;
+                workbook.WorkbookProtection.LockWindows = LockWindows;
+            }
+            else
+            {
+                workbook.WorkbookProtection = null;
+            }
+
+
+            if (workbook.BookViews == null)
+                workbook.BookViews = new BookViews();
+
+            if (workbook.Sheets == null)
+                workbook.Sheets = new Sheets();
+
+            var worksheets = WorksheetsInternal;
+            workbook.Sheets.Elements<Sheet>().Where(s => worksheets.Deleted.Contains(s.Id)).ToList().ForEach(
+                s => s.Remove());
+
+            foreach (var sheet in workbook.Sheets.Elements<Sheet>())
+            {
+                var sheetId = (Int32)sheet.SheetId.Value;
+
+                if (WorksheetsInternal.All<XLWorksheet>(w => w.SheetId != sheetId)) continue;
+
+                var wks = WorksheetsInternal.Single<XLWorksheet>(w => w.SheetId == sheetId);
+                wks.RelId = sheet.Id;
+                sheet.Name = wks.Name;
+            }
+
+            foreach (var xlSheet in WorksheetsInternal.Cast<XLWorksheet>().OrderBy(w => w.Position))
+            {
+                string rId;
+                if (xlSheet.SheetId == 0 && XLHelper.IsNullOrWhiteSpace(xlSheet.RelId))
+                {
+                    rId = context.RelIdGenerator.GetNext(RelType.Workbook);
+
+                    while (WorksheetsInternal.Cast<XLWorksheet>().Any(w => w.SheetId == Int32.Parse(rId.Substring(3))))
+                        rId = context.RelIdGenerator.GetNext(RelType.Workbook);
+
+                    xlSheet.SheetId = Int32.Parse(rId.Substring(3));
+                    xlSheet.RelId = rId;
+                }
+                else
+                {
+                    if (XLHelper.IsNullOrWhiteSpace(xlSheet.RelId))
+                    {
+                    rId = String.Format("rId{0}", xlSheet.SheetId);
+                        context.RelIdGenerator.AddValues(new List<String> { rId }, RelType.Workbook);
+                }
+                    else
+                        rId = xlSheet.RelId;
+                }
+
+                if (!workbook.Sheets.Cast<Sheet>().Any(s => s.Id == rId))
+                {
+                    var newSheet = new Sheet
+                    {
+                        Name = xlSheet.Name,
+                        Id = rId,
+                        SheetId = (UInt32)xlSheet.SheetId
+                    };
+
+                    workbook.Sheets.AppendChild(newSheet);
+                }
+            }
+
+            var sheetElements = from sheet in workbook.Sheets.Elements<Sheet>()
+                                join worksheet in ((IEnumerable<XLWorksheet>)WorksheetsInternal) on sheet.Id.Value
+                                    equals worksheet.RelId
+                                orderby worksheet.Position
+                                select sheet;
+
+            UInt32 firstSheetVisible = 0;
+            var activeTab =
+                (from us in UnsupportedSheets where us.IsActive select (UInt32)us.Position - 1).FirstOrDefault();
+            var foundVisible = false;
+
+            var totalSheets = sheetElements.Count() + UnsupportedSheets.Count;
+            for (var p = 1; p <= totalSheets; p++)
+            {
+                if (UnsupportedSheets.All(us => us.Position != p))
+                {
+                    var sheet = sheetElements.ElementAt(p - UnsupportedSheets.Count(us => us.Position <= p) - 1);
+                    workbook.Sheets.RemoveChild(sheet);
+                    workbook.Sheets.AppendChild(sheet);
+                    var xlSheet = Worksheet(sheet.Name);
+                    if (xlSheet.Visibility != XLWorksheetVisibility.Visible)
+                        sheet.State = xlSheet.Visibility.ToOpenXml();
+
+                    if (foundVisible) continue;
+
+                    if (sheet.State == null || sheet.State == SheetStateValues.Visible)
+                        foundVisible = true;
+                    else
+                        firstSheetVisible++;
+                }
+                else
+                {
+                    var sheetId = UnsupportedSheets.First(us => us.Position == p).SheetId;
+                    var sheet = workbook.Sheets.Elements<Sheet>().First(s => s.SheetId == sheetId);
+                    workbook.Sheets.RemoveChild(sheet);
+                    workbook.Sheets.AppendChild(sheet);
+                }
+            }
+
+            var workbookView = workbook.BookViews.Elements<WorkbookView>().FirstOrDefault();
+
+            if (activeTab == 0)
+            {
+                activeTab = firstSheetVisible;
+                foreach (var ws in worksheets)
+                {
+                    if (!ws.TabActive) continue;
+
+                    activeTab = (UInt32)(ws.Position - 1);
+                    break;
+                }
+            }
+
+            if (workbookView == null)
+            {
+                workbookView = new WorkbookView { ActiveTab = activeTab, FirstSheet = firstSheetVisible };
+                workbook.BookViews.AppendChild(workbookView);
+            }
+            else
+            {
+                workbookView.ActiveTab = activeTab;
+                workbookView.FirstSheet = firstSheetVisible;
+            }
+
+            var definedNames = new DefinedNames();
+            foreach (var worksheet in WorksheetsInternal)
+            {
+                var wsSheetId = (UInt32)worksheet.SheetId;
+                UInt32 sheetId = 0;
+                foreach (var s in workbook.Sheets.Elements<Sheet>().TakeWhile(s => s.SheetId != wsSheetId))
+                {
+                    sheetId++;
+                }
+
+                if (worksheet.PageSetup.PrintAreas.Any())
+                {
+                    var definedName = new DefinedName { Name = "_xlnm.Print_Area", LocalSheetId = sheetId };
+                    var worksheetName = worksheet.Name;
+                    var definedNameText = worksheet.PageSetup.PrintAreas.Aggregate(String.Empty,
+                        (current, printArea) =>
+                            current +
+                            ("'" + worksheetName + "'!" +
+                             printArea.RangeAddress.
+                                 FirstAddress.ToStringFixed(
+                                     XLReferenceStyle.A1) +
+                             ":" +
+                             printArea.RangeAddress.
+                                 LastAddress.ToStringFixed(
+                                     XLReferenceStyle.A1) +
+                             ","));
+                    definedName.Text = definedNameText.Substring(0, definedNameText.Length - 1);
+                    definedNames.AppendChild(definedName);
+                }
+
+                if (worksheet.AutoFilter.Enabled)
+                {
+                    var definedName = new DefinedName
+                    {
+                        Name = "_xlnm._FilterDatabase",
+                        LocalSheetId = sheetId,
+                        Text = "'" + worksheet.Name + "'!" +
+                               worksheet.AutoFilter.Range.RangeAddress.FirstAddress.ToStringFixed(
+                                   XLReferenceStyle.A1) +
+                               ":" +
+                               worksheet.AutoFilter.Range.RangeAddress.LastAddress.ToStringFixed(
+                                   XLReferenceStyle.A1),
+                        Hidden = BooleanValue.FromBoolean(true)
+                    };
+                    definedNames.AppendChild(definedName);
+                }
+
+                foreach (var nr in worksheet.NamedRanges.Where(n => n.Name != "_xlnm._FilterDatabase"))
+                {
+                    var definedName = new DefinedName
+                    {
+                        Name = nr.Name,
+                        LocalSheetId = sheetId,
+                        Text = nr.ToString()
+                    };
+
+                    if (!nr.Visible)
+                        definedName.Hidden = BooleanValue.FromBoolean(true);
+
+                    if (!XLHelper.IsNullOrWhiteSpace(nr.Comment))
+                        definedName.Comment = nr.Comment;
+                    definedNames.AppendChild(definedName);
+                }
+
+
+                var definedNameTextRow = String.Empty;
+                var definedNameTextColumn = String.Empty;
+                if (worksheet.PageSetup.FirstRowToRepeatAtTop > 0)
+                {
+                    definedNameTextRow = "'" + worksheet.Name + "'!" + worksheet.PageSetup.FirstRowToRepeatAtTop
+                                         + ":" + worksheet.PageSetup.LastRowToRepeatAtTop;
+                }
+                if (worksheet.PageSetup.FirstColumnToRepeatAtLeft > 0)
+                {
+                    var minColumn = worksheet.PageSetup.FirstColumnToRepeatAtLeft;
+                    var maxColumn = worksheet.PageSetup.LastColumnToRepeatAtLeft;
+                    definedNameTextColumn = "'" + worksheet.Name + "'!" +
+                                            XLHelper.GetColumnLetterFromNumber(minColumn)
+                                            + ":" + XLHelper.GetColumnLetterFromNumber(maxColumn);
+                }
+
+                string titles;
+                if (definedNameTextColumn.Length > 0)
+                {
+                    titles = definedNameTextColumn;
+                    if (definedNameTextRow.Length > 0)
+                        titles += "," + definedNameTextRow;
+                }
+                else
+                    titles = definedNameTextRow;
+
+                if (titles.Length <= 0) continue;
+
+                var definedName2 = new DefinedName
+                {
+                    Name = "_xlnm.Print_Titles",
+                    LocalSheetId = sheetId,
+                    Text = titles
+                };
+
+                definedNames.AppendChild(definedName2);
+            }
+
+            foreach (var nr in NamedRanges)
+            {
+                var definedName = new DefinedName
+                {
+                    Name = nr.Name,
+                    Text = nr.ToString()
+                };
+
+                if (!nr.Visible)
+                    definedName.Hidden = BooleanValue.FromBoolean(true);
+
+                if (!XLHelper.IsNullOrWhiteSpace(nr.Comment))
+                    definedName.Comment = nr.Comment;
+                definedNames.AppendChild(definedName);
+            }
+
+            workbook.DefinedNames = definedNames;
+
+            if (workbook.CalculationProperties == null)
+                workbook.CalculationProperties = new CalculationProperties { CalculationId = 125725U };
+
+            if (CalculateMode == XLCalculateMode.Default)
+                workbook.CalculationProperties.CalculationMode = null;
+            else
+                workbook.CalculationProperties.CalculationMode = CalculateMode.ToOpenXml();
+
+            if (ReferenceStyle == XLReferenceStyle.Default)
+                workbook.CalculationProperties.ReferenceMode = null;
+            else
+                workbook.CalculationProperties.ReferenceMode = ReferenceStyle.ToOpenXml();
+
+            if (CalculationOnSave) workbook.CalculationProperties.CalculationOnSave = CalculationOnSave;
+            if (ForceFullCalculation) workbook.CalculationProperties.ForceFullCalculation = ForceFullCalculation;
+            if (FullCalculationOnLoad) workbook.CalculationProperties.FullCalculationOnLoad = FullCalculationOnLoad;
+            if (FullPrecision) workbook.CalculationProperties.FullPrecision = FullPrecision;
+        }
+
+        private void GenerateSharedStringTablePartContent(SharedStringTablePart sharedStringTablePart,
+            SaveContext context)
+        {
+            // Call all table headers to make sure their names are filled
+            var x = 0;
+            Worksheets.ForEach(w => w.Tables.ForEach(t => x = (t as XLTable).FieldNames.Count));
+
+            sharedStringTablePart.SharedStringTable = new SharedStringTable { Count = 0, UniqueCount = 0 };
+
+            var stringId = 0;
+
+            var newStrings = new Dictionary<String, Int32>();
+            var newRichStrings = new Dictionary<IXLRichText, Int32>();
+            foreach (
+                var c in
+                    Worksheets.Cast<XLWorksheet>().SelectMany(
+                        w =>
+                            w.Internals.CellsCollection.GetCells(
+                                c => ((c.DataType == XLCellValues.Text && c.ShareString) || c.HasRichText)
+                                     && (c as XLCell).InnerText.Length > 0
+                                     && XLHelper.IsNullOrWhiteSpace(c.FormulaA1)
+                                )))
+            {
+                c.DataType = XLCellValues.Text;
+                if (c.HasRichText)
+                {
+                    if (newRichStrings.ContainsKey(c.RichText))
+                        c.SharedStringId = newRichStrings[c.RichText];
+                    else
+                    {
+                        var sharedStringItem = new SharedStringItem();
+                        foreach (var rt in c.RichText.Where(r => !String.IsNullOrEmpty(r.Text)))
+                        {
+                            sharedStringItem.Append(GetRun(rt));
+                        }
+
+                        if (c.RichText.HasPhonetics)
+                        {
+                            foreach (var p in c.RichText.Phonetics)
+                            {
+                                var phoneticRun = new PhoneticRun
+                                {
+                                    BaseTextStartIndex = (UInt32)p.Start,
+                                    EndingBaseIndex = (UInt32)p.End
+                                };
+
+                                var text = new Text { Text = p.Text };
+                                if (p.Text.PreserveSpaces())
+                                    text.Space = SpaceProcessingModeValues.Preserve;
+
+                                phoneticRun.Append(text);
+                                sharedStringItem.Append(phoneticRun);
+                            }
+                            var f = new XLFont(null, c.RichText.Phonetics);
+                            if (!context.SharedFonts.ContainsKey(f))
+                                context.SharedFonts.Add(f, new FontInfo { Font = f });
+
+                            var phoneticProperties = new PhoneticProperties
+                            {
+                                FontId =
+                                    context.SharedFonts[
+                                        new XLFont(null, c.RichText.Phonetics)].
+                                        FontId
+                            };
+                            if (c.RichText.Phonetics.Alignment != XLPhoneticAlignment.Left)
+                                phoneticProperties.Alignment = c.RichText.Phonetics.Alignment.ToOpenXml();
+                            if (c.RichText.Phonetics.Type != XLPhoneticType.FullWidthKatakana)
+                                phoneticProperties.Type = c.RichText.Phonetics.Type.ToOpenXml();
+
+                            sharedStringItem.Append(phoneticProperties);
+                        }
+
+                        sharedStringTablePart.SharedStringTable.Append(sharedStringItem);
+                        sharedStringTablePart.SharedStringTable.Count += 1;
+                        sharedStringTablePart.SharedStringTable.UniqueCount += 1;
+
+                        newRichStrings.Add(c.RichText, stringId);
+                        c.SharedStringId = stringId;
+
+                        stringId++;
+                    }
+                }
+                else
+                {
+                    if (newStrings.ContainsKey(c.Value.ToString()))
+                        c.SharedStringId = newStrings[c.Value.ToString()];
+                    else
+                    {
+                        var s = c.Value.ToString();
+                        var sharedStringItem = new SharedStringItem();
+                        var text = new Text { Text = XmlEncoder.EncodeString(s) };
+                        if (!s.Trim().Equals(s))
+                            text.Space = SpaceProcessingModeValues.Preserve;
+                        sharedStringItem.Append(text);
+                        sharedStringTablePart.SharedStringTable.Append(sharedStringItem);
+                        sharedStringTablePart.SharedStringTable.Count += 1;
+                        sharedStringTablePart.SharedStringTable.UniqueCount += 1;
+
+                        newStrings.Add(c.Value.ToString(), stringId);
+                        c.SharedStringId = stringId;
+
+                        stringId++;
+                    }
+                }
+            }
+        }
+
+        private static Run GetRun(IXLRichString rt)
+        {
+            var run = new Run();
+
+            var runProperties = new RunProperties();
+
+            var bold = rt.Bold ? new Bold() : null;
+            var italic = rt.Italic ? new Italic() : null;
+            var underline = rt.Underline != XLFontUnderlineValues.None
+                ? new Underline { Val = rt.Underline.ToOpenXml() }
+                : null;
+            var strike = rt.Strikethrough ? new Strike() : null;
+            var verticalAlignment = new VerticalTextAlignment
+            { Val = rt.VerticalAlignment.ToOpenXml() };
+            var shadow = rt.Shadow ? new Shadow() : null;
+            var fontSize = new FontSize { Val = rt.FontSize };
+            var color = GetNewColor(rt.FontColor);
+            var fontName = new RunFont { Val = rt.FontName };
+            var fontFamilyNumbering = new FontFamily { Val = (Int32)rt.FontFamilyNumbering };
+
+            if (bold != null) runProperties.Append(bold);
+            if (italic != null) runProperties.Append(italic);
+
+            if (strike != null) runProperties.Append(strike);
+            if (shadow != null) runProperties.Append(shadow);
+            if (underline != null) runProperties.Append(underline);
+            runProperties.Append(verticalAlignment);
+
+            runProperties.Append(fontSize);
+            runProperties.Append(color);
+            runProperties.Append(fontName);
+            runProperties.Append(fontFamilyNumbering);
+
+            var text = new Text { Text = rt.Text };
+            if (rt.Text.PreserveSpaces())
+                text.Space = SpaceProcessingModeValues.Preserve;
+
+            run.Append(runProperties);
+            run.Append(text);
+            return run;
+        }
+
+        private void GenerateCalculationChainPartContent(WorkbookPart workbookPart, SaveContext context)
+        {
+            var thisRelId = context.RelIdGenerator.GetNext(RelType.Workbook);
+            if (workbookPart.CalculationChainPart == null)
+                workbookPart.AddNewPart<CalculationChainPart>(thisRelId);
+
+            if (workbookPart.CalculationChainPart.CalculationChain == null)
+                workbookPart.CalculationChainPart.CalculationChain = new CalculationChain();
+
+            var calculationChain = workbookPart.CalculationChainPart.CalculationChain;
+            calculationChain.RemoveAllChildren<CalculationCell>();
+
+            foreach (var worksheet in WorksheetsInternal)
+            {
+                var cellsWithoutFormulas = new HashSet<String>();
+                foreach (var c in worksheet.Internals.CellsCollection.GetCells())
+                {
+                    if (XLHelper.IsNullOrWhiteSpace(c.FormulaA1))
+                        cellsWithoutFormulas.Add(c.Address.ToStringRelative());
+                    else
+                    {
+                        if (c.FormulaA1.StartsWith("{"))
+                        {
+                            var cc = new CalculationCell
+                            {
+                                CellReference = c.Address.ToString(),
+                                SheetId = worksheet.SheetId
+                            };
+
+                            if (c.FormulaReference == null)
+                                c.FormulaReference = c.AsRange().RangeAddress;
+                            if (c.FormulaReference.FirstAddress.Equals(c.Address))
+                            {
+                                cc.Array = true;
+                                calculationChain.AppendChild(cc);
+                                calculationChain.AppendChild(new CalculationCell { CellReference = c.Address.ToString(), InChildChain = true });
+                            }
+                            else
+                            {
+                                calculationChain.AppendChild(cc);
+                            }
+                        }
+                        else
+                        {
+                            calculationChain.AppendChild(new CalculationCell
+                            {
+                                CellReference = c.Address.ToString(),
+                                SheetId = worksheet.SheetId
+                            });
+                        }
+                    }
+                }
+
+                //var cCellsToRemove = new List<CalculationCell>();
+                var m = from cc in calculationChain.Elements<CalculationCell>()
+                        where !(cc.SheetId != null || cc.InChildChain != null)
+                              && calculationChain.Elements<CalculationCell>()
+                                  .Where(c1 => c1.SheetId != null)
+                                  .Select(c1 => c1.CellReference.Value)
+                                  .Contains(cc.CellReference.Value)
+                              || cellsWithoutFormulas.Contains(cc.CellReference.Value)
+                        select cc;
+                //m.ToList().ForEach(cc => cCellsToRemove.Add(cc));
+                m.ToList().ForEach(cc => calculationChain.RemoveChild(cc));
+            }
+
+            if (!calculationChain.Any())
+                workbookPart.DeletePart(workbookPart.CalculationChainPart);
+        }
+
+        private void GenerateThemePartContent(ThemePart themePart)
+        {
+            var theme1 = new Theme { Name = "Office Theme" };
+            theme1.AddNamespaceDeclaration("a", "http://schemas.openxmlformats.org/drawingml/2006/main");
+
+            var themeElements1 = new ThemeElements();
+
+            var colorScheme1 = new ColorScheme { Name = "Office" };
+
+            var dark1Color1 = new Dark1Color();
+            var systemColor1 = new SystemColor
+            {
+                Val = SystemColorValues.WindowText,
+                LastColor = Theme.Text1.Color.ToHex().Substring(2)
+            };
+
+            dark1Color1.AppendChild(systemColor1);
+
+            var light1Color1 = new Light1Color();
+            var systemColor2 = new SystemColor
+            {
+                Val = SystemColorValues.Window,
+                LastColor = Theme.Background1.Color.ToHex().Substring(2)
+            };
+
+            light1Color1.AppendChild(systemColor2);
+
+            var dark2Color1 = new Dark2Color();
+            var rgbColorModelHex1 = new RgbColorModelHex { Val = Theme.Text2.Color.ToHex().Substring(2) };
+
+            dark2Color1.AppendChild(rgbColorModelHex1);
+
+            var light2Color1 = new Light2Color();
+            var rgbColorModelHex2 = new RgbColorModelHex { Val = Theme.Background2.Color.ToHex().Substring(2) };
+
+            light2Color1.AppendChild(rgbColorModelHex2);
+
+            var accent1Color1 = new Accent1Color();
+            var rgbColorModelHex3 = new RgbColorModelHex { Val = Theme.Accent1.Color.ToHex().Substring(2) };
+
+            accent1Color1.AppendChild(rgbColorModelHex3);
+
+            var accent2Color1 = new Accent2Color();
+            var rgbColorModelHex4 = new RgbColorModelHex { Val = Theme.Accent2.Color.ToHex().Substring(2) };
+
+            accent2Color1.AppendChild(rgbColorModelHex4);
+
+            var accent3Color1 = new Accent3Color();
+            var rgbColorModelHex5 = new RgbColorModelHex { Val = Theme.Accent3.Color.ToHex().Substring(2) };
+
+            accent3Color1.AppendChild(rgbColorModelHex5);
+
+            var accent4Color1 = new Accent4Color();
+            var rgbColorModelHex6 = new RgbColorModelHex { Val = Theme.Accent4.Color.ToHex().Substring(2) };
+
+            accent4Color1.AppendChild(rgbColorModelHex6);
+
+            var accent5Color1 = new Accent5Color();
+            var rgbColorModelHex7 = new RgbColorModelHex { Val = Theme.Accent5.Color.ToHex().Substring(2) };
+
+            accent5Color1.AppendChild(rgbColorModelHex7);
+
+            var accent6Color1 = new Accent6Color();
+            var rgbColorModelHex8 = new RgbColorModelHex { Val = Theme.Accent6.Color.ToHex().Substring(2) };
+
+            accent6Color1.AppendChild(rgbColorModelHex8);
+
+            var hyperlink1 = new DocumentFormat.OpenXml.Drawing.Hyperlink();
+            var rgbColorModelHex9 = new RgbColorModelHex { Val = Theme.Hyperlink.Color.ToHex().Substring(2) };
+
+            hyperlink1.AppendChild(rgbColorModelHex9);
+
+            var followedHyperlinkColor1 = new FollowedHyperlinkColor();
+            var rgbColorModelHex10 = new RgbColorModelHex { Val = Theme.FollowedHyperlink.Color.ToHex().Substring(2) };
+
+            followedHyperlinkColor1.AppendChild(rgbColorModelHex10);
+
+            colorScheme1.AppendChild(dark1Color1);
+            colorScheme1.AppendChild(light1Color1);
+            colorScheme1.AppendChild(dark2Color1);
+            colorScheme1.AppendChild(light2Color1);
+            colorScheme1.AppendChild(accent1Color1);
+            colorScheme1.AppendChild(accent2Color1);
+            colorScheme1.AppendChild(accent3Color1);
+            colorScheme1.AppendChild(accent4Color1);
+            colorScheme1.AppendChild(accent5Color1);
+            colorScheme1.AppendChild(accent6Color1);
+            colorScheme1.AppendChild(hyperlink1);
+            colorScheme1.AppendChild(followedHyperlinkColor1);
+
+            var fontScheme2 = new FontScheme { Name = "Office" };
+
+            var majorFont1 = new MajorFont();
+            var latinFont1 = new LatinFont { Typeface = "Cambria" };
+            var eastAsianFont1 = new EastAsianFont { Typeface = "" };
+            var complexScriptFont1 = new ComplexScriptFont { Typeface = "" };
+            var supplementalFont1 = new SupplementalFont { Script = "Jpan", Typeface = "ＭＳ Ｐゴシック" };
+            var supplementalFont2 = new SupplementalFont { Script = "Hang", Typeface = "맑은 고딕" };
+            var supplementalFont3 = new SupplementalFont { Script = "Hans", Typeface = "宋体" };
+            var supplementalFont4 = new SupplementalFont { Script = "Hant", Typeface = "新細明體" };
+            var supplementalFont5 = new SupplementalFont { Script = "Arab", Typeface = "Times New Roman" };
+            var supplementalFont6 = new SupplementalFont { Script = "Hebr", Typeface = "Times New Roman" };
+            var supplementalFont7 = new SupplementalFont { Script = "Thai", Typeface = "Tahoma" };
+            var supplementalFont8 = new SupplementalFont { Script = "Ethi", Typeface = "Nyala" };
+            var supplementalFont9 = new SupplementalFont { Script = "Beng", Typeface = "Vrinda" };
+            var supplementalFont10 = new SupplementalFont { Script = "Gujr", Typeface = "Shruti" };
+            var supplementalFont11 = new SupplementalFont { Script = "Khmr", Typeface = "MoolBoran" };
+            var supplementalFont12 = new SupplementalFont { Script = "Knda", Typeface = "Tunga" };
+            var supplementalFont13 = new SupplementalFont { Script = "Guru", Typeface = "Raavi" };
+            var supplementalFont14 = new SupplementalFont { Script = "Cans", Typeface = "Euphemia" };
+            var supplementalFont15 = new SupplementalFont { Script = "Cher", Typeface = "Plantagenet Cherokee" };
+            var supplementalFont16 = new SupplementalFont { Script = "Yiii", Typeface = "Microsoft Yi Baiti" };
+            var supplementalFont17 = new SupplementalFont { Script = "Tibt", Typeface = "Microsoft Himalaya" };
+            var supplementalFont18 = new SupplementalFont { Script = "Thaa", Typeface = "MV Boli" };
+            var supplementalFont19 = new SupplementalFont { Script = "Deva", Typeface = "Mangal" };
+            var supplementalFont20 = new SupplementalFont { Script = "Telu", Typeface = "Gautami" };
+            var supplementalFont21 = new SupplementalFont { Script = "Taml", Typeface = "Latha" };
+            var supplementalFont22 = new SupplementalFont { Script = "Syrc", Typeface = "Estrangelo Edessa" };
+            var supplementalFont23 = new SupplementalFont { Script = "Orya", Typeface = "Kalinga" };
+            var supplementalFont24 = new SupplementalFont { Script = "Mlym", Typeface = "Kartika" };
+            var supplementalFont25 = new SupplementalFont { Script = "Laoo", Typeface = "DokChampa" };
+            var supplementalFont26 = new SupplementalFont { Script = "Sinh", Typeface = "Iskoola Pota" };
+            var supplementalFont27 = new SupplementalFont { Script = "Mong", Typeface = "Mongolian Baiti" };
+            var supplementalFont28 = new SupplementalFont { Script = "Viet", Typeface = "Times New Roman" };
+            var supplementalFont29 = new SupplementalFont { Script = "Uigh", Typeface = "Microsoft Uighur" };
+
+            majorFont1.AppendChild(latinFont1);
+            majorFont1.AppendChild(eastAsianFont1);
+            majorFont1.AppendChild(complexScriptFont1);
+            majorFont1.AppendChild(supplementalFont1);
+            majorFont1.AppendChild(supplementalFont2);
+            majorFont1.AppendChild(supplementalFont3);
+            majorFont1.AppendChild(supplementalFont4);
+            majorFont1.AppendChild(supplementalFont5);
+            majorFont1.AppendChild(supplementalFont6);
+            majorFont1.AppendChild(supplementalFont7);
+            majorFont1.AppendChild(supplementalFont8);
+            majorFont1.AppendChild(supplementalFont9);
+            majorFont1.AppendChild(supplementalFont10);
+            majorFont1.AppendChild(supplementalFont11);
+            majorFont1.AppendChild(supplementalFont12);
+            majorFont1.AppendChild(supplementalFont13);
+            majorFont1.AppendChild(supplementalFont14);
+            majorFont1.AppendChild(supplementalFont15);
+            majorFont1.AppendChild(supplementalFont16);
+            majorFont1.AppendChild(supplementalFont17);
+            majorFont1.AppendChild(supplementalFont18);
+            majorFont1.AppendChild(supplementalFont19);
+            majorFont1.AppendChild(supplementalFont20);
+            majorFont1.AppendChild(supplementalFont21);
+            majorFont1.AppendChild(supplementalFont22);
+            majorFont1.AppendChild(supplementalFont23);
+            majorFont1.AppendChild(supplementalFont24);
+            majorFont1.AppendChild(supplementalFont25);
+            majorFont1.AppendChild(supplementalFont26);
+            majorFont1.AppendChild(supplementalFont27);
+            majorFont1.AppendChild(supplementalFont28);
+            majorFont1.AppendChild(supplementalFont29);
+
+            var minorFont1 = new MinorFont();
+            var latinFont2 = new LatinFont { Typeface = "Calibri" };
+            var eastAsianFont2 = new EastAsianFont { Typeface = "" };
+            var complexScriptFont2 = new ComplexScriptFont { Typeface = "" };
+            var supplementalFont30 = new SupplementalFont { Script = "Jpan", Typeface = "ＭＳ Ｐゴシック" };
+            var supplementalFont31 = new SupplementalFont { Script = "Hang", Typeface = "맑은 고딕" };
+            var supplementalFont32 = new SupplementalFont { Script = "Hans", Typeface = "宋体" };
+            var supplementalFont33 = new SupplementalFont { Script = "Hant", Typeface = "新細明體" };
+            var supplementalFont34 = new SupplementalFont { Script = "Arab", Typeface = "Arial" };
+            var supplementalFont35 = new SupplementalFont { Script = "Hebr", Typeface = "Arial" };
+            var supplementalFont36 = new SupplementalFont { Script = "Thai", Typeface = "Tahoma" };
+            var supplementalFont37 = new SupplementalFont { Script = "Ethi", Typeface = "Nyala" };
+            var supplementalFont38 = new SupplementalFont { Script = "Beng", Typeface = "Vrinda" };
+            var supplementalFont39 = new SupplementalFont { Script = "Gujr", Typeface = "Shruti" };
+            var supplementalFont40 = new SupplementalFont { Script = "Khmr", Typeface = "DaunPenh" };
+            var supplementalFont41 = new SupplementalFont { Script = "Knda", Typeface = "Tunga" };
+            var supplementalFont42 = new SupplementalFont { Script = "Guru", Typeface = "Raavi" };
+            var supplementalFont43 = new SupplementalFont { Script = "Cans", Typeface = "Euphemia" };
+            var supplementalFont44 = new SupplementalFont { Script = "Cher", Typeface = "Plantagenet Cherokee" };
+            var supplementalFont45 = new SupplementalFont { Script = "Yiii", Typeface = "Microsoft Yi Baiti" };
+            var supplementalFont46 = new SupplementalFont { Script = "Tibt", Typeface = "Microsoft Himalaya" };
+            var supplementalFont47 = new SupplementalFont { Script = "Thaa", Typeface = "MV Boli" };
+            var supplementalFont48 = new SupplementalFont { Script = "Deva", Typeface = "Mangal" };
+            var supplementalFont49 = new SupplementalFont { Script = "Telu", Typeface = "Gautami" };
+            var supplementalFont50 = new SupplementalFont { Script = "Taml", Typeface = "Latha" };
+            var supplementalFont51 = new SupplementalFont { Script = "Syrc", Typeface = "Estrangelo Edessa" };
+            var supplementalFont52 = new SupplementalFont { Script = "Orya", Typeface = "Kalinga" };
+            var supplementalFont53 = new SupplementalFont { Script = "Mlym", Typeface = "Kartika" };
+            var supplementalFont54 = new SupplementalFont { Script = "Laoo", Typeface = "DokChampa" };
+            var supplementalFont55 = new SupplementalFont { Script = "Sinh", Typeface = "Iskoola Pota" };
+            var supplementalFont56 = new SupplementalFont { Script = "Mong", Typeface = "Mongolian Baiti" };
+            var supplementalFont57 = new SupplementalFont { Script = "Viet", Typeface = "Arial" };
+            var supplementalFont58 = new SupplementalFont { Script = "Uigh", Typeface = "Microsoft Uighur" };
+
+            minorFont1.AppendChild(latinFont2);
+            minorFont1.AppendChild(eastAsianFont2);
+            minorFont1.AppendChild(complexScriptFont2);
+            minorFont1.AppendChild(supplementalFont30);
+            minorFont1.AppendChild(supplementalFont31);
+            minorFont1.AppendChild(supplementalFont32);
+            minorFont1.AppendChild(supplementalFont33);
+            minorFont1.AppendChild(supplementalFont34);
+            minorFont1.AppendChild(supplementalFont35);
+            minorFont1.AppendChild(supplementalFont36);
+            minorFont1.AppendChild(supplementalFont37);
+            minorFont1.AppendChild(supplementalFont38);
+            minorFont1.AppendChild(supplementalFont39);
+            minorFont1.AppendChild(supplementalFont40);
+            minorFont1.AppendChild(supplementalFont41);
+            minorFont1.AppendChild(supplementalFont42);
+            minorFont1.AppendChild(supplementalFont43);
+            minorFont1.AppendChild(supplementalFont44);
+            minorFont1.AppendChild(supplementalFont45);
+            minorFont1.AppendChild(supplementalFont46);
+            minorFont1.AppendChild(supplementalFont47);
+            minorFont1.AppendChild(supplementalFont48);
+            minorFont1.AppendChild(supplementalFont49);
+            minorFont1.AppendChild(supplementalFont50);
+            minorFont1.AppendChild(supplementalFont51);
+            minorFont1.AppendChild(supplementalFont52);
+            minorFont1.AppendChild(supplementalFont53);
+            minorFont1.AppendChild(supplementalFont54);
+            minorFont1.AppendChild(supplementalFont55);
+            minorFont1.AppendChild(supplementalFont56);
+            minorFont1.AppendChild(supplementalFont57);
+            minorFont1.AppendChild(supplementalFont58);
+
+            fontScheme2.AppendChild(majorFont1);
+            fontScheme2.AppendChild(minorFont1);
+
+            var formatScheme1 = new FormatScheme { Name = "Office" };
+
+            var fillStyleList1 = new FillStyleList();
+
+            var solidFill1 = new SolidFill();
+            var schemeColor1 = new SchemeColor { Val = SchemeColorValues.PhColor };
+
+            solidFill1.AppendChild(schemeColor1);
+
+            var gradientFill1 = new GradientFill { RotateWithShape = true };
+
+            var gradientStopList1 = new GradientStopList();
+
+            var gradientStop1 = new GradientStop { Position = 0 };
+
+            var schemeColor2 = new SchemeColor { Val = SchemeColorValues.PhColor };
+            var tint1 = new Tint { Val = 50000 };
+            var saturationModulation1 = new SaturationModulation { Val = 300000 };
+
+            schemeColor2.AppendChild(tint1);
+            schemeColor2.AppendChild(saturationModulation1);
+
+            gradientStop1.AppendChild(schemeColor2);
+
+            var gradientStop2 = new GradientStop { Position = 35000 };
+
+            var schemeColor3 = new SchemeColor { Val = SchemeColorValues.PhColor };
+            var tint2 = new Tint { Val = 37000 };
+            var saturationModulation2 = new SaturationModulation { Val = 300000 };
+
+            schemeColor3.AppendChild(tint2);
+            schemeColor3.AppendChild(saturationModulation2);
+
+            gradientStop2.AppendChild(schemeColor3);
+
+            var gradientStop3 = new GradientStop { Position = 100000 };
+
+            var schemeColor4 = new SchemeColor { Val = SchemeColorValues.PhColor };
+            var tint3 = new Tint { Val = 15000 };
+            var saturationModulation3 = new SaturationModulation { Val = 350000 };
+
+            schemeColor4.AppendChild(tint3);
+            schemeColor4.AppendChild(saturationModulation3);
+
+            gradientStop3.AppendChild(schemeColor4);
+
+            gradientStopList1.AppendChild(gradientStop1);
+            gradientStopList1.AppendChild(gradientStop2);
+            gradientStopList1.AppendChild(gradientStop3);
+            var linearGradientFill1 = new LinearGradientFill { Angle = 16200000, Scaled = true };
+
+            gradientFill1.AppendChild(gradientStopList1);
+            gradientFill1.AppendChild(linearGradientFill1);
+
+            var gradientFill2 = new GradientFill { RotateWithShape = true };
+
+            var gradientStopList2 = new GradientStopList();
+
+            var gradientStop4 = new GradientStop { Position = 0 };
+
+            var schemeColor5 = new SchemeColor { Val = SchemeColorValues.PhColor };
+            var shade1 = new Shade { Val = 51000 };
+            var saturationModulation4 = new SaturationModulation { Val = 130000 };
+
+            schemeColor5.AppendChild(shade1);
+            schemeColor5.AppendChild(saturationModulation4);
+
+            gradientStop4.AppendChild(schemeColor5);
+
+            var gradientStop5 = new GradientStop { Position = 80000 };
+
+            var schemeColor6 = new SchemeColor { Val = SchemeColorValues.PhColor };
+            var shade2 = new Shade { Val = 93000 };
+            var saturationModulation5 = new SaturationModulation { Val = 130000 };
+
+            schemeColor6.AppendChild(shade2);
+            schemeColor6.AppendChild(saturationModulation5);
+
+            gradientStop5.AppendChild(schemeColor6);
+
+            var gradientStop6 = new GradientStop { Position = 100000 };
+
+            var schemeColor7 = new SchemeColor { Val = SchemeColorValues.PhColor };
+            var shade3 = new Shade { Val = 94000 };
+            var saturationModulation6 = new SaturationModulation { Val = 135000 };
+
+            schemeColor7.AppendChild(shade3);
+            schemeColor7.AppendChild(saturationModulation6);
+
+            gradientStop6.AppendChild(schemeColor7);
+
+            gradientStopList2.AppendChild(gradientStop4);
+            gradientStopList2.AppendChild(gradientStop5);
+            gradientStopList2.AppendChild(gradientStop6);
+            var linearGradientFill2 = new LinearGradientFill { Angle = 16200000, Scaled = false };
+
+            gradientFill2.AppendChild(gradientStopList2);
+            gradientFill2.AppendChild(linearGradientFill2);
+
+            fillStyleList1.AppendChild(solidFill1);
+            fillStyleList1.AppendChild(gradientFill1);
+            fillStyleList1.AppendChild(gradientFill2);
+
+            var lineStyleList1 = new LineStyleList();
+
+            var outline1 = new Outline
+            {
+                Width = 9525,
+                CapType = LineCapValues.Flat,
+                CompoundLineType = CompoundLineValues.Single,
+                Alignment = PenAlignmentValues.Center
+            };
+
+            var solidFill2 = new SolidFill();
+
+            var schemeColor8 = new SchemeColor { Val = SchemeColorValues.PhColor };
+            var shade4 = new Shade { Val = 95000 };
+            var saturationModulation7 = new SaturationModulation { Val = 105000 };
+
+            schemeColor8.AppendChild(shade4);
+            schemeColor8.AppendChild(saturationModulation7);
+
+            solidFill2.AppendChild(schemeColor8);
+            var presetDash1 = new PresetDash { Val = PresetLineDashValues.Solid };
+
+            outline1.AppendChild(solidFill2);
+            outline1.AppendChild(presetDash1);
+
+            var outline2 = new Outline
+            {
+                Width = 25400,
+                CapType = LineCapValues.Flat,
+                CompoundLineType = CompoundLineValues.Single,
+                Alignment = PenAlignmentValues.Center
+            };
+
+            var solidFill3 = new SolidFill();
+            var schemeColor9 = new SchemeColor { Val = SchemeColorValues.PhColor };
+
+            solidFill3.AppendChild(schemeColor9);
+            var presetDash2 = new PresetDash { Val = PresetLineDashValues.Solid };
+
+            outline2.AppendChild(solidFill3);
+            outline2.AppendChild(presetDash2);
+
+            var outline3 = new Outline
+            {
+                Width = 38100,
+                CapType = LineCapValues.Flat,
+                CompoundLineType = CompoundLineValues.Single,
+                Alignment = PenAlignmentValues.Center
+            };
+
+            var solidFill4 = new SolidFill();
+            var schemeColor10 = new SchemeColor { Val = SchemeColorValues.PhColor };
+
+            solidFill4.AppendChild(schemeColor10);
+            var presetDash3 = new PresetDash { Val = PresetLineDashValues.Solid };
+
+            outline3.AppendChild(solidFill4);
+            outline3.AppendChild(presetDash3);
+
+            lineStyleList1.AppendChild(outline1);
+            lineStyleList1.AppendChild(outline2);
+            lineStyleList1.AppendChild(outline3);
+
+            var effectStyleList1 = new EffectStyleList();
+
+            var effectStyle1 = new EffectStyle();
+
+            var effectList1 = new EffectList();
+
+            var outerShadow1 = new OuterShadow
+            {
+                BlurRadius = 40000L,
+                Distance = 20000L,
+                Direction = 5400000,
+                RotateWithShape = false
+            };
+
+            var rgbColorModelHex11 = new RgbColorModelHex { Val = "000000" };
+            var alpha1 = new Alpha { Val = 38000 };
+
+            rgbColorModelHex11.AppendChild(alpha1);
+
+            outerShadow1.AppendChild(rgbColorModelHex11);
+
+            effectList1.AppendChild(outerShadow1);
+
+            effectStyle1.AppendChild(effectList1);
+
+            var effectStyle2 = new EffectStyle();
+
+            var effectList2 = new EffectList();
+
+            var outerShadow2 = new OuterShadow
+            {
+                BlurRadius = 40000L,
+                Distance = 23000L,
+                Direction = 5400000,
+                RotateWithShape = false
+            };
+
+            var rgbColorModelHex12 = new RgbColorModelHex { Val = "000000" };
+            var alpha2 = new Alpha { Val = 35000 };
+
+            rgbColorModelHex12.AppendChild(alpha2);
+
+            outerShadow2.AppendChild(rgbColorModelHex12);
+
+            effectList2.AppendChild(outerShadow2);
+
+            effectStyle2.AppendChild(effectList2);
+
+            var effectStyle3 = new EffectStyle();
+
+            var effectList3 = new EffectList();
+
+            var outerShadow3 = new OuterShadow
+            {
+                BlurRadius = 40000L,
+                Distance = 23000L,
+                Direction = 5400000,
+                RotateWithShape = false
+            };
+
+            var rgbColorModelHex13 = new RgbColorModelHex { Val = "000000" };
+            var alpha3 = new Alpha { Val = 35000 };
+
+            rgbColorModelHex13.AppendChild(alpha3);
+
+            outerShadow3.AppendChild(rgbColorModelHex13);
+
+            effectList3.AppendChild(outerShadow3);
+
+            var scene3DType1 = new Scene3DType();
+
+            var camera1 = new Camera { Preset = PresetCameraValues.OrthographicFront };
+            var rotation1 = new Rotation { Latitude = 0, Longitude = 0, Revolution = 0 };
+
+            camera1.AppendChild(rotation1);
+
+            var lightRig1 = new LightRig { Rig = LightRigValues.ThreePoints, Direction = LightRigDirectionValues.Top };
+            var rotation2 = new Rotation { Latitude = 0, Longitude = 0, Revolution = 1200000 };
+
+            lightRig1.AppendChild(rotation2);
+
+            scene3DType1.AppendChild(camera1);
+            scene3DType1.AppendChild(lightRig1);
+
+            var shape3DType1 = new Shape3DType();
+            var bevelTop1 = new BevelTop { Width = 63500L, Height = 25400L };
+
+            shape3DType1.AppendChild(bevelTop1);
+
+            effectStyle3.AppendChild(effectList3);
+            effectStyle3.AppendChild(scene3DType1);
+            effectStyle3.AppendChild(shape3DType1);
+
+            effectStyleList1.AppendChild(effectStyle1);
+            effectStyleList1.AppendChild(effectStyle2);
+            effectStyleList1.AppendChild(effectStyle3);
+
+            var backgroundFillStyleList1 = new BackgroundFillStyleList();
+
+            var solidFill5 = new SolidFill();
+            var schemeColor11 = new SchemeColor { Val = SchemeColorValues.PhColor };
+
+            solidFill5.AppendChild(schemeColor11);
+
+            var gradientFill3 = new GradientFill { RotateWithShape = true };
+
+            var gradientStopList3 = new GradientStopList();
+
+            var gradientStop7 = new GradientStop { Position = 0 };
+
+            var schemeColor12 = new SchemeColor { Val = SchemeColorValues.PhColor };
+            var tint4 = new Tint { Val = 40000 };
+            var saturationModulation8 = new SaturationModulation { Val = 350000 };
+
+            schemeColor12.AppendChild(tint4);
+            schemeColor12.AppendChild(saturationModulation8);
+
+            gradientStop7.AppendChild(schemeColor12);
+
+            var gradientStop8 = new GradientStop { Position = 40000 };
+
+            var schemeColor13 = new SchemeColor { Val = SchemeColorValues.PhColor };
+            var tint5 = new Tint { Val = 45000 };
+            var shade5 = new Shade { Val = 99000 };
+            var saturationModulation9 = new SaturationModulation { Val = 350000 };
+
+            schemeColor13.AppendChild(tint5);
+            schemeColor13.AppendChild(shade5);
+            schemeColor13.AppendChild(saturationModulation9);
+
+            gradientStop8.AppendChild(schemeColor13);
+
+            var gradientStop9 = new GradientStop { Position = 100000 };
+
+            var schemeColor14 = new SchemeColor { Val = SchemeColorValues.PhColor };
+            var shade6 = new Shade { Val = 20000 };
+            var saturationModulation10 = new SaturationModulation { Val = 255000 };
+
+            schemeColor14.AppendChild(shade6);
+            schemeColor14.AppendChild(saturationModulation10);
+
+            gradientStop9.AppendChild(schemeColor14);
+
+            gradientStopList3.AppendChild(gradientStop7);
+            gradientStopList3.AppendChild(gradientStop8);
+            gradientStopList3.AppendChild(gradientStop9);
+
+            var pathGradientFill1 = new PathGradientFill { Path = PathShadeValues.Circle };
+            var fillToRectangle1 = new FillToRectangle { Left = 50000, Top = -80000, Right = 50000, Bottom = 180000 };
+
+            pathGradientFill1.AppendChild(fillToRectangle1);
+
+            gradientFill3.AppendChild(gradientStopList3);
+            gradientFill3.AppendChild(pathGradientFill1);
+
+            var gradientFill4 = new GradientFill { RotateWithShape = true };
+
+            var gradientStopList4 = new GradientStopList();
+
+            var gradientStop10 = new GradientStop { Position = 0 };
+
+            var schemeColor15 = new SchemeColor { Val = SchemeColorValues.PhColor };
+            var tint6 = new Tint { Val = 80000 };
+            var saturationModulation11 = new SaturationModulation { Val = 300000 };
+
+            schemeColor15.AppendChild(tint6);
+            schemeColor15.AppendChild(saturationModulation11);
+
+            gradientStop10.AppendChild(schemeColor15);
+
+            var gradientStop11 = new GradientStop { Position = 100000 };
+
+            var schemeColor16 = new SchemeColor { Val = SchemeColorValues.PhColor };
+            var shade7 = new Shade { Val = 30000 };
+            var saturationModulation12 = new SaturationModulation { Val = 200000 };
+
+            schemeColor16.AppendChild(shade7);
+            schemeColor16.AppendChild(saturationModulation12);
+
+            gradientStop11.AppendChild(schemeColor16);
+
+            gradientStopList4.AppendChild(gradientStop10);
+            gradientStopList4.AppendChild(gradientStop11);
+
+            var pathGradientFill2 = new PathGradientFill { Path = PathShadeValues.Circle };
+            var fillToRectangle2 = new FillToRectangle { Left = 50000, Top = 50000, Right = 50000, Bottom = 50000 };
+
+            pathGradientFill2.AppendChild(fillToRectangle2);
+
+            gradientFill4.AppendChild(gradientStopList4);
+            gradientFill4.AppendChild(pathGradientFill2);
+
+            backgroundFillStyleList1.AppendChild(solidFill5);
+            backgroundFillStyleList1.AppendChild(gradientFill3);
+            backgroundFillStyleList1.AppendChild(gradientFill4);
+
+            formatScheme1.AppendChild(fillStyleList1);
+            formatScheme1.AppendChild(lineStyleList1);
+            formatScheme1.AppendChild(effectStyleList1);
+            formatScheme1.AppendChild(backgroundFillStyleList1);
+
+            themeElements1.AppendChild(colorScheme1);
+            themeElements1.AppendChild(fontScheme2);
+            themeElements1.AppendChild(formatScheme1);
+            var objectDefaults1 = new ObjectDefaults();
+            var extraColorSchemeList1 = new ExtraColorSchemeList();
+
+            theme1.AppendChild(themeElements1);
+            theme1.AppendChild(objectDefaults1);
+            theme1.AppendChild(extraColorSchemeList1);
+
+            themePart.Theme = theme1;
+        }
+
+        private void GenerateCustomFilePropertiesPartContent(CustomFilePropertiesPart customFilePropertiesPart1)
+        {
+            var properties2 = new DocumentFormat.OpenXml.CustomProperties.Properties();
+            properties2.AddNamespaceDeclaration("vt",
+                "http://schemas.openxmlformats.org/officeDocument/2006/docPropsVTypes");
+            var propertyId = 1;
+            foreach (var p in CustomProperties)
+            {
+                propertyId++;
+                var customDocumentProperty = new CustomDocumentProperty
+                {
+                    FormatId = "{D5CDD505-2E9C-101B-9397-08002B2CF9AE}",
+                    PropertyId = propertyId,
+                    Name = p.Name
+                };
+                if (p.Type == XLCustomPropertyType.Text)
+                {
+                    var vTlpwstr1 = new VTLPWSTR { Text = p.GetValue<string>() };
+                    customDocumentProperty.AppendChild(vTlpwstr1);
+                }
+                else if (p.Type == XLCustomPropertyType.Date)
+                {
+                    var vTFileTime1 = new VTFileTime
+                    {
+                        Text =
+                            p.GetValue<DateTime>().ToUniversalTime().ToString(
+                                "yyyy'-'MM'-'dd'T'HH':'mm':'ss'Z'")
+                    };
+                    customDocumentProperty.AppendChild(vTFileTime1);
+                }
+                else if (p.Type == XLCustomPropertyType.Number)
+                {
+                    var vTDouble1 = new VTDouble
+                    {
+                        Text = p.GetValue<Double>().ToInvariantString()
+                    };
+                    customDocumentProperty.AppendChild(vTDouble1);
+                }
+                else
+                {
+                    var vTBool1 = new VTBool { Text = p.GetValue<Boolean>().ToString().ToLower() };
+                    customDocumentProperty.AppendChild(vTBool1);
+                }
+                properties2.AppendChild(customDocumentProperty);
+            }
+
+            customFilePropertiesPart1.Properties = properties2;
+        }
+
+        private void SetPackageProperties(OpenXmlPackage document)
+        {
+            var created = Properties.Created == DateTime.MinValue ? DateTime.Now : Properties.Created;
+            var modified = Properties.Modified == DateTime.MinValue ? DateTime.Now : Properties.Modified;
+            document.PackageProperties.Created = created;
+            document.PackageProperties.Modified = modified;
+            document.PackageProperties.LastModifiedBy = Properties.LastModifiedBy;
+
+            document.PackageProperties.Creator = Properties.Author;
+            document.PackageProperties.Title = Properties.Title;
+            document.PackageProperties.Subject = Properties.Subject;
+            document.PackageProperties.Category = Properties.Category;
+            document.PackageProperties.Keywords = Properties.Keywords;
+            document.PackageProperties.Description = Properties.Comments;
+            document.PackageProperties.ContentStatus = Properties.Status;
+        }
+
+        private static string GetTableName(String originalTableName, SaveContext context)
+        {
+            var tableName = originalTableName.RemoveSpecialCharacters();
+            var name = tableName;
+            if (context.TableNames.Contains(name))
+            {
+                var i = 1;
+                name = tableName + i.ToInvariantString();
+                while (context.TableNames.Contains(name))
+                {
+                    i++;
+                    name = tableName + i.ToInvariantString();
+                }
+            }
+
+            context.TableNames.Add(name);
+            return name;
+        }
+
+        private static void GenerateTableDefinitionPartContent(TableDefinitionPart tableDefinitionPart, XLTable xlTable,
+            SaveContext context)
+        {
+            context.TableId++;
+            var reference = xlTable.RangeAddress.FirstAddress + ":" + xlTable.RangeAddress.LastAddress;
+            var tableName = GetTableName(xlTable.Name, context);
+            var table = new Table
+            {
+                Id = context.TableId,
+                Name = tableName,
+                DisplayName = tableName,
+                Reference = reference
+            };
+
+            if (!xlTable.ShowHeaderRow)
+                table.HeaderRowCount = 0;
+
+            if (xlTable.ShowTotalsRow)
+                table.TotalsRowCount = 1;
+            else
+                table.TotalsRowShown = false;
+
+            var tableColumns1 = new TableColumns { Count = (UInt32)xlTable.ColumnCount() };
+
+            UInt32 columnId = 0;
+            foreach (var xlField in xlTable.Fields)
+            {
+                columnId++;
+                var fieldName = xlField.Name;
+                var tableColumn1 = new TableColumn
+                {
+                    Id = columnId,
+                    Name = fieldName.Replace("_x000a_", "_x005f_x000a_").Replace(Environment.NewLine, "_x000a_")
+                };
+                if (xlTable.ShowTotalsRow)
+                {
+                    if (xlField.TotalsRowFunction != XLTotalsRowFunction.None)
+                    {
+                        tableColumn1.TotalsRowFunction = xlField.TotalsRowFunction.ToOpenXml();
+
+                        if (xlField.TotalsRowFunction == XLTotalsRowFunction.Custom)
+                            tableColumn1.TotalsRowFormula = new TotalsRowFormula(xlField.TotalsRowFormulaA1);
+                    }
+
+                    if (!XLHelper.IsNullOrWhiteSpace(xlField.TotalsRowLabel))
+                        tableColumn1.TotalsRowLabel = xlField.TotalsRowLabel;
+                }
+                tableColumns1.AppendChild(tableColumn1);
+            }
+
+            var tableStyleInfo1 = new TableStyleInfo
+            {
+                ShowFirstColumn = xlTable.EmphasizeFirstColumn,
+                ShowLastColumn = xlTable.EmphasizeLastColumn,
+                ShowRowStripes = xlTable.ShowRowStripes,
+                ShowColumnStripes = xlTable.ShowColumnStripes
+            };
+
+            if (xlTable.Theme != XLTableTheme.None)
+                tableStyleInfo1.Name = xlTable.Theme.Name;
+
+            if (xlTable.ShowAutoFilter)
+            {
+                var autoFilter1 = new AutoFilter();
+                if (xlTable.ShowTotalsRow)
+                {
+                    xlTable.AutoFilter.Range = xlTable.Worksheet.Range(
+                        xlTable.RangeAddress.FirstAddress.RowNumber, xlTable.RangeAddress.FirstAddress.ColumnNumber,
+                        xlTable.RangeAddress.LastAddress.RowNumber - 1, xlTable.RangeAddress.LastAddress.ColumnNumber);
+                }
+                else
+                    xlTable.AutoFilter.Range = xlTable.Worksheet.Range(xlTable.RangeAddress);
+
+                PopulateAutoFilter(xlTable.AutoFilter, autoFilter1);
+
+                table.AppendChild(autoFilter1);
+            }
+
+            table.AppendChild(tableColumns1);
+            table.AppendChild(tableStyleInfo1);
+
+            tableDefinitionPart.Table = table;
+        }
+
+        private static void GeneratePivotTables(WorkbookPart workbookPart, WorksheetPart worksheetPart,
+            XLWorksheet xlWorksheet,
+            SaveContext context)
+        {
+            PivotCaches pivotCaches;
+            uint cacheId = 0;
+            if (workbookPart.Workbook.PivotCaches == null)
+                pivotCaches = workbookPart.Workbook.InsertAfter(new PivotCaches(), workbookPart.Workbook.CalculationProperties);
+            else
+            {
+                pivotCaches = workbookPart.Workbook.PivotCaches;
+                if (pivotCaches.Any())
+                    cacheId = pivotCaches.Cast<PivotCache>().Max(pc => pc.CacheId.Value) + 1;
+            }
+
+            foreach (var pt in xlWorksheet.PivotTables)
+            {
+                // TODO: Avoid duplicate pivot caches of same source range
+                var ptCdp = context.RelIdGenerator.GetNext(RelType.Workbook);
+
+                var pivotTableCacheDefinitionPart = workbookPart.AddNewPart<PivotTableCacheDefinitionPart>(ptCdp);
+                GeneratePivotTableCacheDefinitionPartContent(pivotTableCacheDefinitionPart, pt);
+
+                var pivotCache = new PivotCache { CacheId = cacheId++, Id = ptCdp };
+
+                pivotCaches.AppendChild(pivotCache);
+
+                var pivotTablePart =
+                    worksheetPart.AddNewPart<PivotTablePart>(context.RelIdGenerator.GetNext(RelType.Workbook));
+                GeneratePivotTablePartContent(pivotTablePart, pt, pivotCache.CacheId, context);
+
+                pivotTablePart.AddPart(pivotTableCacheDefinitionPart, context.RelIdGenerator.GetNext(RelType.Workbook));
+            }
+        }
+
+        // Generates content of pivotTableCacheDefinitionPart
+        private static void GeneratePivotTableCacheDefinitionPartContent(
+            PivotTableCacheDefinitionPart pivotTableCacheDefinitionPart, IXLPivotTable pt)
+        {
+            var source = pt.SourceRange;
+
+            var pivotCacheDefinition = new PivotCacheDefinition
+            {
+                Id = "rId1",
+                SaveData = pt.SaveSourceData,
+                RefreshOnLoad = true //pt.RefreshDataOnOpen
+            };
+            if (pt.ItemsToRetainPerField == XLItemsToRetain.None)
+                pivotCacheDefinition.MissingItemsLimit = 0U;
+            else if (pt.ItemsToRetainPerField == XLItemsToRetain.Max)
+                pivotCacheDefinition.MissingItemsLimit = XLHelper.MaxRowNumber;
+
+            pivotCacheDefinition.AddNamespaceDeclaration("r",
+                "http://schemas.openxmlformats.org/officeDocument/2006/relationships");
+
+            var cacheSource = new CacheSource { Type = SourceValues.Worksheet };
+            cacheSource.AppendChild(new WorksheetSource { Name = source.ToString() });
+
+            var cacheFields = new CacheFields();
+
+            foreach (var c in source.Columns())
+            {
+                var columnNumber = c.ColumnNumber();
+                var columnName = c.FirstCell().Value.ToString();
+                var xlpf = pt.Fields.Add(columnName);
+
+                var field =
+                    pt.RowLabels.Union(pt.ColumnLabels).Union(pt.ReportFilters).FirstOrDefault(f => f.SourceName == columnName);
+                if (field != null)
+                {
+                    xlpf.CustomName = field.CustomName;
+                    xlpf.Subtotals.AddRange(field.Subtotals);
+                }
+
+                var sharedItems = new SharedItems();
+
+                var onlyNumbers =
+                    !source.Cells().Any(
+                        cell =>
+                            cell.Address.ColumnNumber == columnNumber &&
+                            cell.Address.RowNumber > source.FirstRow().RowNumber() && cell.DataType != XLCellValues.Number);
+                if (onlyNumbers)
+                {
+                    sharedItems = new SharedItems
+                    { ContainsSemiMixedTypes = false, ContainsString = false, ContainsNumber = true };
+                }
+                else
+                {
+                    foreach (var cellValue in source.Cells()
+                        .Where(cell => cell.Address.ColumnNumber == columnNumber && cell.Address.RowNumber > source.FirstRow().RowNumber())
+                        .Select(cell => cell.Value.ToString())
+                        .Where(cellValue => !xlpf.SharedStrings.Select(ss => ss.ToLower()).Contains(cellValue.ToLower())))
+                    {
+                        xlpf.SharedStrings.Add(cellValue);
+                    }
+
+                    foreach (var li in xlpf.SharedStrings)
+                    {
+                        sharedItems.AppendChild(new StringItem { Val = li });
+                    }
+                }
+
+                var cacheField = new CacheField { Name = xlpf.SourceName };
+                cacheField.AppendChild(sharedItems);
+                cacheFields.AppendChild(cacheField);
+            }
+
+            pivotCacheDefinition.AppendChild(cacheSource);
+            pivotCacheDefinition.AppendChild(cacheFields);
+
+            pivotTableCacheDefinitionPart.PivotCacheDefinition = pivotCacheDefinition;
+
+            var pivotTableCacheRecordsPart = pivotTableCacheDefinitionPart.AddNewPart<PivotTableCacheRecordsPart>("rId1");
+
+            var pivotCacheRecords = new PivotCacheRecords();
+            pivotCacheRecords.AddNamespaceDeclaration("r",
+                "http://schemas.openxmlformats.org/officeDocument/2006/relationships");
+            pivotTableCacheRecordsPart.PivotCacheRecords = pivotCacheRecords;
+        }
+
+        // Generates content of pivotTablePart
+        private static void GeneratePivotTablePartContent(PivotTablePart pivotTablePart, IXLPivotTable pt, uint cacheId, SaveContext context)
+        {
+            var pivotTableDefinition = new PivotTableDefinition
+            {
+                Name = pt.Name,
+                CacheId = cacheId,
+                DataCaption = "Values",
+                MergeItem = GetBooleanValue(pt.MergeAndCenterWithLabels, true),
+                Indent = Convert.ToUInt32(pt.RowLabelIndent),
+                PageOverThenDown = (pt.FilterAreaOrder == XLFilterAreaOrder.OverThenDown),
+                PageWrap = Convert.ToUInt32(pt.FilterFieldsPageWrap),
+                ShowError = String.IsNullOrEmpty(pt.ErrorValueReplacement),
+                UseAutoFormatting = GetBooleanValue(pt.AutofitColumns, true),
+                PreserveFormatting = GetBooleanValue(pt.PreserveCellFormatting, true),
+                RowGrandTotals = GetBooleanValue(pt.ShowGrandTotalsRows, true),
+                ColumnGrandTotals = GetBooleanValue(pt.ShowGrandTotalsColumns, true),
+                SubtotalHiddenItems = GetBooleanValue(pt.FilteredItemsInSubtotals, true),
+                MultipleFieldFilters = GetBooleanValue(pt.AllowMultipleFilters, true),
+                CustomListSort = GetBooleanValue(pt.UseCustomListsForSorting, true),
+                ShowDrill = GetBooleanValue(pt.ShowExpandCollapseButtons, true),
+                ShowDataTips = GetBooleanValue(pt.ShowContextualTooltips, true),
+                ShowMemberPropertyTips = GetBooleanValue(pt.ShowPropertiesInTooltips, true),
+                ShowHeaders = GetBooleanValue(pt.DisplayCaptionsAndDropdowns, true),
+                GridDropZones = GetBooleanValue(pt.ClassicPivotTableLayout, true),
+                ShowEmptyRow = GetBooleanValue(pt.ShowEmptyItemsOnRows, true),
+                ShowEmptyColumn = GetBooleanValue(pt.ShowEmptyItemsOnColumns, true),
+                ShowItems = GetBooleanValue(pt.DisplayItemLabels, true),
+                FieldListSortAscending = GetBooleanValue(pt.SortFieldsAtoZ, true),
+                PrintDrill = GetBooleanValue(pt.PrintExpandCollapsedButtons, true),
+                ItemPrintTitles = GetBooleanValue(pt.RepeatRowLabels, true),
+                FieldPrintTitles = GetBooleanValue(pt.PrintTitles, true),
+                EnableDrill = GetBooleanValue(pt.EnableShowDetails, true)
+            };
+
+            if (pt.EmptyCellReplacement != null)
+            {
+                pivotTableDefinition.ShowMissing = true;
+                pivotTableDefinition.MissingCaption = pt.EmptyCellReplacement;
+            }
+            else
+            {
+                pivotTableDefinition.ShowMissing = false;
+            }
+
+            if (pt.ErrorValueReplacement != null)
+            {
+                pivotTableDefinition.ShowError = true;
+                pivotTableDefinition.ErrorCaption = pt.ErrorValueReplacement;
+            }
+            else
+            {
+                pivotTableDefinition.ShowError = false;
+            }
+
+            var location = new Location
+            {
+                Reference = pt.TargetCell.Address.ToString(),
+                FirstHeaderRow = 1U,
+                FirstDataRow = 1U,
+                FirstDataColumn = 1U
+            };
+
+
+            var rowFields = new RowFields();
+            var columnFields = new ColumnFields();
+            var rowItems = new RowItems();
+            var columnItems = new ColumnItems();
+            var pageFields = new PageFields { Count = (uint)pt.ReportFilters.Count() };
+            var pivotFields = new PivotFields { Count = Convert.ToUInt32(pt.SourceRange.ColumnCount()) };
+
+            foreach (var xlpf in pt.Fields.OrderBy(f => pt.RowLabels.Any(p => p.SourceName == f.SourceName) ? pt.RowLabels.IndexOf(f) : Int32.MaxValue))
+            {
+                if (pt.RowLabels.Any(p => p.SourceName == xlpf.SourceName))
+                {
+                    var f = new Field { Index = pt.Fields.IndexOf(xlpf) };
+                    rowFields.AppendChild(f);
+
+                    for (var i = 0; i < xlpf.SharedStrings.Count; i++)
+                    {
+                        var rowItem = new RowItem();
+                        rowItem.AppendChild(new MemberPropertyIndex { Val = i });
+                        rowItems.AppendChild(rowItem);
+                    }
+
+                    var rowItemTotal = new RowItem { ItemType = ItemValues.Grand };
+                    rowItemTotal.AppendChild(new MemberPropertyIndex());
+                    rowItems.AppendChild(rowItemTotal);
+                }
+                else if (pt.ColumnLabels.Any(p => p.SourceName == xlpf.SourceName))
+                {
+                    var f = new Field { Index = pt.Fields.IndexOf(xlpf) };
+                    columnFields.AppendChild(f);
+
+                    for (var i = 0; i < xlpf.SharedStrings.Count; i++)
+                    {
+                        var rowItem = new RowItem();
+                        rowItem.AppendChild(new MemberPropertyIndex { Val = i });
+                        columnItems.AppendChild(rowItem);
+                    }
+
+                    var rowItemTotal = new RowItem { ItemType = ItemValues.Grand };
+                    rowItemTotal.AppendChild(new MemberPropertyIndex());
+                    columnItems.AppendChild(rowItemTotal);
+                }
+            }
+
+            if (pt.Values.Count() > 1)
+            {
+                // -2 is the sentinal value for "Values"
+                if (pt.ColumnLabels.Any(cl => cl.SourceName == XLConstants.PivotTableValuesSentinalLabel))
+                    columnFields.AppendChild(new Field { Index = -2 });
+                else if (pt.RowLabels.Any(rl => rl.SourceName == XLConstants.PivotTableValuesSentinalLabel))
+                {
+                    pivotTableDefinition.DataOnRows = true;
+                    rowFields.AppendChild(new Field { Index = -2 });
+                }
+            }
+
+            foreach (var xlpf in pt.Fields)
+            {
+                var pf = new PivotField { ShowAll = false, Name = xlpf.CustomName };
+
+                if (pt.RowLabels.Any(p => p.SourceName == xlpf.SourceName))
+                {
+                    pf.Axis = PivotTableAxisValues.AxisRow;
+                }
+                else if (pt.ColumnLabels.Any(p => p.SourceName == xlpf.SourceName))
+                {
+                    pf.Axis = PivotTableAxisValues.AxisColumn;
+                }
+                else if (pt.ReportFilters.Any(p => p.SourceName == xlpf.SourceName))
+                {
+                    location.ColumnsPerPage = 1;
+                    location.RowPageCount = 1;
+                    pf.Axis = PivotTableAxisValues.AxisPage;
+                    pageFields.AppendChild(new PageField { Hierarchy = -1, Field = pt.Fields.IndexOf(xlpf) });
+                }
+                else if (pt.Values.Any(p => p.SourceName == xlpf.SourceName))
+                {
+                    pf.DataField = true;
+                }
+
+                var fieldItems = new Items();
+
+                if (xlpf.SharedStrings.Count > 0)
+                {
+                    for (uint i = 0; i < xlpf.SharedStrings.Count; i++)
+                    {
+                        fieldItems.AppendChild(new Item { Index = i });
+                    }
+                }
+
+                if (xlpf.Subtotals.Count > 0)
+                {
+                    foreach (var subtotal in xlpf.Subtotals)
+                    {
+                        var itemSubtotal = new Item();
+                        switch (subtotal)
+                        {
+                            case XLSubtotalFunction.Average:
+                                pf.AverageSubTotal = true;
+                                itemSubtotal.ItemType = ItemValues.Average;
+                                break;
+                            case XLSubtotalFunction.Count:
+                                pf.CountASubtotal = true;
+                                itemSubtotal.ItemType = ItemValues.CountA;
+                                break;
+                            case XLSubtotalFunction.CountNumbers:
+                                pf.CountSubtotal = true;
+                                itemSubtotal.ItemType = ItemValues.Count;
+                                break;
+                            case XLSubtotalFunction.Maximum:
+                                pf.MaxSubtotal = true;
+                                itemSubtotal.ItemType = ItemValues.Maximum;
+                                break;
+                            case XLSubtotalFunction.Minimum:
+                                pf.MinSubtotal = true;
+                                itemSubtotal.ItemType = ItemValues.Minimum;
+                                break;
+                            case XLSubtotalFunction.PopulationStandardDeviation:
+                                pf.ApplyStandardDeviationPInSubtotal = true;
+                                itemSubtotal.ItemType = ItemValues.StandardDeviationP;
+                                break;
+                            case XLSubtotalFunction.PopulationVariance:
+                                pf.ApplyVariancePInSubtotal = true;
+                                itemSubtotal.ItemType = ItemValues.VarianceP;
+                                break;
+                            case XLSubtotalFunction.Product:
+                                pf.ApplyProductInSubtotal = true;
+                                itemSubtotal.ItemType = ItemValues.Product;
+                                break;
+                            case XLSubtotalFunction.StandardDeviation:
+                                pf.ApplyStandardDeviationInSubtotal = true;
+                                itemSubtotal.ItemType = ItemValues.StandardDeviation;
+                                break;
+                            case XLSubtotalFunction.Sum:
+                                pf.SumSubtotal = true;
+                                itemSubtotal.ItemType = ItemValues.Sum;
+                                break;
+                            case XLSubtotalFunction.Variance:
+                                pf.ApplyVarianceInSubtotal = true;
+                                itemSubtotal.ItemType = ItemValues.Variance;
+                                break;
+                        }
+                        fieldItems.AppendChild(itemSubtotal);
+                    }
+                }
+                else
+                {
+                    fieldItems.AppendChild(new Item { ItemType = ItemValues.Default });
+                }
+
+                fieldItems.Count = Convert.ToUInt32(fieldItems.Count());
+                pf.AppendChild(fieldItems);
+                pivotFields.AppendChild(pf);
+            }
+
+            pivotTableDefinition.AppendChild(location);
+            pivotTableDefinition.AppendChild(pivotFields);
+
+            if (pt.RowLabels.Any())
+            {
+                rowFields.Count = Convert.ToUInt32(rowFields.Count());
+                pivotTableDefinition.AppendChild(rowFields);
+            }
+            else
+            {
+                rowItems.AppendChild(new RowItem());
+            }
+
+            rowItems.Count = Convert.ToUInt32(rowItems.Count());
+            pivotTableDefinition.AppendChild(rowItems);
+
+            if (!pt.ColumnLabels.Any(cl => cl.CustomName != XLConstants.PivotTableValuesSentinalLabel))
+            {
+                for (int i = 0; i < pt.Values.Count(); i++)
+                {
+                    var rowItem = new RowItem();
+                    rowItem.Index = Convert.ToUInt32(i);
+                    rowItem.AppendChild(new MemberPropertyIndex() { Val = i });
+                    columnItems.AppendChild(rowItem);
+                }
+            }
+
+            if (columnFields.Any())
+            {
+                columnFields.Count = Convert.ToUInt32(columnFields.Count());
+                pivotTableDefinition.AppendChild(columnFields);
+            }
+
+            if (columnItems.Any())
+            {
+                columnItems.Count = Convert.ToUInt32(columnItems.Count());
+                pivotTableDefinition.AppendChild(columnItems);
+            }
+
+            if (pt.ReportFilters.Any())
+            {
+                pageFields.Count = Convert.ToUInt32(pageFields.Count());
+                pivotTableDefinition.AppendChild(pageFields);
+            }
+
+
+            var dataFields = new DataFields();
+            foreach (var value in pt.Values)
+            {
+                var sourceColumn =
+                    pt.SourceRange.Columns().FirstOrDefault(c => c.Cell(1).Value.ToString() == value.SourceName);
+                if (sourceColumn == null) continue;
+
+                UInt32 numberFormatId = 0;
+                if (value.NumberFormat.NumberFormatId != -1 || context.SharedNumberFormats.ContainsKey(value.NumberFormat.NumberFormatId))
+                    numberFormatId = (UInt32)value.NumberFormat.NumberFormatId;
+                else if (context.SharedNumberFormats.Any(snf => snf.Value.NumberFormat.Format == value.NumberFormat.Format))
+                    numberFormatId = (UInt32)context.SharedNumberFormats.First(snf => snf.Value.NumberFormat.Format == value.NumberFormat.Format).Key;
+
+                var df = new DataField
+                {
+                    Name = value.CustomName,
+                    Field = (UInt32)sourceColumn.ColumnNumber() - 1,
+                    Subtotal = value.SummaryFormula.ToOpenXml(),
+                    ShowDataAs = value.Calculation.ToOpenXml(),
+                    NumberFormatId = numberFormatId
+                };
+
+                if (!String.IsNullOrEmpty(value.BaseField))
+                {
+                    var baseField = pt.SourceRange.Columns().FirstOrDefault(c => c.Cell(1).Value.ToString() == value.BaseField);
+                    if (baseField != null)
+                    {
+                        df.BaseField = baseField.ColumnNumber() - 1;
+
+                        var items = baseField.CellsUsed()
+                            .Select(c => c.Value)
+                            .Skip(1) // Skip header column
+                            .Distinct().ToList();
+
+                        if (items.Any(i => i.Equals(value.BaseItem)))
+                            df.BaseItem = Convert.ToUInt32(items.IndexOf(value.BaseItem));
+                    }
+                }
+                else
+                {
+                    df.BaseField = 0;
+                }
+
+                if (value.CalculationItem == XLPivotCalculationItem.Previous)
+                    df.BaseItem = 1048828U;
+                else if (value.CalculationItem == XLPivotCalculationItem.Next)
+                    df.BaseItem = 1048829U;
+                else if (df.BaseItem == null || !df.BaseItem.HasValue)
+                    df.BaseItem = 0U;
+
+                dataFields.AppendChild(df);
+            }
+
+            dataFields.Count = Convert.ToUInt32(dataFields.Count());
+            pivotTableDefinition.AppendChild(dataFields);
+
+            pivotTableDefinition.AppendChild(new PivotTableStyle
+            {
+                Name = Enum.GetName(typeof(XLPivotTableTheme), pt.Theme),
+                ShowRowHeaders = pt.ShowRowHeaders,
+                ShowColumnHeaders = pt.ShowColumnHeaders,
+                ShowRowStripes = pt.ShowRowStripes,
+                ShowColumnStripes = pt.ShowColumnStripes
+            });
+
+            #region Excel 2010 Features
+
+            var pivotTableDefinitionExtensionList = new PivotTableDefinitionExtensionList();
+
+            var pivotTableDefinitionExtension = new PivotTableDefinitionExtension
+            { Uri = "{962EF5D1-5CA2-4c93-8EF4-DBF5C05439D2}" };
+            pivotTableDefinitionExtension.AddNamespaceDeclaration("x14",
+                "http://schemas.microsoft.com/office/spreadsheetml/2009/9/main");
+
+            var pivotTableDefinition2 = new DocumentFormat.OpenXml.Office2010.Excel.PivotTableDefinition
+            { EnableEdit = pt.EnableCellEditing, HideValuesRow = !pt.ShowValuesRow };
+            pivotTableDefinition2.AddNamespaceDeclaration("xm", "http://schemas.microsoft.com/office/excel/2006/main");
+
+            pivotTableDefinitionExtension.AppendChild(pivotTableDefinition2);
+
+            pivotTableDefinitionExtensionList.AppendChild(pivotTableDefinitionExtension);
+            pivotTableDefinition.AppendChild(pivotTableDefinitionExtensionList);
+
+            #endregion
+
+            pivotTablePart.PivotTableDefinition = pivotTableDefinition;
+        }
+
+
+        private static void GenerateWorksheetCommentsPartContent(WorksheetCommentsPart worksheetCommentsPart,
+            XLWorksheet xlWorksheet)
+        {
+            var comments = new Comments();
+            var commentList = new CommentList();
+            var authorsDict = new Dictionary<String, Int32>();
+            foreach (var c in xlWorksheet.Internals.CellsCollection.GetCells(c => c.HasComment))
+            {
+                var comment = new Comment { Reference = c.Address.ToStringRelative() };
+                var authorName = c.Comment.Author;
+
+                Int32 authorId;
+                if (!authorsDict.TryGetValue(authorName, out authorId))
+                {
+                    authorId = authorsDict.Count;
+                    authorsDict.Add(authorName, authorId);
+                }
+                comment.AuthorId = (UInt32)authorId;
+
+                var commentText = new CommentText();
+                foreach (var rt in c.Comment)
+                {
+                    commentText.Append(GetRun(rt));
+                }
+
+                comment.Append(commentText);
+                commentList.Append(comment);
+            }
+
+            var authors = new Authors();
+            foreach (var author in authorsDict.Select(a => new Author { Text = a.Key }))
+            {
+                authors.Append(author);
+            }
+            comments.Append(authors);
+            comments.Append(commentList);
+
+            worksheetCommentsPart.Comments = comments;
+        }
+
+        // Generates content of vmlDrawingPart1.
+        private static void GenerateVmlDrawingPartContent(VmlDrawingPart vmlDrawingPart, XLWorksheet xlWorksheet,
+            SaveContext context)
+        {
+            var ms = new MemoryStream();
+            CopyStream(vmlDrawingPart.GetStream(FileMode.OpenOrCreate), ms);
+            ms.Position = 0;
+            var writer = new XmlTextWriter(vmlDrawingPart.GetStream(FileMode.Create), Encoding.UTF8);
+
+            writer.WriteStartElement("xml");
+
+            const string shapeTypeId = "_x0000_t202"; // arbitrary, assigned by office
+
+            new Vml.Shapetype(
+                new Vml.Stroke { JoinStyle = Vml.StrokeJoinStyleValues.Miter },
+                new Vml.Path { AllowGradientShape = true, ConnectionPointType = ConnectValues.Rectangle }
+                )
+            {
+                Id = shapeTypeId,
+                CoordinateSize = "21600,21600",
+                OptionalNumber = 202,
+                EdgePath = "m,l,21600r21600,l21600,xe",
+            }
+                .WriteTo(writer);
+
+            var cellWithComments = xlWorksheet.Internals.CellsCollection.GetCells().Where(c => c.HasComment);
+
+            foreach (var c in cellWithComments)
+            {
+                GenerateShape(c, shapeTypeId).WriteTo(writer);
+            }
+
+            if (ms.Length > 0)
+            {
+                ms.Position = 0;
+                var xdoc = XDocumentExtensions.Load(ms);
+                xdoc.Root.Elements().ForEach(e => writer.WriteRaw(e.ToString()));
+            }
+
+
+            writer.WriteEndElement();
+            writer.Flush();
+            writer.Close();
+        }
+
+        // VML Shape for Comment
+        private static Vml.Shape GenerateShape(XLCell c, string shapeTypeId)
+        {
+            var rowNumber = c.Address.RowNumber;
+            var columnNumber = c.Address.ColumnNumber;
+
+            var shapeId = String.Format("_x0000_s{0}", c.Comment.ShapeId);
+            // Unique per cell (workbook?), e.g.: "_x0000_s1026"
+            var anchor = GetAnchor(c);
+            var textBox = GetTextBox(c.Comment.Style);
+            var fill = new Vml.Fill { Color2 = "#" + c.Comment.Style.ColorsAndLines.FillColor.Color.ToHex().Substring(2) };
+            if (c.Comment.Style.ColorsAndLines.FillTransparency < 1)
+                fill.Opacity =
+                    Math.Round(Convert.ToDouble(c.Comment.Style.ColorsAndLines.FillTransparency), 2).ToString(
+                        CultureInfo.InvariantCulture);
+            var stroke = GetStroke(c);
+            var shape = new Vml.Shape(
+                fill,
+                stroke,
+                new Vml.Shadow { On = true, Color = "black", Obscured = true },
+                new Vml.Path { ConnectionPointType = ConnectValues.None },
+                textBox,
+                new ClientData(
+                    new MoveWithCells(c.Comment.Style.Properties.Positioning == XLDrawingAnchor.Absolute
+                        ? "True"
+                        : "False"), // Counterintuitive
+                    new ResizeWithCells(c.Comment.Style.Properties.Positioning == XLDrawingAnchor.MoveAndSizeWithCells
+                        ? "False"
+                        : "True"), // Counterintuitive
+                    anchor,
+                    new HorizontalTextAlignment(c.Comment.Style.Alignment.Horizontal.ToString().ToCamel()),
+                    new Vml.Spreadsheet.VerticalTextAlignment(c.Comment.Style.Alignment.Vertical.ToString().ToCamel()),
+                    new AutoFill("False"),
+                    new CommentRowTarget { Text = (rowNumber - 1).ToString() },
+                    new CommentColumnTarget { Text = (columnNumber - 1).ToString() },
+                    new Locked(c.Comment.Style.Protection.Locked ? "True" : "False"),
+                    new LockText(c.Comment.Style.Protection.LockText ? "True" : "False"),
+                    new Visible(c.Comment.Visible ? "True" : "False")
+                    )
+                { ObjectType = ObjectValues.Note }
+                )
+            {
+                Id = shapeId,
+                Type = "#" + shapeTypeId,
+                Style = GetCommentStyle(c),
+                FillColor = "#" + c.Comment.Style.ColorsAndLines.FillColor.Color.ToHex().Substring(2),
+                StrokeColor = "#" + c.Comment.Style.ColorsAndLines.LineColor.Color.ToHex().Substring(2),
+                StrokeWeight = String.Format(CultureInfo.InvariantCulture, "{0}pt", c.Comment.Style.ColorsAndLines.LineWeight),
+                InsetMode = c.Comment.Style.Margins.Automatic ? InsetMarginValues.Auto : InsetMarginValues.Custom
+            };
+            if (!XLHelper.IsNullOrWhiteSpace(c.Comment.Style.Web.AlternateText))
+                shape.Alternate = c.Comment.Style.Web.AlternateText;
+
+
+            return shape;
+        }
+
+        private static Vml.Stroke GetStroke(XLCell c)
+        {
+            var lineDash = c.Comment.Style.ColorsAndLines.LineDash;
+            var stroke = new Vml.Stroke
+            {
+                LineStyle = c.Comment.Style.ColorsAndLines.LineStyle.ToOpenXml(),
+                DashStyle =
+                    lineDash == XLDashStyle.RoundDot || lineDash == XLDashStyle.SquareDot
+                        ? "shortDot"
+                        : lineDash.ToString().ToCamel()
+            };
+            if (lineDash == XLDashStyle.RoundDot)
+                stroke.EndCap = Vml.StrokeEndCapValues.Round;
+            if (c.Comment.Style.ColorsAndLines.LineTransparency < 1)
+                stroke.Opacity =
+                    Math.Round(Convert.ToDouble(c.Comment.Style.ColorsAndLines.LineTransparency), 2).ToString(
+                        CultureInfo.InvariantCulture);
+            return stroke;
+        }
+
+        private static Vml.TextBox GetTextBox(IXLDrawingStyle ds)
+        {
+            var sb = new StringBuilder();
+            var a = ds.Alignment;
+
+            if (a.Direction == XLDrawingTextDirection.Context)
+                sb.Append("mso-direction-alt:auto;");
+            else if (a.Direction == XLDrawingTextDirection.RightToLeft)
+                sb.Append("direction:RTL;");
+
+            if (a.Orientation != XLDrawingTextOrientation.LeftToRight)
+            {
+                sb.Append("layout-flow:vertical;");
+                if (a.Orientation == XLDrawingTextOrientation.BottomToTop)
+                    sb.Append("mso-layout-flow-alt:bottom-to-top;");
+                else if (a.Orientation == XLDrawingTextOrientation.Vertical)
+                    sb.Append("mso-layout-flow-alt:top-to-bottom;");
+            }
+            if (a.AutomaticSize)
+                sb.Append("mso-fit-shape-to-text:t;");
+            var retVal = new Vml.TextBox { Style = sb.ToString() };
+            var dm = ds.Margins;
+            if (!dm.Automatic)
+                retVal.Inset = String.Format("{0}in,{1}in,{2}in,{3}in",
+                    dm.Left.ToInvariantString(),
+                    dm.Top.ToInvariantString(),
+                    dm.Right.ToInvariantString(),
+                    dm.Bottom.ToInvariantString());
+
+            return retVal;
+        }
+
+        private static Anchor GetAnchor(XLCell cell)
+        {
+            var c = cell.Comment;
+            var cWidth = c.Style.Size.Width;
+            var fcNumber = c.Position.Column - 1;
+            var fcOffset = Convert.ToInt32(c.Position.ColumnOffset * 7.5);
+            var widthFromColumns = cell.Worksheet.Column(c.Position.Column).Width - c.Position.ColumnOffset;
+            var lastCell = cell.CellRight(c.Position.Column - cell.Address.ColumnNumber);
+            while (widthFromColumns <= cWidth)
+            {
+                lastCell = lastCell.CellRight();
+                widthFromColumns += lastCell.WorksheetColumn().Width;
+            }
+
+            var lcNumber = lastCell.WorksheetColumn().ColumnNumber() - 1;
+            var lcOffset = Convert.ToInt32((lastCell.WorksheetColumn().Width - (widthFromColumns - cWidth)) * 7.5);
+
+            var cHeight = c.Style.Size.Height; //c.Style.Size.Height * 72.0;
+            var frNumber = c.Position.Row - 1;
+            var frOffset = Convert.ToInt32(c.Position.RowOffset);
+            var heightFromRows = cell.Worksheet.Row(c.Position.Row).Height - c.Position.RowOffset;
+            lastCell = cell.CellBelow(c.Position.Row - cell.Address.RowNumber);
+            while (heightFromRows <= cHeight)
+            {
+                lastCell = lastCell.CellBelow();
+                heightFromRows += lastCell.WorksheetRow().Height;
+            }
+
+            var lrNumber = lastCell.WorksheetRow().RowNumber() - 1;
+            var lrOffset = Convert.ToInt32(lastCell.WorksheetRow().Height - (heightFromRows - cHeight));
+            return new Anchor
+            {
+                Text = string.Format("{0}, {1}, {2}, {3}, {4}, {5}, {6}, {7}",
+                    fcNumber, fcOffset,
+                    frNumber, frOffset,
+                    lcNumber, lcOffset,
+                    lrNumber, lrOffset
+                    )
+            };
+        }
+
+        private static StringValue GetCommentStyle(XLCell cell)
+        {
+            var c = cell.Comment;
+            var sb = new StringBuilder("position:absolute; ");
+
+            sb.Append("visibility:");
+            sb.Append(c.Visible ? "visible" : "hidden");
+            sb.Append(";");
+
+            sb.Append("width:");
+            sb.Append(Math.Round(c.Style.Size.Width * 7.5, 2).ToInvariantString());
+            sb.Append("pt;");
+            sb.Append("height:");
+            sb.Append(Math.Round(c.Style.Size.Height, 2).ToInvariantString());
+            sb.Append("pt;");
+
+            sb.Append("z-index:");
+            sb.Append(c.ZOrder.ToString());
+
+
+            return sb.ToString();
+        }
+
+        #region GenerateWorkbookStylesPartContent
+
+        private void GenerateWorkbookStylesPartContent(WorkbookStylesPart workbookStylesPart, SaveContext context)
+        {
+            var defaultStyle = new XLStyle(null, DefaultStyle);
+            var defaultStyleId = GetStyleId(defaultStyle);
+            if (!context.SharedFonts.ContainsKey(defaultStyle.Font))
+                context.SharedFonts.Add(defaultStyle.Font, new FontInfo { FontId = 0, Font = defaultStyle.Font as XLFont });
+
+            var sharedFills = new Dictionary<IXLFill, FillInfo>
+            {{defaultStyle.Fill, new FillInfo {FillId = 2, Fill = defaultStyle.Fill as XLFill}}};
+
+            var sharedBorders = new Dictionary<IXLBorder, BorderInfo>
+            {{defaultStyle.Border, new BorderInfo {BorderId = 0, Border = defaultStyle.Border as XLBorder}}};
+
+            var sharedNumberFormats = new Dictionary<IXLNumberFormatBase, NumberFormatInfo>
+            {
+                {
+                    defaultStyle.NumberFormat,
+                    new NumberFormatInfo
+                    {NumberFormatId = 0, NumberFormat = defaultStyle.NumberFormat}
+                }
+            };
+
+            //Dictionary<String, AlignmentInfo> sharedAlignments = new Dictionary<String, AlignmentInfo>();
+            //sharedAlignments.Add(defaultStyle.Alignment.ToString(), new AlignmentInfo() { AlignmentId = 0, Alignment = defaultStyle.Alignment });
+
+            if (workbookStylesPart.Stylesheet == null)
+                workbookStylesPart.Stylesheet = new Stylesheet();
+
+            // Cell styles = Named styles
+            if (workbookStylesPart.Stylesheet.CellStyles == null)
+                workbookStylesPart.Stylesheet.CellStyles = new CellStyles();
+
+            // To determine the default workbook style, we look for the style with builtInId = 0 (I hope that is the correct approach)
+            UInt32 defaultFormatId;
+            if (workbookStylesPart.Stylesheet.CellStyles.Elements<CellStyle>().Any(c => c.BuiltinId != null && c.BuiltinId.HasValue && c.BuiltinId.Value == 0))
+                defaultFormatId = workbookStylesPart.Stylesheet.CellStyles.Elements<CellStyle>().Single(c => c.BuiltinId != null && c.BuiltinId.HasValue && c.BuiltinId.Value == 0).FormatId.Value;
+            else if (workbookStylesPart.Stylesheet.CellStyles.Elements<CellStyle>().Any())
+                defaultFormatId = workbookStylesPart.Stylesheet.CellStyles.Elements<CellStyle>().Max(c => c.FormatId.Value) + 1;
+            else
+                defaultFormatId = 0;
+
+            context.SharedStyles.Add(defaultStyleId,
+                new StyleInfo
+                {
+                    StyleId = defaultFormatId,
+                    Style = defaultStyle,
+                    FontId = 0,
+                    FillId = 0,
+                    BorderId = 0,
+                    NumberFormatId = 0
+                    //AlignmentId = 0
+                });
+
+            UInt32 styleCount = 1;
+            UInt32 fontCount = 1;
+            UInt32 fillCount = 3;
+            UInt32 borderCount = 1;
+            var numberFormatCount = 1;
+            var xlStyles = new HashSet<Int32>();
+            var pivotTableNumberFormats = new HashSet<IXLPivotValueFormat>();
+
+            foreach (var worksheet in WorksheetsInternal)
+            {
+                foreach (var s in worksheet.GetStyleIds().Where(s => !xlStyles.Contains(s)))
+                    xlStyles.Add(s);
+
+                foreach (
+                    var s in
+                        worksheet.Internals.ColumnsCollection.Select(kp => kp.Value.GetStyleId()).Where(
+                            s => !xlStyles.Contains(s)))
+                    xlStyles.Add(s);
+
+                foreach (
+                    var s in
+                        worksheet.Internals.RowsCollection.Select(kp => kp.Value.GetStyleId()).Where(
+                            s => !xlStyles.Contains(s))
+                    )
+                    xlStyles.Add(s);
+
+                foreach (var ptnf in worksheet.PivotTables.SelectMany(pt => pt.Values.Select(ptv => ptv.NumberFormat)).Distinct().Where(nf => !pivotTableNumberFormats.Contains(nf)))
+                    pivotTableNumberFormats.Add(ptnf);
+            }
+
+            foreach (var numberFormat in pivotTableNumberFormats)
+            {
+                if (numberFormat.NumberFormatId != -1
+                    || sharedNumberFormats.ContainsKey(numberFormat))
+                    continue;
+
+                sharedNumberFormats.Add(numberFormat,
+                    new NumberFormatInfo
+                    {
+                        NumberFormatId = XLConstants.NumberOfBuiltInStyles + numberFormatCount,
+                        NumberFormat = numberFormat
+                    });
+                numberFormatCount++;
+            }
+
+            foreach (var xlStyle in xlStyles.Select(GetStyleById))
+            {
+                if (!context.SharedFonts.ContainsKey(xlStyle.Font))
+                    context.SharedFonts.Add(xlStyle.Font,
+                        new FontInfo { FontId = fontCount++, Font = xlStyle.Font as XLFont });
+
+                if (!sharedFills.ContainsKey(xlStyle.Fill))
+                    sharedFills.Add(xlStyle.Fill, new FillInfo { FillId = fillCount++, Fill = xlStyle.Fill as XLFill });
+
+                if (!sharedBorders.ContainsKey(xlStyle.Border))
+                    sharedBorders.Add(xlStyle.Border,
+                        new BorderInfo { BorderId = borderCount++, Border = xlStyle.Border as XLBorder });
+
+                if (xlStyle.NumberFormat.NumberFormatId != -1
+                    || sharedNumberFormats.ContainsKey(xlStyle.NumberFormat))
+                    continue;
+
+                sharedNumberFormats.Add(xlStyle.NumberFormat,
+                    new NumberFormatInfo
+                    {
+                        NumberFormatId = XLConstants.NumberOfBuiltInStyles + numberFormatCount,
+                        NumberFormat = xlStyle.NumberFormat
+                    });
+                numberFormatCount++;
+            }
+
+            var allSharedNumberFormats = ResolveNumberFormats(workbookStylesPart, sharedNumberFormats, defaultFormatId);
+            foreach (var nf in allSharedNumberFormats)
+            {
+                context.SharedNumberFormats.Add(nf.Value.NumberFormatId, nf.Value);
+            }
+
+            ResolveFonts(workbookStylesPart, context);
+            var allSharedFills = ResolveFills(workbookStylesPart, sharedFills);
+            var allSharedBorders = ResolveBorders(workbookStylesPart, sharedBorders);
+
+            foreach (var id in xlStyles)
+            {
+                var xlStyle = GetStyleById(id);
+                if (context.SharedStyles.ContainsKey(id)) continue;
+
+                var numberFormatId = xlStyle.NumberFormat.NumberFormatId >= 0
+                    ? xlStyle.NumberFormat.NumberFormatId
+                    : allSharedNumberFormats[xlStyle.NumberFormat].NumberFormatId;
+
+                context.SharedStyles.Add(id,
+                    new StyleInfo
+                    {
+                        StyleId = styleCount++,
+                        Style = xlStyle,
+                        FontId = context.SharedFonts[xlStyle.Font].FontId,
+                        FillId = allSharedFills[xlStyle.Fill].FillId,
+                        BorderId = allSharedBorders[xlStyle.Border].BorderId,
+                        NumberFormatId = numberFormatId
+                    });
+            }
+
+            ResolveCellStyleFormats(workbookStylesPart, context);
+            ResolveRest(workbookStylesPart, context);
+
+            if (!workbookStylesPart.Stylesheet.CellStyles.Elements<CellStyle>().Any(c => c.BuiltinId != null && c.BuiltinId.HasValue && c.BuiltinId.Value == 0U))
+                workbookStylesPart.Stylesheet.CellStyles.AppendChild(new CellStyle { Name = "Normal", FormatId = defaultFormatId, BuiltinId = 0U });
+
+            workbookStylesPart.Stylesheet.CellStyles.Count = (UInt32)workbookStylesPart.Stylesheet.CellStyles.Count();
+
+            var newSharedStyles = new Dictionary<Int32, StyleInfo>();
+            foreach (var ss in context.SharedStyles)
+            {
+                var styleId = -1;
+                foreach (CellFormat f in workbookStylesPart.Stylesheet.CellFormats)
+                {
+                    styleId++;
+                    if (CellFormatsAreEqual(f, ss.Value))
+                        break;
+                }
+                if (styleId == -1)
+                    styleId = 0;
+                var si = ss.Value;
+                si.StyleId = (UInt32)styleId;
+                newSharedStyles.Add(ss.Key, si);
+            }
+            context.SharedStyles.Clear();
+            newSharedStyles.ForEach(kp => context.SharedStyles.Add(kp.Key, kp.Value));
+
+            AddDifferentialFormats(workbookStylesPart, context);
+        }
+
+        private void AddDifferentialFormats(WorkbookStylesPart workbookStylesPart, SaveContext context)
+        {
+            if (workbookStylesPart.Stylesheet.DifferentialFormats == null)
+                workbookStylesPart.Stylesheet.DifferentialFormats = new DifferentialFormats();
+
+
+            var differentialFormats = workbookStylesPart.Stylesheet.DifferentialFormats;
+
+            FillDifferentialFormatsCollection(differentialFormats, context.DifferentialFormats);
+
+
+            foreach (var ws in Worksheets)
+            {
+                foreach (var cf in ws.ConditionalFormats)
+                {
+                    if (!context.DifferentialFormats.ContainsKey(cf.Style))
+                        AddDifferentialFormat(workbookStylesPart.Stylesheet.DifferentialFormats, cf, context);
+                }
+            }
+
+            differentialFormats.Count = (UInt32)differentialFormats.Count();
+            if (differentialFormats.Count == 0)
+                workbookStylesPart.Stylesheet.DifferentialFormats = null;
+        }
+
+        private void FillDifferentialFormatsCollection(DifferentialFormats differentialFormats,
+            Dictionary<IXLStyle, int> dictionary)
+        {
+            dictionary.Clear();
+            var id = 0;
+            foreach (var df in differentialFormats.Elements<DifferentialFormat>())
+            {
+                var style = new XLStyle(new XLStylizedEmpty(DefaultStyle), DefaultStyle);
+                LoadFont(df.Font, style.Font);
+                LoadBorder(df.Border, style.Border);
+                LoadNumberFormat(df.NumberingFormat, style.NumberFormat);
+                LoadFill(df.Fill, style.Fill);
+                if (!dictionary.ContainsKey(style))
+                    dictionary.Add(style, ++id);
+            }
+        }
+
+        private static void AddDifferentialFormat(DifferentialFormats differentialFormats, IXLConditionalFormat cf,
+            SaveContext context)
+        {
+            var differentialFormat = new DifferentialFormat();
+            differentialFormat.Append(GetNewFont(new FontInfo { Font = cf.Style.Font as XLFont }, false));
+            if (!XLHelper.IsNullOrWhiteSpace(cf.Style.NumberFormat.Format))
+            {
+                var numberFormat = new NumberingFormat
+                {
+                    NumberFormatId = (UInt32)(XLConstants.NumberOfBuiltInStyles + differentialFormats.Count()),
+                    FormatCode = cf.Style.NumberFormat.Format
+                };
+                differentialFormat.Append(numberFormat);
+            }
+            differentialFormat.Append(GetNewFill(new FillInfo { Fill = cf.Style.Fill as XLFill }, false));
+            differentialFormat.Append(GetNewBorder(new BorderInfo { Border = cf.Style.Border as XLBorder }, false));
+
+            differentialFormats.Append(differentialFormat);
+
+            context.DifferentialFormats.Add(cf.Style, differentialFormats.Count() - 1);
+        }
+
+        private static void ResolveRest(WorkbookStylesPart workbookStylesPart, SaveContext context)
+        {
+            if (workbookStylesPart.Stylesheet.CellFormats == null)
+                workbookStylesPart.Stylesheet.CellFormats = new CellFormats();
+
+            foreach (var styleInfo in context.SharedStyles.Values)
+            {
+                var info = styleInfo;
+                var foundOne =
+                    workbookStylesPart.Stylesheet.CellFormats.Cast<CellFormat>().Any(f => CellFormatsAreEqual(f, info));
+
+                if (foundOne) continue;
+
+                var cellFormat = GetCellFormat(styleInfo);
+                cellFormat.FormatId = 0;
+                var alignment = new Alignment
+                {
+                    Horizontal = styleInfo.Style.Alignment.Horizontal.ToOpenXml(),
+                    Vertical = styleInfo.Style.Alignment.Vertical.ToOpenXml(),
+                    Indent = (UInt32)styleInfo.Style.Alignment.Indent,
+                    ReadingOrder = (UInt32)styleInfo.Style.Alignment.ReadingOrder,
+                    WrapText = styleInfo.Style.Alignment.WrapText,
+                    TextRotation = (UInt32)styleInfo.Style.Alignment.TextRotation,
+                    ShrinkToFit = styleInfo.Style.Alignment.ShrinkToFit,
+                    RelativeIndent = styleInfo.Style.Alignment.RelativeIndent,
+                    JustifyLastLine = styleInfo.Style.Alignment.JustifyLastLine
+                };
+                cellFormat.AppendChild(alignment);
+
+                if (cellFormat.ApplyProtection.Value)
+                    cellFormat.AppendChild(GetProtection(styleInfo));
+
+                workbookStylesPart.Stylesheet.CellFormats.AppendChild(cellFormat);
+            }
+            workbookStylesPart.Stylesheet.CellFormats.Count = (UInt32)workbookStylesPart.Stylesheet.CellFormats.Count();
+        }
+
+        private static void ResolveCellStyleFormats(WorkbookStylesPart workbookStylesPart,
+            SaveContext context)
+        {
+            if (workbookStylesPart.Stylesheet.CellStyleFormats == null)
+                workbookStylesPart.Stylesheet.CellStyleFormats = new CellStyleFormats();
+
+            foreach (var styleInfo in context.SharedStyles.Values)
+            {
+                var info = styleInfo;
+                var foundOne =
+                    workbookStylesPart.Stylesheet.CellStyleFormats.Cast<CellFormat>().Any(
+                        f => CellFormatsAreEqual(f, info));
+
+                if (foundOne) continue;
+
+                var cellStyleFormat = GetCellFormat(styleInfo);
+
+                if (cellStyleFormat.ApplyProtection.Value)
+                    cellStyleFormat.AppendChild(GetProtection(styleInfo));
+
+                workbookStylesPart.Stylesheet.CellStyleFormats.AppendChild(cellStyleFormat);
+            }
+            workbookStylesPart.Stylesheet.CellStyleFormats.Count =
+                (UInt32)workbookStylesPart.Stylesheet.CellStyleFormats.Count();
+        }
+
+        private static bool ApplyFill(StyleInfo styleInfo)
+        {
+            return styleInfo.Style.Fill.PatternType.ToOpenXml() == PatternValues.None;
+        }
+
+        private static bool ApplyBorder(StyleInfo styleInfo)
+        {
+            var opBorder = styleInfo.Style.Border;
+            return (opBorder.BottomBorder.ToOpenXml() != BorderStyleValues.None
+                    || opBorder.DiagonalBorder.ToOpenXml() != BorderStyleValues.None
+                    || opBorder.RightBorder.ToOpenXml() != BorderStyleValues.None
+                    || opBorder.LeftBorder.ToOpenXml() != BorderStyleValues.None
+                    || opBorder.TopBorder.ToOpenXml() != BorderStyleValues.None);
+        }
+
+        private static bool ApplyProtection(StyleInfo styleInfo)
+        {
+            return styleInfo.Style.Protection != null;
+        }
+
+        private static CellFormat GetCellFormat(StyleInfo styleInfo)
+        {
+            var cellFormat = new CellFormat
+            {
+                NumberFormatId = (UInt32)styleInfo.NumberFormatId,
+                FontId = styleInfo.FontId,
+                FillId = styleInfo.FillId,
+                BorderId = styleInfo.BorderId,
+                ApplyNumberFormat = true,
+                ApplyAlignment = true,
+                ApplyFill = ApplyFill(styleInfo),
+                ApplyBorder = ApplyBorder(styleInfo),
+                ApplyProtection = ApplyProtection(styleInfo)
+            };
+            return cellFormat;
+        }
+
+        private static Protection GetProtection(StyleInfo styleInfo)
+        {
+            return new Protection
+            {
+                Locked = styleInfo.Style.Protection.Locked,
+                Hidden = styleInfo.Style.Protection.Hidden
+            };
+        }
+
+        private static bool CellFormatsAreEqual(CellFormat f, StyleInfo styleInfo)
+        {
+            return
+                f.BorderId != null && styleInfo.BorderId == f.BorderId
+                && f.FillId != null && styleInfo.FillId == f.FillId
+                && f.FontId != null && styleInfo.FontId == f.FontId
+                && f.NumberFormatId != null && styleInfo.NumberFormatId == f.NumberFormatId
+                && f.ApplyFill != null && f.ApplyFill == ApplyFill(styleInfo)
+                && f.ApplyBorder != null && f.ApplyBorder == ApplyBorder(styleInfo)
+                && AlignmentsAreEqual(f.Alignment, styleInfo.Style.Alignment)
+                && ProtectionsAreEqual(f.Protection, styleInfo.Style.Protection)
+                ;
+        }
+
+        private static bool ProtectionsAreEqual(Protection protection, IXLProtection xlProtection)
+        {
+            var p = new XLProtection();
+            if (protection != null)
+            {
+                if (protection.Locked != null)
+                    p.Locked = protection.Locked.Value;
+                if (protection.Hidden != null)
+                    p.Hidden = protection.Hidden.Value;
+            }
+            return p.Equals(xlProtection);
+        }
+
+        private static bool AlignmentsAreEqual(Alignment alignment, IXLAlignment xlAlignment)
+        {
+            var a = new XLAlignment();
+            if (alignment != null)
+            {
+                if (alignment.Indent != null)
+                    a.Indent = (Int32)alignment.Indent.Value;
+
+                if (alignment.Horizontal != null)
+                    a.Horizontal = alignment.Horizontal.Value.ToClosedXml();
+                if (alignment.Vertical != null)
+                    a.Vertical = alignment.Vertical.Value.ToClosedXml();
+
+                if (alignment.ReadingOrder != null)
+                    a.ReadingOrder = alignment.ReadingOrder.Value.ToClosedXml();
+                if (alignment.WrapText != null)
+                    a.WrapText = alignment.WrapText.Value;
+                if (alignment.TextRotation != null)
+                    a.TextRotation = (Int32)alignment.TextRotation.Value;
+                if (alignment.ShrinkToFit != null)
+                    a.ShrinkToFit = alignment.ShrinkToFit.Value;
+                if (alignment.RelativeIndent != null)
+                    a.RelativeIndent = alignment.RelativeIndent.Value;
+                if (alignment.JustifyLastLine != null)
+                    a.JustifyLastLine = alignment.JustifyLastLine.Value;
+            }
+            return a.Equals(xlAlignment);
+        }
+
+        private Dictionary<IXLBorder, BorderInfo> ResolveBorders(WorkbookStylesPart workbookStylesPart,
+            Dictionary<IXLBorder, BorderInfo> sharedBorders)
+        {
+            if (workbookStylesPart.Stylesheet.Borders == null)
+                workbookStylesPart.Stylesheet.Borders = new Borders();
+
+            var allSharedBorders = new Dictionary<IXLBorder, BorderInfo>();
+            foreach (var borderInfo in sharedBorders.Values)
+            {
+                var borderId = 0;
+                var foundOne = false;
+                foreach (Border f in workbookStylesPart.Stylesheet.Borders)
+                {
+                    if (BordersAreEqual(f, borderInfo.Border))
+                    {
+                        foundOne = true;
+                        break;
+                    }
+                    borderId++;
+                }
+                if (!foundOne)
+                {
+                    var border = GetNewBorder(borderInfo);
+                    workbookStylesPart.Stylesheet.Borders.AppendChild(border);
+                }
+                allSharedBorders.Add(borderInfo.Border,
+                    new BorderInfo { Border = borderInfo.Border, BorderId = (UInt32)borderId });
+            }
+            workbookStylesPart.Stylesheet.Borders.Count = (UInt32)workbookStylesPart.Stylesheet.Borders.Count();
+            return allSharedBorders;
+        }
+
+        private static Border GetNewBorder(BorderInfo borderInfo, Boolean ignoreMod = true)
+        {
+            var border = new Border();
+            if (borderInfo.Border.DiagonalUpModified || ignoreMod)
+                border.DiagonalUp = borderInfo.Border.DiagonalUp;
+
+            if (borderInfo.Border.DiagonalDownModified || ignoreMod)
+                border.DiagonalDown = borderInfo.Border.DiagonalDown;
+
+            if (borderInfo.Border.LeftBorderModified || borderInfo.Border.LeftBorderColorModified || ignoreMod)
+            {
+                var leftBorder = new LeftBorder { Style = borderInfo.Border.LeftBorder.ToOpenXml() };
+                if (borderInfo.Border.LeftBorderColorModified || ignoreMod)
+                {
+                    var leftBorderColor = GetNewColor(borderInfo.Border.LeftBorderColor);
+                    leftBorder.AppendChild(leftBorderColor);
+                }
+                border.AppendChild(leftBorder);
+            }
+
+            if (borderInfo.Border.RightBorderModified || borderInfo.Border.RightBorderColorModified || ignoreMod)
+            {
+                var rightBorder = new RightBorder { Style = borderInfo.Border.RightBorder.ToOpenXml() };
+                if (borderInfo.Border.RightBorderColorModified || ignoreMod)
+                {
+                    var rightBorderColor = GetNewColor(borderInfo.Border.RightBorderColor);
+                    rightBorder.AppendChild(rightBorderColor);
+                }
+                border.AppendChild(rightBorder);
+            }
+
+            if (borderInfo.Border.TopBorderModified || borderInfo.Border.TopBorderColorModified || ignoreMod)
+            {
+                var topBorder = new TopBorder { Style = borderInfo.Border.TopBorder.ToOpenXml() };
+                if (borderInfo.Border.TopBorderColorModified || ignoreMod)
+                {
+                    var topBorderColor = GetNewColor(borderInfo.Border.TopBorderColor);
+                    topBorder.AppendChild(topBorderColor);
+                }
+                border.AppendChild(topBorder);
+            }
+
+            if (borderInfo.Border.BottomBorderModified || borderInfo.Border.BottomBorderColorModified || ignoreMod)
+            {
+                var bottomBorder = new BottomBorder { Style = borderInfo.Border.BottomBorder.ToOpenXml() };
+                if (borderInfo.Border.BottomBorderColorModified || ignoreMod)
+                {
+                    var bottomBorderColor = GetNewColor(borderInfo.Border.BottomBorderColor);
+                    bottomBorder.AppendChild(bottomBorderColor);
+                }
+                border.AppendChild(bottomBorder);
+            }
+
+            if (borderInfo.Border.DiagonalBorderModified || borderInfo.Border.DiagonalBorderColorModified || ignoreMod)
+            {
+                var DiagonalBorder = new DiagonalBorder { Style = borderInfo.Border.DiagonalBorder.ToOpenXml() };
+                if (borderInfo.Border.DiagonalBorderColorModified || ignoreMod)
+                {
+                    var DiagonalBorderColor = GetNewColor(borderInfo.Border.DiagonalBorderColor);
+                    DiagonalBorder.AppendChild(DiagonalBorderColor);
+                }
+                border.AppendChild(DiagonalBorder);
+            }
+
+            return border;
+        }
+
+        private bool BordersAreEqual(Border b, IXLBorder xlBorder)
+        {
+            var nb = new XLBorder();
+            if (b.DiagonalUp != null)
+                nb.DiagonalUp = b.DiagonalUp.Value;
+
+            if (b.DiagonalDown != null)
+                nb.DiagonalDown = b.DiagonalDown.Value;
+
+            if (b.LeftBorder != null)
+            {
+                if (b.LeftBorder.Style != null)
+                    nb.LeftBorder = b.LeftBorder.Style.Value.ToClosedXml();
+                var bColor = GetColor(b.LeftBorder.Color);
+                if (bColor.HasValue)
+                    nb.LeftBorderColor = bColor;
+            }
+
+            if (b.RightBorder != null)
+            {
+                if (b.RightBorder.Style != null)
+                    nb.RightBorder = b.RightBorder.Style.Value.ToClosedXml();
+                var bColor = GetColor(b.RightBorder.Color);
+                if (bColor.HasValue)
+                    nb.RightBorderColor = bColor;
+            }
+
+            if (b.TopBorder != null)
+            {
+                if (b.TopBorder.Style != null)
+                    nb.TopBorder = b.TopBorder.Style.Value.ToClosedXml();
+                var bColor = GetColor(b.TopBorder.Color);
+                if (bColor.HasValue)
+                    nb.TopBorderColor = bColor;
+            }
+
+            if (b.BottomBorder != null)
+            {
+                if (b.BottomBorder.Style != null)
+                    nb.BottomBorder = b.BottomBorder.Style.Value.ToClosedXml();
+                var bColor = GetColor(b.BottomBorder.Color);
+                if (bColor.HasValue)
+                    nb.BottomBorderColor = bColor;
+            }
+
+            return nb.Equals(xlBorder);
+
+
+        }
+
+        private Dictionary<IXLFill, FillInfo> ResolveFills(WorkbookStylesPart workbookStylesPart,
+            Dictionary<IXLFill, FillInfo> sharedFills)
+        {
+            if (workbookStylesPart.Stylesheet.Fills == null)
+                workbookStylesPart.Stylesheet.Fills = new Fills();
+
+            ResolveFillWithPattern(workbookStylesPart.Stylesheet.Fills, PatternValues.None);
+            ResolveFillWithPattern(workbookStylesPart.Stylesheet.Fills, PatternValues.Gray125);
+
+            var allSharedFills = new Dictionary<IXLFill, FillInfo>();
+            foreach (var fillInfo in sharedFills.Values)
+            {
+                var fillId = 0;
+                var foundOne = false;
+                foreach (Fill f in workbookStylesPart.Stylesheet.Fills)
+                {
+                    if (FillsAreEqual(f, fillInfo.Fill))
+                    {
+                        foundOne = true;
+                        break;
+                    }
+                    fillId++;
+                }
+                if (!foundOne)
+                {
+                    var fill = GetNewFill(fillInfo);
+                    workbookStylesPart.Stylesheet.Fills.AppendChild(fill);
+                }
+                allSharedFills.Add(fillInfo.Fill, new FillInfo { Fill = fillInfo.Fill, FillId = (UInt32)fillId });
+            }
+
+            workbookStylesPart.Stylesheet.Fills.Count = (UInt32)workbookStylesPart.Stylesheet.Fills.Count();
+            return allSharedFills;
+        }
+
+        private static void ResolveFillWithPattern(Fills fills, PatternValues patternValues)
+        {
+            if (fills.Elements<Fill>().Any(f =>
+                f.PatternFill.PatternType == patternValues
+                && f.PatternFill.ForegroundColor == null
+                && f.PatternFill.BackgroundColor == null
+                )) return;
+
+            var fill1 = new Fill();
+            var patternFill1 = new PatternFill { PatternType = patternValues };
+            fill1.AppendChild(patternFill1);
+            fills.AppendChild(fill1);
+        }
+
+        private static Fill GetNewFill(FillInfo fillInfo, Boolean ignoreMod = true)
+        {
+            var fill = new Fill();
+
+            var patternFill = new PatternFill();
+            if (fillInfo.Fill.PatternTypeModified || ignoreMod)
+                patternFill.PatternType = fillInfo.Fill.PatternType.ToOpenXml();
+
+            if (fillInfo.Fill.PatternColorModified || ignoreMod)
+            {
+                var foregroundColor = new ForegroundColor();
+                if (fillInfo.Fill.PatternColor.ColorType == XLColorType.Color)
+                    foregroundColor.Rgb = fillInfo.Fill.PatternColor.Color.ToHex();
+                else if (fillInfo.Fill.PatternColor.ColorType == XLColorType.Indexed)
+                    foregroundColor.Indexed = (UInt32)fillInfo.Fill.PatternColor.Indexed;
+                else
+                {
+                    foregroundColor.Theme = (UInt32)fillInfo.Fill.PatternColor.ThemeColor;
+                    if (fillInfo.Fill.PatternColor.ThemeTint != 0)
+                        foregroundColor.Tint = fillInfo.Fill.PatternColor.ThemeTint;
+                }
+                patternFill.AppendChild(foregroundColor);
+            }
+
+            if (fillInfo.Fill.PatternBackgroundColorModified || ignoreMod)
+            {
+                var backgroundColor = new BackgroundColor();
+                if (fillInfo.Fill.PatternBackgroundColor.ColorType == XLColorType.Color)
+                    backgroundColor.Rgb = fillInfo.Fill.PatternBackgroundColor.Color.ToHex();
+                else if (fillInfo.Fill.PatternBackgroundColor.ColorType == XLColorType.Indexed)
+                    backgroundColor.Indexed = (UInt32)fillInfo.Fill.PatternBackgroundColor.Indexed;
+                else
+                {
+                    backgroundColor.Theme = (UInt32)fillInfo.Fill.PatternBackgroundColor.ThemeColor;
+                    if (fillInfo.Fill.PatternBackgroundColor.ThemeTint != 0)
+                        backgroundColor.Tint = fillInfo.Fill.PatternBackgroundColor.ThemeTint;
+                }
+                patternFill.AppendChild(backgroundColor);
+            }
+
+            fill.AppendChild(patternFill);
+
+            return fill;
+        }
+
+        private bool FillsAreEqual(Fill f, IXLFill xlFill)
+        {
+            var nF = new XLFill();
+            if (f.PatternFill != null)
+            {
+                if (f.PatternFill.PatternType != null)
+                    nF.PatternType = f.PatternFill.PatternType.Value.ToClosedXml();
+
+                var fColor = GetColor(f.PatternFill.ForegroundColor);
+                if (fColor.HasValue)
+                    nF.PatternColor = fColor;
+
+                var bColor = GetColor(f.PatternFill.BackgroundColor);
+                if (bColor.HasValue)
+                    nF.PatternBackgroundColor = bColor;
+            }
+            return nF.Equals(xlFill);
+        }
+
+        private void ResolveFonts(WorkbookStylesPart workbookStylesPart, SaveContext context)
+        {
+            if (workbookStylesPart.Stylesheet.Fonts == null)
+                workbookStylesPart.Stylesheet.Fonts = new Fonts();
+
+            var newFonts = new Dictionary<IXLFont, FontInfo>();
+            foreach (var fontInfo in context.SharedFonts.Values)
+            {
+                var fontId = 0;
+                var foundOne = false;
+                foreach (Font f in workbookStylesPart.Stylesheet.Fonts)
+                {
+                    if (FontsAreEqual(f, fontInfo.Font))
+                    {
+                        foundOne = true;
+                        break;
+                    }
+                    fontId++;
+                }
+                if (!foundOne)
+                {
+                    var font = GetNewFont(fontInfo);
+                    workbookStylesPart.Stylesheet.Fonts.AppendChild(font);
+                }
+                newFonts.Add(fontInfo.Font, new FontInfo { Font = fontInfo.Font, FontId = (UInt32)fontId });
+            }
+            context.SharedFonts.Clear();
+            foreach (var kp in newFonts)
+                context.SharedFonts.Add(kp.Key, kp.Value);
+
+            workbookStylesPart.Stylesheet.Fonts.Count = (UInt32)workbookStylesPart.Stylesheet.Fonts.Count();
+        }
+
+        private static Font GetNewFont(FontInfo fontInfo, Boolean ignoreMod = true)
+        {
+            var font = new Font();
+            var bold = (fontInfo.Font.BoldModified || ignoreMod) && fontInfo.Font.Bold ? new Bold() : null;
+            var italic = (fontInfo.Font.ItalicModified || ignoreMod) && fontInfo.Font.Italic ? new Italic() : null;
+            var underline = (fontInfo.Font.UnderlineModified || ignoreMod) &&
+                            fontInfo.Font.Underline != XLFontUnderlineValues.None
+                ? new Underline { Val = fontInfo.Font.Underline.ToOpenXml() }
+                : null;
+            var strike = (fontInfo.Font.StrikethroughModified || ignoreMod) && fontInfo.Font.Strikethrough
+                ? new Strike()
+                : null;
+            var verticalAlignment = fontInfo.Font.VerticalAlignmentModified || ignoreMod
+                ? new VerticalTextAlignment { Val = fontInfo.Font.VerticalAlignment.ToOpenXml() }
+                : null;
+            var shadow = (fontInfo.Font.ShadowModified || ignoreMod) && fontInfo.Font.Shadow ? new Shadow() : null;
+            var fontSize = fontInfo.Font.FontSizeModified || ignoreMod
+                ? new FontSize { Val = fontInfo.Font.FontSize }
+                : null;
+            var color = fontInfo.Font.FontColorModified || ignoreMod ? GetNewColor(fontInfo.Font.FontColor) : null;
+
+            var fontName = fontInfo.Font.FontNameModified || ignoreMod
+                ? new FontName { Val = fontInfo.Font.FontName }
+                : null;
+            var fontFamilyNumbering = fontInfo.Font.FontFamilyNumberingModified || ignoreMod
+                ? new FontFamilyNumbering { Val = (Int32)fontInfo.Font.FontFamilyNumbering }
+                : null;
+
+            if (bold != null)
+                font.AppendChild(bold);
+            if (italic != null)
+                font.AppendChild(italic);
+            if (underline != null)
+                font.AppendChild(underline);
+            if (strike != null)
+                font.AppendChild(strike);
+            if (verticalAlignment != null)
+                font.AppendChild(verticalAlignment);
+            if (shadow != null)
+                font.AppendChild(shadow);
+            if (fontSize != null)
+                font.AppendChild(fontSize);
+            if (color != null)
+                font.AppendChild(color);
+            if (fontName != null)
+                font.AppendChild(fontName);
+            if (fontFamilyNumbering != null)
+                font.AppendChild(fontFamilyNumbering);
+
+            return font;
+        }
+
+        private static Color GetNewColor(XLColor xlColor)
+        {
+            var color = new Color();
+            if (xlColor.ColorType == XLColorType.Color)
+                color.Rgb = xlColor.Color.ToHex();
+            else if (xlColor.ColorType == XLColorType.Indexed)
+                color.Indexed = (UInt32)xlColor.Indexed;
+            else
+            {
+                color.Theme = (UInt32)xlColor.ThemeColor;
+                if (xlColor.ThemeTint != 0)
+                    color.Tint = xlColor.ThemeTint;
+            }
+            return color;
+        }
+
+        private static TabColor GetTabColor(XLColor xlColor)
+        {
+            var color = new TabColor();
+            if (xlColor.ColorType == XLColorType.Color)
+                color.Rgb = xlColor.Color.ToHex();
+            else if (xlColor.ColorType == XLColorType.Indexed)
+                color.Indexed = (UInt32)xlColor.Indexed;
+            else
+            {
+                color.Theme = (UInt32)xlColor.ThemeColor;
+                if (xlColor.ThemeTint != 0)
+                    color.Tint = xlColor.ThemeTint;
+            }
+            return color;
+        }
+
+        private bool FontsAreEqual(Font f, IXLFont xlFont)
+        {
+            var nf = new XLFont { Bold = f.Bold != null, Italic = f.Italic != null };
+            if (f.Underline != null)
+            {
+                nf.Underline = f.Underline.Val != null
+                    ? f.Underline.Val.Value.ToClosedXml()
+                    : XLFontUnderlineValues.Single;
+            }
+            nf.Strikethrough = f.Strike != null;
+            if (f.VerticalTextAlignment != null)
+            {
+                nf.VerticalAlignment = f.VerticalTextAlignment.Val != null
+                    ? f.VerticalTextAlignment.Val.Value.ToClosedXml()
+                    : XLFontVerticalTextAlignmentValues.Baseline;
+            }
+            nf.Shadow = f.Shadow != null;
+            if (f.FontSize != null)
+                nf.FontSize = f.FontSize.Val;
+            var fColor = GetColor(f.Color);
+            if (fColor.HasValue)
+                nf.FontColor = fColor;
+            if (f.FontName != null)
+                nf.FontName = f.FontName.Val;
+            if (f.FontFamilyNumbering != null)
+                nf.FontFamilyNumbering = (XLFontFamilyNumberingValues)f.FontFamilyNumbering.Val.Value;
+
+            return nf.Equals(xlFont);
+        }
+
+        private static Dictionary<IXLNumberFormatBase, NumberFormatInfo> ResolveNumberFormats(
+            WorkbookStylesPart workbookStylesPart,
+            Dictionary<IXLNumberFormatBase, NumberFormatInfo> sharedNumberFormats,
+            UInt32 defaultFormatId)
+        {
+            if (workbookStylesPart.Stylesheet.NumberingFormats == null)
+            {
+                workbookStylesPart.Stylesheet.NumberingFormats = new NumberingFormats();
+                workbookStylesPart.Stylesheet.NumberingFormats.AppendChild(new NumberingFormat()
+                {
+                    NumberFormatId = 0,
+                    FormatCode = ""
+                });
+            }
+
+            var allSharedNumberFormats = new Dictionary<IXLNumberFormatBase, NumberFormatInfo>();
+            foreach (var numberFormatInfo in sharedNumberFormats.Values.Where(nf => nf.NumberFormatId != defaultFormatId))
+            {
+                var numberingFormatId = XLConstants.NumberOfBuiltInStyles + 1;
+                var foundOne = false;
+                foreach (NumberingFormat nf in workbookStylesPart.Stylesheet.NumberingFormats)
+                {
+                    if (NumberFormatsAreEqual(nf, numberFormatInfo.NumberFormat))
+                    {
+                        foundOne = true;
+                        numberingFormatId = (Int32)nf.NumberFormatId.Value;
+                        break;
+                    }
+                    numberingFormatId++;
+                }
+                if (!foundOne)
+                {
+                    var numberingFormat = new NumberingFormat
+                    {
+                        NumberFormatId = (UInt32)numberingFormatId,
+                        FormatCode = numberFormatInfo.NumberFormat.Format
+                    };
+                    workbookStylesPart.Stylesheet.NumberingFormats.AppendChild(numberingFormat);
+                }
+                allSharedNumberFormats.Add(numberFormatInfo.NumberFormat,
+                    new NumberFormatInfo
+                    {
+                        NumberFormat = numberFormatInfo.NumberFormat,
+                        NumberFormatId = numberingFormatId
+                    });
+            }
+            workbookStylesPart.Stylesheet.NumberingFormats.Count =
+                (UInt32)workbookStylesPart.Stylesheet.NumberingFormats.Count();
+            return allSharedNumberFormats;
+        }
+
+        private static bool NumberFormatsAreEqual(NumberingFormat nf, IXLNumberFormatBase xlNumberFormat)
+        {
+            var newXLNumberFormat = new XLNumberFormat();
+
+            if (nf.FormatCode != null && !XLHelper.IsNullOrWhiteSpace(nf.FormatCode.Value))
+                newXLNumberFormat.Format = nf.FormatCode.Value;
+            else if (nf.NumberFormatId != null)
+                newXLNumberFormat.NumberFormatId = (Int32)nf.NumberFormatId.Value;
+
+            return newXLNumberFormat.Equals(xlNumberFormat);
+        }
+
+        #endregion
+
+        #region GenerateWorksheetPartContent
+
+        private static void GenerateWorksheetPartContent(WorksheetPart worksheetPart, XLWorksheet xlWorksheet,
+            SaveContext context)
+        {
+            #region Worksheet
+
+            if (worksheetPart.Worksheet == null)
+                worksheetPart.Worksheet = new Worksheet();
+
+            GenerateTables(xlWorksheet, worksheetPart, context);
+
+            if (
+                !worksheetPart.Worksheet.NamespaceDeclarations.Contains(new KeyValuePair<String, String>("r",
+                    "http://schemas.openxmlformats.org/officeDocument/2006/relationships")))
+            {
+                worksheetPart.Worksheet.AddNamespaceDeclaration("r",
+                    "http://schemas.openxmlformats.org/officeDocument/2006/relationships");
+            }
+
+            #endregion
+
+            var cm = new XLWSContentManager(worksheetPart.Worksheet);
+
+            #region SheetProperties
+
+            if (worksheetPart.Worksheet.SheetProperties == null)
+                worksheetPart.Worksheet.SheetProperties = new SheetProperties();
+
+            worksheetPart.Worksheet.SheetProperties.TabColor = xlWorksheet.TabColor.HasValue
+                ? GetTabColor(xlWorksheet.TabColor)
+                : null;
+
+            cm.SetElement(XLWSContentManager.XLWSContents.SheetProperties, worksheetPart.Worksheet.SheetProperties);
+
+            if (worksheetPart.Worksheet.SheetProperties.OutlineProperties == null)
+                worksheetPart.Worksheet.SheetProperties.OutlineProperties = new OutlineProperties();
+
+            worksheetPart.Worksheet.SheetProperties.OutlineProperties.SummaryBelow =
+                (xlWorksheet.Outline.SummaryVLocation ==
+                 XLOutlineSummaryVLocation.Bottom);
+            worksheetPart.Worksheet.SheetProperties.OutlineProperties.SummaryRight =
+                (xlWorksheet.Outline.SummaryHLocation ==
+                 XLOutlineSummaryHLocation.Right);
+
+            if (worksheetPart.Worksheet.SheetProperties.PageSetupProperties == null
+                && (xlWorksheet.PageSetup.PagesTall > 0 || xlWorksheet.PageSetup.PagesWide > 0))
+                worksheetPart.Worksheet.SheetProperties.PageSetupProperties = new PageSetupProperties { FitToPage = true };
+
+            #endregion
+
+            var maxColumn = 0;
+
+            var sheetDimensionReference = "A1";
+            if (xlWorksheet.Internals.CellsCollection.Count > 0)
+            {
+                maxColumn = xlWorksheet.Internals.CellsCollection.MaxColumnUsed;
+                var maxRow = xlWorksheet.Internals.CellsCollection.MaxRowUsed;
+                sheetDimensionReference = "A1:" + XLHelper.GetColumnLetterFromNumber(maxColumn) +
+                                          maxRow.ToInvariantString();
+            }
+
+            if (xlWorksheet.Internals.ColumnsCollection.Count > 0)
+            {
+                var maxColCollection = xlWorksheet.Internals.ColumnsCollection.Keys.Max();
+                if (maxColCollection > maxColumn)
+                    maxColumn = maxColCollection;
+            }
+
+            #region SheetViews
+
+            if (worksheetPart.Worksheet.SheetDimension == null)
+                worksheetPart.Worksheet.SheetDimension = new SheetDimension { Reference = sheetDimensionReference };
+
+            cm.SetElement(XLWSContentManager.XLWSContents.SheetDimension, worksheetPart.Worksheet.SheetDimension);
+
+            if (worksheetPart.Worksheet.SheetViews == null)
+                worksheetPart.Worksheet.SheetViews = new SheetViews();
+
+            cm.SetElement(XLWSContentManager.XLWSContents.SheetViews, worksheetPart.Worksheet.SheetViews);
+
+            var sheetView = (SheetView)worksheetPart.Worksheet.SheetViews.FirstOrDefault();
+            if (sheetView == null)
+            {
+                sheetView = new SheetView { WorkbookViewId = 0U };
+                worksheetPart.Worksheet.SheetViews.AppendChild(sheetView);
+            }
+
+            if (xlWorksheet.TabSelected)
+                sheetView.TabSelected = true;
+            else
+                sheetView.TabSelected = null;
+
+            if (xlWorksheet.RightToLeft)
+                sheetView.RightToLeft = true;
+            else
+                sheetView.RightToLeft = null;
+
+            if (xlWorksheet.ShowFormulas)
+                sheetView.ShowFormulas = true;
+            else
+                sheetView.ShowFormulas = null;
+
+            if (xlWorksheet.ShowGridLines)
+                sheetView.ShowGridLines = null;
+            else
+                sheetView.ShowGridLines = false;
+
+            if (xlWorksheet.ShowOutlineSymbols)
+                sheetView.ShowOutlineSymbols = null;
+            else
+                sheetView.ShowOutlineSymbols = false;
+
+            if (xlWorksheet.ShowRowColHeaders)
+                sheetView.ShowRowColHeaders = null;
+            else
+                sheetView.ShowRowColHeaders = false;
+
+            if (xlWorksheet.ShowRuler)
+                sheetView.ShowRuler = null;
+            else
+                sheetView.ShowRuler = false;
+
+            if (xlWorksheet.ShowWhiteSpace)
+                sheetView.ShowWhiteSpace = null;
+            else
+                sheetView.ShowWhiteSpace = false;
+
+            if (xlWorksheet.ShowZeros)
+                sheetView.ShowZeros = null;
+            else
+                sheetView.ShowZeros = false;
+
+            if (xlWorksheet.RightToLeft)
+                sheetView.RightToLeft = true;
+            else
+                sheetView.RightToLeft = null;
+
+            if (xlWorksheet.SheetView.View == XLSheetViewOptions.Normal)
+                sheetView.View = null;
+            else
+                sheetView.View = xlWorksheet.SheetView.View.ToOpenXml();
+
+            var pane = sheetView.Elements<Pane>().FirstOrDefault();
+            if (pane == null)
+            {
+                pane = new Pane();
+                sheetView.AppendChild(pane);
+            }
+
+
+            pane.State = PaneStateValues.FrozenSplit;
+            Double hSplit = xlWorksheet.SheetView.SplitColumn;
+            Double ySplit = xlWorksheet.SheetView.SplitRow;
+
+
+            pane.HorizontalSplit = hSplit;
+            pane.VerticalSplit = ySplit;
+
+            pane.TopLeftCell = XLHelper.GetColumnLetterFromNumber(xlWorksheet.SheetView.SplitColumn + 1)
+                               + (xlWorksheet.SheetView.SplitRow + 1);
+
+            if (hSplit == 0 && ySplit == 0)
+                sheetView.RemoveAllChildren<Pane>();
+
+            if (xlWorksheet.SelectedRanges.Any() || xlWorksheet.ActiveCell != null)
+            {
+                sheetView.RemoveAllChildren<Selection>();
+
+                var firstSelection = xlWorksheet.SelectedRanges.FirstOrDefault();
+                var selection = new Selection();
+                if (xlWorksheet.ActiveCell != null)
+                    selection.ActiveCell = xlWorksheet.ActiveCell.Address.ToStringRelative(false);
+                else if (firstSelection != null)
+                    selection.ActiveCell = firstSelection.RangeAddress.FirstAddress.ToStringRelative(false);
+
+
+                var seqRef = new List<String> { selection.ActiveCell.Value };
+                seqRef.AddRange(xlWorksheet.SelectedRanges
+                    .Select(range => range.RangeAddress.ToStringRelative(false)));
+
+
+                selection.SequenceOfReferences = new ListValue<StringValue> { InnerText = String.Join(" ", seqRef.Distinct().ToArray()) };
+
+                sheetView.Append(selection);
+            }
+
+            #endregion
+
+            var maxOutlineColumn = 0;
+            if (xlWorksheet.ColumnCount() > 0)
+                maxOutlineColumn = xlWorksheet.GetMaxColumnOutline();
+
+            var maxOutlineRow = 0;
+            if (xlWorksheet.RowCount() > 0)
+                maxOutlineRow = xlWorksheet.GetMaxRowOutline();
+
+            #region SheetFormatProperties
+
+            if (worksheetPart.Worksheet.SheetFormatProperties == null)
+                worksheetPart.Worksheet.SheetFormatProperties = new SheetFormatProperties();
+
+            cm.SetElement(XLWSContentManager.XLWSContents.SheetFormatProperties,
+                worksheetPart.Worksheet.SheetFormatProperties);
+
+            worksheetPart.Worksheet.SheetFormatProperties.DefaultRowHeight = xlWorksheet.RowHeight.SaveRound();
+
+            if (xlWorksheet.RowHeightChanged)
+                worksheetPart.Worksheet.SheetFormatProperties.CustomHeight = true;
+            else
+                worksheetPart.Worksheet.SheetFormatProperties.CustomHeight = null;
+
+
+            var worksheetColumnWidth = GetColumnWidth(xlWorksheet.ColumnWidth).SaveRound();
+            if (xlWorksheet.ColumnWidthChanged)
+                worksheetPart.Worksheet.SheetFormatProperties.DefaultColumnWidth = worksheetColumnWidth;
+            else
+                worksheetPart.Worksheet.SheetFormatProperties.DefaultColumnWidth = null;
+
+
+            if (maxOutlineColumn > 0)
+                worksheetPart.Worksheet.SheetFormatProperties.OutlineLevelColumn = (byte)maxOutlineColumn;
+            else
+                worksheetPart.Worksheet.SheetFormatProperties.OutlineLevelColumn = null;
+
+            if (maxOutlineRow > 0)
+                worksheetPart.Worksheet.SheetFormatProperties.OutlineLevelRow = (byte)maxOutlineRow;
+            else
+                worksheetPart.Worksheet.SheetFormatProperties.OutlineLevelRow = null;
+
+            #endregion
+
+            #region Columns
+
+            if (xlWorksheet.Internals.CellsCollection.Count == 0 &&
+                xlWorksheet.Internals.ColumnsCollection.Count == 0
+                && xlWorksheet.Style.Equals(DefaultStyle))
+                worksheetPart.Worksheet.RemoveAllChildren<Columns>();
+            else
+            {
+                if (!worksheetPart.Worksheet.Elements<Columns>().Any())
+                {
+                    var previousElement = cm.GetPreviousElementFor(XLWSContentManager.XLWSContents.Columns);
+                    worksheetPart.Worksheet.InsertAfter(new Columns(), previousElement);
+                }
+
+                var columns = worksheetPart.Worksheet.Elements<Columns>().First();
+                cm.SetElement(XLWSContentManager.XLWSContents.Columns, columns);
+
+                var sheetColumnsByMin = columns.Elements<Column>().ToDictionary(c => c.Min.Value, c => c);
+                //Dictionary<UInt32, Column> sheetColumnsByMax = columns.Elements<Column>().ToDictionary(c => c.Max.Value, c => c);
+
+                Int32 minInColumnsCollection;
+                Int32 maxInColumnsCollection;
+                if (xlWorksheet.Internals.ColumnsCollection.Count > 0)
+                {
+                    minInColumnsCollection = xlWorksheet.Internals.ColumnsCollection.Keys.Min();
+                    maxInColumnsCollection = xlWorksheet.Internals.ColumnsCollection.Keys.Max();
+                }
+                else
+                {
+                    minInColumnsCollection = 1;
+                    maxInColumnsCollection = 0;
+                }
+
+                var worksheetStyleId = context.SharedStyles[xlWorksheet.GetStyleId()].StyleId;
+                if (minInColumnsCollection > 1)
+                {
+                    UInt32Value min = 1;
+                    UInt32Value max = (UInt32)(minInColumnsCollection - 1);
+
+
+                    for (var co = min; co <= max; co++)
+                    {
+                        var column = new Column
+                        {
+                            Min = co,
+                            Max = co,
+                            Style = worksheetStyleId,
+                            Width = worksheetColumnWidth,
+                            CustomWidth = true
+                        };
+
+                        UpdateColumn(column, columns, sheetColumnsByMin); //, sheetColumnsByMax);
+                    }
+                }
+
+                for (var co = minInColumnsCollection; co <= maxInColumnsCollection; co++)
+                {
+                    UInt32 styleId;
+                    Double columnWidth;
+                    var isHidden = false;
+                    var collapsed = false;
+                    var outlineLevel = 0;
+                    if (xlWorksheet.Internals.ColumnsCollection.ContainsKey(co))
+                    {
+                        styleId = context.SharedStyles[xlWorksheet.Internals.ColumnsCollection[co].GetStyleId()].StyleId;
+                        columnWidth = GetColumnWidth(xlWorksheet.Internals.ColumnsCollection[co].Width).SaveRound();
+                        isHidden = xlWorksheet.Internals.ColumnsCollection[co].IsHidden;
+                        collapsed = xlWorksheet.Internals.ColumnsCollection[co].Collapsed;
+                        outlineLevel = xlWorksheet.Internals.ColumnsCollection[co].OutlineLevel;
+                    }
+                    else
+                    {
+                        styleId = context.SharedStyles[xlWorksheet.GetStyleId()].StyleId;
+                        columnWidth = worksheetColumnWidth;
+                    }
+
+                    var column = new Column
+                    {
+                        Min = (UInt32)co,
+                        Max = (UInt32)co,
+                        Style = styleId,
+                        Width = columnWidth,
+                        CustomWidth = true
+                    };
+
+                    if (isHidden)
+                        column.Hidden = true;
+                    if (collapsed)
+                        column.Collapsed = true;
+                    if (outlineLevel > 0)
+                        column.OutlineLevel = (byte)outlineLevel;
+
+                    UpdateColumn(column, columns, sheetColumnsByMin); //, sheetColumnsByMax);
+                }
+
+                var collection = maxInColumnsCollection;
+                foreach (
+                    var col in
+                        columns.Elements<Column>().Where(c => c.Min > (UInt32)(collection)).OrderBy(
+                            c => c.Min.Value))
+                {
+                    col.Style = worksheetStyleId;
+                    col.Width = worksheetColumnWidth;
+                    col.CustomWidth = true;
+
+                    if ((Int32)col.Max.Value > maxInColumnsCollection)
+                        maxInColumnsCollection = (Int32)col.Max.Value;
+                }
+
+                if (maxInColumnsCollection < XLHelper.MaxColumnNumber && !xlWorksheet.Style.Equals(DefaultStyle))
+                {
+                    var column = new Column
+                    {
+                        Min = (UInt32)(maxInColumnsCollection + 1),
+                        Max = (UInt32)(XLHelper.MaxColumnNumber),
+                        Style = worksheetStyleId,
+                        Width = worksheetColumnWidth,
+                        CustomWidth = true
+                    };
+                    columns.AppendChild(column);
+                }
+
+                CollapseColumns(columns, sheetColumnsByMin);
+
+                if (!columns.Any())
+                {
+                    worksheetPart.Worksheet.RemoveAllChildren<Columns>();
+                    cm.SetElement(XLWSContentManager.XLWSContents.Columns, null);
+                }
+            }
+
+            #endregion
+
+            #region SheetData
+
+            if (!worksheetPart.Worksheet.Elements<SheetData>().Any())
+            {
+                var previousElement = cm.GetPreviousElementFor(XLWSContentManager.XLWSContents.SheetData);
+                worksheetPart.Worksheet.InsertAfter(new SheetData(), previousElement);
+            }
+
+            var sheetData = worksheetPart.Worksheet.Elements<SheetData>().First();
+            cm.SetElement(XLWSContentManager.XLWSContents.SheetData, sheetData);
+
+            var lastRow = 0;
+            var sheetDataRows =
+                sheetData.Elements<Row>().ToDictionary(r => r.RowIndex == null ? ++lastRow : (Int32)r.RowIndex.Value,
+                    r => r);
+            foreach (
+                var r in
+                    xlWorksheet.Internals.RowsCollection.Deleted.Where(r => sheetDataRows.ContainsKey(r.Key)))
+            {
+                sheetData.RemoveChild(sheetDataRows[r.Key]);
+                sheetDataRows.Remove(r.Key);
+                xlWorksheet.Internals.CellsCollection.deleted.Remove(r.Key);
+            }
+
+            var distinctRows = xlWorksheet.Internals.CellsCollection.RowsCollection.Keys.Union(xlWorksheet.Internals.RowsCollection.Keys);
+            var noRows = !sheetData.Elements<Row>().Any();
+            foreach (var distinctRow in distinctRows.OrderBy(r => r))
+            {
+                Row row;
+                if (sheetDataRows.ContainsKey(distinctRow))
+                    row = sheetDataRows[distinctRow];
+                else
+                {
+                    row = new Row { RowIndex = (UInt32)distinctRow };
+                    if (noRows)
+                    {
+                        sheetData.AppendChild(row);
+                        noRows = false;
+                    }
+                    else
+                    {
+                        if (sheetDataRows.Any(r => r.Key > row.RowIndex.Value))
+                        {
+                            var minRow = sheetDataRows.Where(r => r.Key > (Int32)row.RowIndex.Value).Min(r => r.Key);
+                            var rowBeforeInsert = sheetDataRows[minRow];
+                            sheetData.InsertBefore(row, rowBeforeInsert);
+                        }
+                        else
+                            sheetData.AppendChild(row);
+                    }
+                }
+
+                if (maxColumn > 0)
+                    row.Spans = new ListValue<StringValue> { InnerText = "1:" + maxColumn.ToInvariantString() };
+
+                row.Height = null;
+                row.CustomHeight = null;
+                row.Hidden = null;
+                row.StyleIndex = null;
+                row.CustomFormat = null;
+                row.Collapsed = null;
+                if (xlWorksheet.Internals.RowsCollection.ContainsKey(distinctRow))
+                {
+                    var thisRow = xlWorksheet.Internals.RowsCollection[distinctRow];
+                    if (thisRow.HeightChanged)
+                    {
+                        row.Height = thisRow.Height.SaveRound();
+                        row.CustomHeight = true;
+                        row.CustomFormat = true;
+                    }
+
+                    if (thisRow.GetStyleId() != xlWorksheet.GetStyleId())
+                    {
+                        row.StyleIndex = context.SharedStyles[thisRow.GetStyleId()].StyleId;
+                        row.CustomFormat = true;
+                    }
+
+                    if (thisRow.IsHidden)
+                        row.Hidden = true;
+                    if (thisRow.Collapsed)
+                        row.Collapsed = true;
+                    if (thisRow.OutlineLevel > 0)
+                        row.OutlineLevel = (byte)thisRow.OutlineLevel;
+                }
+
+                var lastCell = 0;
+                var cellsByReference = row.Elements<Cell>().ToDictionary(c => c.CellReference == null
+                    ? XLHelper.GetColumnLetterFromNumber(
+                        ++lastCell) + distinctRow
+                    : c.CellReference.Value, c => c);
+
+                foreach (var kpDel in xlWorksheet.Internals.CellsCollection.deleted.ToList())
+                {
+                    foreach (var delCo in kpDel.Value.ToList())
+                    {
+                        var key = XLHelper.GetColumnLetterFromNumber(delCo) + kpDel.Key.ToInvariantString();
+                        if (!cellsByReference.ContainsKey(key)) continue;
+                        row.RemoveChild(cellsByReference[key]);
+                        kpDel.Value.Remove(delCo);
+                    }
+                    if (kpDel.Value.Count == 0)
+                        xlWorksheet.Internals.CellsCollection.deleted.Remove(kpDel.Key);
+                }
+
+
+                if (!xlWorksheet.Internals.CellsCollection.RowsCollection.ContainsKey(distinctRow)) continue;
+
+                var isNewRow = !row.Elements<Cell>().Any();
+                lastCell = 0;
+                var mRows = row.Elements<Cell>().ToDictionary(c => XLHelper.GetColumnNumberFromAddress(c.CellReference == null
+                    ? (XLHelper.GetColumnLetterFromNumber(++lastCell) + distinctRow) : c.CellReference.Value), c => c);
+                foreach (var opCell in xlWorksheet.Internals.CellsCollection.RowsCollection[distinctRow].Values
+                    .OrderBy(c => c.Address.ColumnNumber)
+                    .Select(c => c))
+                {
+                    var styleId = context.SharedStyles[opCell.GetStyleId()].StyleId;
+
+                    var dataType = opCell.DataType;
+                    var cellReference = (opCell.Address).GetTrimmedAddress();
+
+                    var isEmpty = opCell.IsEmpty(true);
+
+                    Cell cell = null;
+                    if (cellsByReference.ContainsKey(cellReference))
+                    {
+                        cell = cellsByReference[cellReference];
+                        if (isEmpty)
+                        {
+                            cell.Remove();
+                        }
+                    }
+
+                    if (!isEmpty)
+                    {
+                        if (cell == null)
+                        {
+                            cell = new Cell();
+                            cell.CellReference = new StringValue(cellReference);
+
+                            if (isNewRow)
+                                row.AppendChild(cell);
+                            else
+                            {
+                                var newColumn = XLHelper.GetColumnNumberFromAddress(cellReference);
+
+                                Cell cellBeforeInsert = null;
+                                int[] lastCo = { Int32.MaxValue };
+                                foreach (var c in mRows.Where(kp => kp.Key > newColumn).Where(c => lastCo[0] > c.Key))
+                                {
+                                    cellBeforeInsert = c.Value;
+                                    lastCo[0] = c.Key;
+                                }
+                                if (cellBeforeInsert == null)
+                                    row.AppendChild(cell);
+                                else
+                                    row.InsertBefore(cell, cellBeforeInsert);
+                            }
+                        }
+
+                        cell.StyleIndex = styleId;
+                        var formula = opCell.FormulaA1;
+                        if (opCell.HasFormula)
+                        {
+                            if (formula.StartsWith("{"))
+                            {
+                                formula = formula.Substring(1, formula.Length - 2);
+                                var f = new CellFormula { FormulaType = CellFormulaValues.Array };
+
+                                if (opCell.FormulaReference == null)
+                                    opCell.FormulaReference = opCell.AsRange().RangeAddress;
+                                if (opCell.FormulaReference.FirstAddress.Equals(opCell.Address))
+                                {
+                                    f.Text = formula;
+                                    f.Reference = opCell.FormulaReference.ToStringRelative();
+                                }
+
+                                cell.CellFormula = f;
+                            }
+                            else
+                            {
+                                cell.CellFormula = new CellFormula();
+                                cell.CellFormula.Text = formula;
+                            }
+
+                            cell.CellValue = null;
+                        }
+                        else
+                        {
+                            cell.CellFormula = null;
+
+                            cell.DataType = opCell.DataType == XLCellValues.DateTime ? null : GetCellValue(opCell);
+
+                            if (dataType == XLCellValues.Text)
+                            {
+                                if (opCell.InnerText.Length == 0)
+                                    cell.CellValue = null;
+                                else
+                                {
+                                    if (opCell.ShareString)
+                                    {
+                                        var cellValue = new CellValue();
+                                        cellValue.Text = opCell.SharedStringId.ToString();
+                                        cell.CellValue = cellValue;
+                                    }
+                                    else
+                                    {
+                                        var text = opCell.GetString();
+                                        var t = new Text(text);
+                                        if (text.PreserveSpaces())
+                                            t.Space = SpaceProcessingModeValues.Preserve;
+
+                                        cell.InlineString = new InlineString { Text = t };
+                                    }
+                                }
+                            }
+                            else if (dataType == XLCellValues.TimeSpan)
+                            {
+                                var timeSpan = opCell.GetTimeSpan();
+                                var cellValue = new CellValue();
+                                cellValue.Text =
+                                    XLCell.BaseDate.Add(timeSpan).ToOADate().ToInvariantString();
+                                cell.CellValue = cellValue;
+                            }
+                            else if (dataType == XLCellValues.DateTime || dataType == XLCellValues.Number)
+                            {
+                                if (!XLHelper.IsNullOrWhiteSpace(opCell.InnerText))
+                                {
+                                    var cellValue = new CellValue();
+                                    cellValue.Text = Double.Parse(opCell.InnerText, XLHelper.NumberStyle, XLHelper.ParseCulture).ToInvariantString();
+                                    cell.CellValue = cellValue;
+                                }
+                            }
+                            else
+                            {
+                                var cellValue = new CellValue();
+                                cellValue.Text = opCell.InnerText;
+                                cell.CellValue = cellValue;
+                            }
+                        }
+                    }
+                }
+                xlWorksheet.Internals.CellsCollection.deleted.Remove(distinctRow);
+            }
+            foreach (
+                var r in
+                    xlWorksheet.Internals.CellsCollection.deleted.Keys.Where(
+                        sheetDataRows.ContainsKey))
+            {
+                sheetData.RemoveChild(sheetDataRows[r]);
+                sheetDataRows.Remove(r);
+            }
+
+            #endregion
+
+            #region SheetProtection
+
+            if (xlWorksheet.Protection.Protected)
+            {
+                if (!worksheetPart.Worksheet.Elements<SheetProtection>().Any())
+                {
+                    var previousElement = cm.GetPreviousElementFor(XLWSContentManager.XLWSContents.SheetProtection);
+                    worksheetPart.Worksheet.InsertAfter(new SheetProtection(), previousElement);
+                }
+
+                var sheetProtection = worksheetPart.Worksheet.Elements<SheetProtection>().First();
+                cm.SetElement(XLWSContentManager.XLWSContents.SheetProtection, sheetProtection);
+
+                var protection = xlWorksheet.Protection;
+                sheetProtection.Sheet = protection.Protected;
+                if (!XLHelper.IsNullOrWhiteSpace(protection.PasswordHash))
+                    sheetProtection.Password = protection.PasswordHash;
+                sheetProtection.FormatCells = GetBooleanValue(!protection.FormatCells, true);
+                sheetProtection.FormatColumns = GetBooleanValue(!protection.FormatColumns, true);
+                sheetProtection.FormatRows = GetBooleanValue(!protection.FormatRows, true);
+                sheetProtection.InsertColumns = GetBooleanValue(!protection.InsertColumns, true);
+                sheetProtection.InsertHyperlinks = GetBooleanValue(!protection.InsertHyperlinks, true);
+                sheetProtection.InsertRows = GetBooleanValue(!protection.InsertRows, true);
+                sheetProtection.DeleteColumns = GetBooleanValue(!protection.DeleteColumns, true);
+                sheetProtection.DeleteRows = GetBooleanValue(!protection.DeleteRows, true);
+                sheetProtection.AutoFilter = GetBooleanValue(!protection.AutoFilter, true);
+                sheetProtection.PivotTables = GetBooleanValue(!protection.PivotTables, true);
+                sheetProtection.Sort = GetBooleanValue(!protection.Sort, true);
+                sheetProtection.SelectLockedCells = GetBooleanValue(!protection.SelectLockedCells, false);
+                sheetProtection.SelectUnlockedCells = GetBooleanValue(!protection.SelectUnlockedCells, false);
+            }
+            else
+            {
+                worksheetPart.Worksheet.RemoveAllChildren<SheetProtection>();
+                cm.SetElement(XLWSContentManager.XLWSContents.SheetProtection, null);
+            }
+
+            #endregion
+
+            #region AutoFilter
+
+            worksheetPart.Worksheet.RemoveAllChildren<AutoFilter>();
+            if (xlWorksheet.AutoFilter.Enabled)
+            {
+                var previousElement = cm.GetPreviousElementFor(XLWSContentManager.XLWSContents.AutoFilter);
+                worksheetPart.Worksheet.InsertAfter(new AutoFilter(), previousElement);
+
+
+                var autoFilter = worksheetPart.Worksheet.Elements<AutoFilter>().First();
+                cm.SetElement(XLWSContentManager.XLWSContents.AutoFilter, autoFilter);
+
+                PopulateAutoFilter(xlWorksheet.AutoFilter, autoFilter);
+            }
+            else
+            {
+                cm.SetElement(XLWSContentManager.XLWSContents.AutoFilter, null);
+            }
+
+            #endregion
+
+            #region MergeCells
+
+            if ((xlWorksheet).Internals.MergedRanges.Any())
+            {
+                if (!worksheetPart.Worksheet.Elements<MergeCells>().Any())
+                {
+                    var previousElement = cm.GetPreviousElementFor(XLWSContentManager.XLWSContents.MergeCells);
+                    worksheetPart.Worksheet.InsertAfter(new MergeCells(), previousElement);
+                }
+
+                var mergeCells = worksheetPart.Worksheet.Elements<MergeCells>().First();
+                cm.SetElement(XLWSContentManager.XLWSContents.MergeCells, mergeCells);
+                mergeCells.RemoveAllChildren<MergeCell>();
+
+                foreach (var mergeCell in (xlWorksheet).Internals.MergedRanges.Select(
+                    m => m.RangeAddress.FirstAddress.ToString() + ":" + m.RangeAddress.LastAddress.ToString()).Select(
+                        merged => new MergeCell { Reference = merged }))
+                    mergeCells.AppendChild(mergeCell);
+
+                mergeCells.Count = (UInt32)mergeCells.Count();
+            }
+            else
+            {
+                worksheetPart.Worksheet.RemoveAllChildren<MergeCells>();
+                cm.SetElement(XLWSContentManager.XLWSContents.MergeCells, null);
+            }
+
+            #endregion
+
+            #region Conditional Formatting
+
+            if (!xlWorksheet.ConditionalFormats.Any())
+            {
+                worksheetPart.Worksheet.RemoveAllChildren<ConditionalFormatting>();
+                cm.SetElement(XLWSContentManager.XLWSContents.ConditionalFormatting, null);
+            }
+            else
+            {
+                worksheetPart.Worksheet.RemoveAllChildren<ConditionalFormatting>();
+                var previousElement = cm.GetPreviousElementFor(XLWSContentManager.XLWSContents.ConditionalFormatting);
+
+                var priority = 1; // priority is 1 origin in Microsoft Excel
+                foreach (var cfGroup in xlWorksheet.ConditionalFormats
+                    .GroupBy(
+                        c => c.Range.RangeAddress.ToStringRelative(false),
+                        c => c,
+                        (key, g) => new { RangeId = key, CfList = g.ToList() }
+                    )
+                    )
+                {
+                    var conditionalFormatting = new ConditionalFormatting
+                    {
+                        SequenceOfReferences =
+                            new ListValue<StringValue> { InnerText = cfGroup.RangeId }
+                    };
+                    foreach (var cf in cfGroup.CfList)
+                    {
+                        conditionalFormatting.Append(XLCFConverters.Convert(cf, priority, context));
+                        priority++;
+                    }
+                    worksheetPart.Worksheet.InsertAfter(conditionalFormatting, previousElement);
+                    previousElement = conditionalFormatting;
+                    cm.SetElement(XLWSContentManager.XLWSContents.ConditionalFormatting, conditionalFormatting);
+                }
+            }
+
+            #endregion
+
+            #region DataValidations
+
+            if (!xlWorksheet.DataValidations.Any(d => d.IsDirty()))
+            {
+                worksheetPart.Worksheet.RemoveAllChildren<DataValidations>();
+                cm.SetElement(XLWSContentManager.XLWSContents.DataValidations, null);
+            }
+            else
+            {
+                if (!worksheetPart.Worksheet.Elements<DataValidations>().Any())
+                {
+                    var previousElement = cm.GetPreviousElementFor(XLWSContentManager.XLWSContents.DataValidations);
+                    worksheetPart.Worksheet.InsertAfter(new DataValidations(), previousElement);
+                }
+
+                var dataValidations = worksheetPart.Worksheet.Elements<DataValidations>().First();
+                cm.SetElement(XLWSContentManager.XLWSContents.DataValidations, dataValidations);
+                dataValidations.RemoveAllChildren<DataValidation>();
+                foreach (var dv in xlWorksheet.DataValidations)
+                {
+                    var sequence = dv.Ranges.Aggregate(String.Empty, (current, r) => current + (r.RangeAddress + " "));
+
+                    if (sequence.Length > 0)
+                        sequence = sequence.Substring(0, sequence.Length - 1);
+
+                    var dataValidation = new DataValidation
+                    {
+                        AllowBlank = dv.IgnoreBlanks,
+                        Formula1 = new Formula1(dv.MinValue),
+                        Formula2 = new Formula2(dv.MaxValue),
+                        Type = dv.AllowedValues.ToOpenXml(),
+                        ShowErrorMessage = dv.ShowErrorMessage,
+                        Prompt = dv.InputMessage,
+                        PromptTitle = dv.InputTitle,
+                        ErrorTitle = dv.ErrorTitle,
+                        Error = dv.ErrorMessage,
+                        ShowDropDown = !dv.InCellDropdown,
+                        ShowInputMessage = dv.ShowInputMessage,
+                        ErrorStyle = dv.ErrorStyle.ToOpenXml(),
+                        Operator = dv.Operator.ToOpenXml(),
+                        SequenceOfReferences =
+                            new ListValue<StringValue> { InnerText = sequence }
+                    };
+
+                    dataValidations.AppendChild(dataValidation);
+                }
+                dataValidations.Count = (UInt32)xlWorksheet.DataValidations.Count();
+            }
+
+            #endregion
+
+            #region Hyperlinks
+
+            var relToRemove = worksheetPart.HyperlinkRelationships.ToList();
+            relToRemove.ForEach(worksheetPart.DeleteReferenceRelationship);
+            if (!xlWorksheet.Hyperlinks.Any())
+            {
+                worksheetPart.Worksheet.RemoveAllChildren<Hyperlinks>();
+                cm.SetElement(XLWSContentManager.XLWSContents.Hyperlinks, null);
+            }
+            else
+            {
+                if (!worksheetPart.Worksheet.Elements<Hyperlinks>().Any())
+                {
+                    var previousElement = cm.GetPreviousElementFor(XLWSContentManager.XLWSContents.Hyperlinks);
+                    worksheetPart.Worksheet.InsertAfter(new Hyperlinks(), previousElement);
+                }
+
+                var hyperlinks = worksheetPart.Worksheet.Elements<Hyperlinks>().First();
+                cm.SetElement(XLWSContentManager.XLWSContents.Hyperlinks, hyperlinks);
+                hyperlinks.RemoveAllChildren<Hyperlink>();
+                foreach (var hl in xlWorksheet.Hyperlinks)
+                {
+                    Hyperlink hyperlink;
+                    if (hl.IsExternal)
+                    {
+                        var rId = context.RelIdGenerator.GetNext(RelType.Workbook);
+                        hyperlink = new Hyperlink { Reference = hl.Cell.Address.ToString(), Id = rId };
+                        worksheetPart.AddHyperlinkRelationship(hl.ExternalAddress, true, rId);
+                    }
+                    else
+                    {
+                        hyperlink = new Hyperlink
+                        {
+                            Reference = hl.Cell.Address.ToString(),
+                            Location = hl.InternalAddress,
+                            Display = hl.Cell.GetFormattedString()
+                        };
+                    }
+                    if (!XLHelper.IsNullOrWhiteSpace(hl.Tooltip))
+                        hyperlink.Tooltip = hl.Tooltip;
+                    hyperlinks.AppendChild(hyperlink);
+                }
+            }
+
+            #endregion
+
+            #region PrintOptions
+
+            if (!worksheetPart.Worksheet.Elements<PrintOptions>().Any())
+            {
+                var previousElement = cm.GetPreviousElementFor(XLWSContentManager.XLWSContents.PrintOptions);
+                worksheetPart.Worksheet.InsertAfter(new PrintOptions(), previousElement);
+            }
+
+            var printOptions = worksheetPart.Worksheet.Elements<PrintOptions>().First();
+            cm.SetElement(XLWSContentManager.XLWSContents.PrintOptions, printOptions);
+
+            printOptions.HorizontalCentered = xlWorksheet.PageSetup.CenterHorizontally;
+            printOptions.VerticalCentered = xlWorksheet.PageSetup.CenterVertically;
+            printOptions.Headings = xlWorksheet.PageSetup.ShowRowAndColumnHeadings;
+            printOptions.GridLines = xlWorksheet.PageSetup.ShowGridlines;
+
+            #endregion
+
+            #region PageMargins
+
+            if (!worksheetPart.Worksheet.Elements<PageMargins>().Any())
+            {
+                var previousElement = cm.GetPreviousElementFor(XLWSContentManager.XLWSContents.PageMargins);
+                worksheetPart.Worksheet.InsertAfter(new PageMargins(), previousElement);
+            }
+
+            var pageMargins = worksheetPart.Worksheet.Elements<PageMargins>().First();
+            cm.SetElement(XLWSContentManager.XLWSContents.PageMargins, pageMargins);
+            pageMargins.Left = xlWorksheet.PageSetup.Margins.Left;
+            pageMargins.Right = xlWorksheet.PageSetup.Margins.Right;
+            pageMargins.Top = xlWorksheet.PageSetup.Margins.Top;
+            pageMargins.Bottom = xlWorksheet.PageSetup.Margins.Bottom;
+            pageMargins.Header = xlWorksheet.PageSetup.Margins.Header;
+            pageMargins.Footer = xlWorksheet.PageSetup.Margins.Footer;
+
+            #endregion
+
+            #region PageSetup
+
+            if (!worksheetPart.Worksheet.Elements<PageSetup>().Any())
+            {
+                var previousElement = cm.GetPreviousElementFor(XLWSContentManager.XLWSContents.PageSetup);
+                worksheetPart.Worksheet.InsertAfter(new PageSetup(), previousElement);
+            }
+
+            var pageSetup = worksheetPart.Worksheet.Elements<PageSetup>().First();
+            cm.SetElement(XLWSContentManager.XLWSContents.PageSetup, pageSetup);
+
+            pageSetup.Orientation = xlWorksheet.PageSetup.PageOrientation.ToOpenXml();
+            pageSetup.PaperSize = (UInt32)xlWorksheet.PageSetup.PaperSize;
+            pageSetup.BlackAndWhite = xlWorksheet.PageSetup.BlackAndWhite;
+            pageSetup.Draft = xlWorksheet.PageSetup.DraftQuality;
+            pageSetup.PageOrder = xlWorksheet.PageSetup.PageOrder.ToOpenXml();
+            pageSetup.CellComments = xlWorksheet.PageSetup.ShowComments.ToOpenXml();
+            pageSetup.Errors = xlWorksheet.PageSetup.PrintErrorValue.ToOpenXml();
+
+            if (xlWorksheet.PageSetup.FirstPageNumber > 0)
+            {
+                pageSetup.FirstPageNumber = (UInt32)xlWorksheet.PageSetup.FirstPageNumber;
+                pageSetup.UseFirstPageNumber = true;
+            }
+            else
+            {
+                pageSetup.FirstPageNumber = null;
+                pageSetup.UseFirstPageNumber = null;
+            }
+
+            if (xlWorksheet.PageSetup.HorizontalDpi > 0)
+                pageSetup.HorizontalDpi = (UInt32)xlWorksheet.PageSetup.HorizontalDpi;
+            else
+                pageSetup.HorizontalDpi = null;
+
+            if (xlWorksheet.PageSetup.VerticalDpi > 0)
+                pageSetup.VerticalDpi = (UInt32)xlWorksheet.PageSetup.VerticalDpi;
+            else
+                pageSetup.VerticalDpi = null;
+
+            if (xlWorksheet.PageSetup.Scale > 0)
+            {
+                pageSetup.Scale = (UInt32)xlWorksheet.PageSetup.Scale;
+                pageSetup.FitToWidth = null;
+                pageSetup.FitToHeight = null;
+            }
+            else
+            {
+                pageSetup.Scale = null;
+
+                if (xlWorksheet.PageSetup.PagesWide >= 0 && xlWorksheet.PageSetup.PagesWide != 1)
+                    pageSetup.FitToWidth = (UInt32)xlWorksheet.PageSetup.PagesWide;
+
+                if (xlWorksheet.PageSetup.PagesTall >= 0 && xlWorksheet.PageSetup.PagesTall != 1)
+                    pageSetup.FitToHeight = (UInt32)xlWorksheet.PageSetup.PagesTall;
+            }
+
+            #endregion
+
+            #region HeaderFooter
+
+            var headerFooter = worksheetPart.Worksheet.Elements<HeaderFooter>().FirstOrDefault();
+            if (headerFooter == null)
+                headerFooter = new HeaderFooter();
+            else
+                worksheetPart.Worksheet.RemoveAllChildren<HeaderFooter>();
+
+            {
+                var previousElement = cm.GetPreviousElementFor(XLWSContentManager.XLWSContents.HeaderFooter);
+                worksheetPart.Worksheet.InsertAfter(headerFooter, previousElement);
+                cm.SetElement(XLWSContentManager.XLWSContents.HeaderFooter, headerFooter);
+            }
+            if (((XLHeaderFooter)xlWorksheet.PageSetup.Header).Changed
+                || ((XLHeaderFooter)xlWorksheet.PageSetup.Footer).Changed)
+            {
+                //var headerFooter = worksheetPart.Worksheet.Elements<HeaderFooter>().First();
+
+                headerFooter.RemoveAllChildren();
+
+                headerFooter.ScaleWithDoc = xlWorksheet.PageSetup.ScaleHFWithDocument;
+                headerFooter.AlignWithMargins = xlWorksheet.PageSetup.AlignHFWithMargins;
+                headerFooter.DifferentFirst = xlWorksheet.PageSetup.DifferentFirstPageOnHF;
+                headerFooter.DifferentOddEven = xlWorksheet.PageSetup.DifferentOddEvenPagesOnHF;
+
+                var oddHeader = new OddHeader(xlWorksheet.PageSetup.Header.GetText(XLHFOccurrence.OddPages));
+                headerFooter.AppendChild(oddHeader);
+                var oddFooter = new OddFooter(xlWorksheet.PageSetup.Footer.GetText(XLHFOccurrence.OddPages));
+                headerFooter.AppendChild(oddFooter);
+
+                var evenHeader = new EvenHeader(xlWorksheet.PageSetup.Header.GetText(XLHFOccurrence.EvenPages));
+                headerFooter.AppendChild(evenHeader);
+                var evenFooter = new EvenFooter(xlWorksheet.PageSetup.Footer.GetText(XLHFOccurrence.EvenPages));
+                headerFooter.AppendChild(evenFooter);
+
+                var firstHeader = new FirstHeader(xlWorksheet.PageSetup.Header.GetText(XLHFOccurrence.FirstPage));
+                headerFooter.AppendChild(firstHeader);
+                var firstFooter = new FirstFooter(xlWorksheet.PageSetup.Footer.GetText(XLHFOccurrence.FirstPage));
+                headerFooter.AppendChild(firstFooter);
+            }
+
+            #endregion
+
+            #region RowBreaks
+
+            if (!worksheetPart.Worksheet.Elements<RowBreaks>().Any())
+            {
+                var previousElement = cm.GetPreviousElementFor(XLWSContentManager.XLWSContents.RowBreaks);
+                worksheetPart.Worksheet.InsertAfter(new RowBreaks(), previousElement);
+            }
+
+            var rowBreaks = worksheetPart.Worksheet.Elements<RowBreaks>().First();
+
+            var rowBreakCount = xlWorksheet.PageSetup.RowBreaks.Count;
+            if (rowBreakCount > 0)
+            {
+                rowBreaks.Count = (UInt32)rowBreakCount;
+                rowBreaks.ManualBreakCount = (UInt32)rowBreakCount;
+                var lastRowNum = (UInt32)xlWorksheet.RangeAddress.LastAddress.RowNumber;
+                foreach (var break1 in xlWorksheet.PageSetup.RowBreaks.Select(rb => new Break
+                {
+                    Id = (UInt32)rb,
+                    Max = lastRowNum,
+                    ManualPageBreak = true
+                }))
+                    rowBreaks.AppendChild(break1);
+                cm.SetElement(XLWSContentManager.XLWSContents.RowBreaks, rowBreaks);
+            }
+            else
+            {
+                worksheetPart.Worksheet.RemoveAllChildren<RowBreaks>();
+                cm.SetElement(XLWSContentManager.XLWSContents.RowBreaks, null);
+            }
+
+            #endregion
+
+            #region ColumnBreaks
+
+            if (!worksheetPart.Worksheet.Elements<ColumnBreaks>().Any())
+            {
+                var previousElement = cm.GetPreviousElementFor(XLWSContentManager.XLWSContents.ColumnBreaks);
+                worksheetPart.Worksheet.InsertAfter(new ColumnBreaks(), previousElement);
+            }
+
+            var columnBreaks = worksheetPart.Worksheet.Elements<ColumnBreaks>().First();
+
+            var columnBreakCount = xlWorksheet.PageSetup.ColumnBreaks.Count;
+            if (columnBreakCount > 0)
+            {
+                columnBreaks.Count = (UInt32)columnBreakCount;
+                columnBreaks.ManualBreakCount = (UInt32)columnBreakCount;
+                var maxColumnNumber = (UInt32)xlWorksheet.RangeAddress.LastAddress.ColumnNumber;
+                foreach (var break1 in xlWorksheet.PageSetup.ColumnBreaks.Select(cb => new Break
+                {
+                    Id = (UInt32)cb,
+                    Max = maxColumnNumber,
+                    ManualPageBreak = true
+                }))
+                    columnBreaks.AppendChild(break1);
+                cm.SetElement(XLWSContentManager.XLWSContents.ColumnBreaks, columnBreaks);
+            }
+            else
+            {
+                worksheetPart.Worksheet.RemoveAllChildren<ColumnBreaks>();
+                cm.SetElement(XLWSContentManager.XLWSContents.ColumnBreaks, null);
+            }
+
+            #endregion
+
+            #region Drawings
+
+            //worksheetPart.Worksheet.RemoveAllChildren<Drawing>();
+            //{
+            //    OpenXmlElement previousElement = cm.GetPreviousElementFor(XLWSContentManager.XLWSContents.Drawing);
+            //    worksheetPart.Worksheet.InsertAfter(new Drawing() { Id = String.Format("rId{0}", 1) }, previousElement);
+            //}
+
+            //Drawing drawing = worksheetPart.Worksheet.Elements<Drawing>().First();
+            //cm.SetElement(XLWSContentManager.XLWSContents.Drawing, drawing);
+
+            #endregion
+
+            #region Tables
+
+            worksheetPart.Worksheet.RemoveAllChildren<TableParts>();
+            {
+                var previousElement = cm.GetPreviousElementFor(XLWSContentManager.XLWSContents.TableParts);
+                worksheetPart.Worksheet.InsertAfter(new TableParts(), previousElement);
+            }
+
+            var tableParts = worksheetPart.Worksheet.Elements<TableParts>().First();
+            cm.SetElement(XLWSContentManager.XLWSContents.TableParts, tableParts);
+
+            tableParts.Count = (UInt32)xlWorksheet.Tables.Count();
+            foreach (
+                var tablePart in
+                    from XLTable xlTable in xlWorksheet.Tables select new TablePart { Id = xlTable.RelId })
+                tableParts.AppendChild(tablePart);
+
+            #endregion
+
+            #region LegacyDrawing
+
+            if (xlWorksheet.LegacyDrawingIsNew)
+            {
+                worksheetPart.Worksheet.RemoveAllChildren<LegacyDrawing>();
+                {
+                    if (!XLHelper.IsNullOrWhiteSpace(xlWorksheet.LegacyDrawingId))
+                    {
+                        var previousElement = cm.GetPreviousElementFor(XLWSContentManager.XLWSContents.LegacyDrawing);
+                        worksheetPart.Worksheet.InsertAfter(new LegacyDrawing { Id = xlWorksheet.LegacyDrawingId },
+                            previousElement);
+                    }
+                }
+            }
+
+            #endregion
+
+            #region LegacyDrawingHeaderFooter
+
+            //LegacyDrawingHeaderFooter legacyHeaderFooter = worksheetPart.Worksheet.Elements<LegacyDrawingHeaderFooter>().FirstOrDefault();
+            //if (legacyHeaderFooter != null)
+            //{
+            //    worksheetPart.Worksheet.RemoveAllChildren<LegacyDrawingHeaderFooter>();
+            //    {
+            //            var previousElement = cm.GetPreviousElementFor(XLWSContentManager.XLWSContents.LegacyDrawingHeaderFooter);
+            //            worksheetPart.Worksheet.InsertAfter(new LegacyDrawingHeaderFooter { Id = xlWorksheet.LegacyDrawingId },
+            //                                                previousElement);
+            //    }
+            //}
+
+            #endregion
+        }
+
+        private static void PopulateAutoFilter(XLAutoFilter xlAutoFilter, AutoFilter autoFilter)
+        {
+            var filterRange = xlAutoFilter.Range;
+            autoFilter.Reference = filterRange.RangeAddress.ToString();
+
+            foreach (var kp in xlAutoFilter.Filters)
+            {
+                var filterColumn = new FilterColumn { ColumnId = (UInt32)kp.Key - 1 };
+                var xlFilterColumn = xlAutoFilter.Column(kp.Key);
+                var filterType = xlFilterColumn.FilterType;
+                if (filterType == XLFilterType.Custom)
+                {
+                    var customFilters = new CustomFilters();
+                    foreach (var filter in kp.Value)
+                    {
+                        var customFilter = new CustomFilter { Val = filter.Value.ToString() };
+
+                        if (filter.Operator != XLFilterOperator.Equal)
+                            customFilter.Operator = filter.Operator.ToOpenXml();
+
+                        if (filter.Connector == XLConnector.And)
+                            customFilters.And = true;
+
+                        customFilters.Append(customFilter);
+                    }
+                    filterColumn.Append(customFilters);
+                }
+                else if (filterType == XLFilterType.TopBottom)
+                {
+                    var top101 = new Top10 { Val = (double)xlFilterColumn.TopBottomValue };
+                    if (xlFilterColumn.TopBottomType == XLTopBottomType.Percent)
+                        top101.Percent = true;
+                    if (xlFilterColumn.TopBottomPart == XLTopBottomPart.Bottom)
+                        top101.Top = false;
+
+                    filterColumn.Append(top101);
+                }
+                else if (filterType == XLFilterType.Dynamic)
+                {
+                    var dynamicFilter = new DynamicFilter
+                    { Type = xlFilterColumn.DynamicType.ToOpenXml(), Val = xlFilterColumn.DynamicValue };
+                    filterColumn.Append(dynamicFilter);
+                }
+                else
+                {
+                    var filters = new Filters();
+                    foreach (var filter in kp.Value)
+                    {
+                        filters.Append(new Filter { Val = filter.Value.ToString() });
+                    }
+
+                    filterColumn.Append(filters);
+                }
+                autoFilter.Append(filterColumn);
+            }
+
+
+            if (xlAutoFilter.Sorted)
+            {
+                var sortState = new SortState
+                {
+                    Reference =
+                        filterRange.Range(filterRange.FirstCell().CellBelow(), filterRange.LastCell()).RangeAddress.
+                            ToString()
+                };
+                var sortCondition = new SortCondition
+                {
+                    Reference =
+                        filterRange.Range(1, xlAutoFilter.SortColumn, filterRange.RowCount(),
+                            xlAutoFilter.SortColumn).RangeAddress.ToString()
+                };
+                if (xlAutoFilter.SortOrder == XLSortOrder.Descending)
+                    sortCondition.Descending = true;
+
+                sortState.Append(sortCondition);
+                autoFilter.Append(sortState);
+            }
+        }
+
+        private static BooleanValue GetBooleanValue(bool value, bool defaultValue)
+        {
+            return value == defaultValue ? null : new BooleanValue(value);
+        }
+
+        private static void CollapseColumns(Columns columns, Dictionary<uint, Column> sheetColumns)
+        {
+            UInt32 lastMin = 1;
+            var count = sheetColumns.Count;
+            var arr = sheetColumns.OrderBy(kp => kp.Key).ToArray();
+            // sheetColumns[kp.Key + 1]
+            //Int32 i = 0;
+            //foreach (KeyValuePair<uint, Column> kp in arr
+            //    //.Where(kp => !(kp.Key < count && ColumnsAreEqual(kp.Value, )))
+            //    )
+            for (var i = 0; i < count; i++)
+            {
+                var kp = arr[i];
+                if (i + 1 != count && ColumnsAreEqual(kp.Value, arr[i + 1].Value)) continue;
+
+                var newColumn = (Column)kp.Value.CloneNode(true);
+                newColumn.Min = lastMin;
+                var newColumnMax = newColumn.Max.Value;
+                var columnsToRemove =
+                    columns.Elements<Column>().Where(co => co.Min >= lastMin && co.Max <= newColumnMax).
+                        Select(co => co).ToList();
+                columnsToRemove.ForEach(c => columns.RemoveChild(c));
+
+                columns.AppendChild(newColumn);
+                lastMin = kp.Key + 1;
+                //i++;
+            }
+        }
+
+        private static double GetColumnWidth(double columnWidth)
+        {
+            var retVal = columnWidth + ColumnWidthOffset;
+            return retVal > 0 ? retVal : 0;
+        }
+
+        private static void UpdateColumn(Column column, Columns columns, Dictionary<uint, Column> sheetColumnsByMin)
+        {
+            var co = column.Min.Value;
+            Column newColumn;
+            if (!sheetColumnsByMin.ContainsKey(co))
+            {
+                newColumn = (Column)column.CloneNode(true);
+                columns.AppendChild(newColumn);
+                sheetColumnsByMin.Add(co, newColumn);
+            }
+            else
+            {
+                var existingColumn = sheetColumnsByMin[column.Min.Value];
+                newColumn = (Column)existingColumn.CloneNode(true);
+                newColumn.Min = column.Min;
+                newColumn.Max = column.Max;
+                newColumn.Style = column.Style;
+                newColumn.Width = column.Width.SaveRound();
+                newColumn.CustomWidth = column.CustomWidth;
+
+                if (column.Hidden != null)
+                    newColumn.Hidden = true;
+                else
+                    newColumn.Hidden = null;
+
+                if (column.Collapsed != null)
+                    newColumn.Collapsed = true;
+                else
+                    newColumn.Collapsed = null;
+
+                if (column.OutlineLevel != null && column.OutlineLevel > 0)
+                    newColumn.OutlineLevel = (byte)column.OutlineLevel;
+                else
+                    newColumn.OutlineLevel = null;
+
+                sheetColumnsByMin.Remove(column.Min.Value);
+                if (existingColumn.Min + 1 > existingColumn.Max)
+                {
+                    //existingColumn.Min = existingColumn.Min + 1;
+                    //columns.InsertBefore(existingColumn, newColumn);
+                    //existingColumn.Remove();
+                    columns.RemoveChild(existingColumn);
+                    columns.AppendChild(newColumn);
+                    sheetColumnsByMin.Add(newColumn.Min.Value, newColumn);
+                }
+                else
+                {
+                    //columns.InsertBefore(existingColumn, newColumn);
+                    columns.AppendChild(newColumn);
+                    sheetColumnsByMin.Add(newColumn.Min.Value, newColumn);
+                    existingColumn.Min = existingColumn.Min + 1;
+                    sheetColumnsByMin.Add(existingColumn.Min.Value, existingColumn);
+                }
+            }
+        }
+
+        private static bool ColumnsAreEqual(Column left, Column right)
+        {
+            return
+                ((left.Style == null && right.Style == null)
+                 || (left.Style != null && right.Style != null && left.Style.Value == right.Style.Value))
+                && ((left.Width == null && right.Width == null)
+                    || (left.Width != null && right.Width != null && left.Width.Value == right.Width.Value))
+                && ((left.Hidden == null && right.Hidden == null)
+                    || (left.Hidden != null && right.Hidden != null && left.Hidden.Value == right.Hidden.Value))
+                && ((left.Collapsed == null && right.Collapsed == null)
+                    ||
+                    (left.Collapsed != null && right.Collapsed != null && left.Collapsed.Value == right.Collapsed.Value))
+                && ((left.OutlineLevel == null && right.OutlineLevel == null)
+                    ||
+                    (left.OutlineLevel != null && right.OutlineLevel != null &&
+                     left.OutlineLevel.Value == right.OutlineLevel.Value));
+        }
+
+        #endregion
+    }
+}