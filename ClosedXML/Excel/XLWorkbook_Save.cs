--- conflicted
+++ resolved
@@ -1877,7 +1877,7 @@
                     while (formula.StartsWith("=") && formula.Length > 1)
                         formula = formula.Substring(1);
 
-                    if (!String.IsNullOrWhiteSpace(formula))
+                    if (!XLHelper.IsNullOrWhiteSpace(formula))
                     {
                         tableColumn.CalculatedColumnFormula = new CalculatedColumnFormula
                         {
@@ -1898,13 +1898,8 @@
                             tableColumn.TotalsRowFormula = new TotalsRowFormula(xlField.TotalsRowFormulaA1);
                     }
 
-<<<<<<< HEAD
                     if (!XLHelper.IsNullOrWhiteSpace(xlField.TotalsRowLabel))
-                        tableColumn1.TotalsRowLabel = xlField.TotalsRowLabel;
-=======
-                    if (!String.IsNullOrWhiteSpace(xlField.TotalsRowLabel))
                         tableColumn.TotalsRowLabel = xlField.TotalsRowLabel;
->>>>>>> adc3a8b2
                 }
                 tableColumns.AppendChild(tableColumn);
             }
@@ -2081,7 +2076,7 @@
                     {
                         foreach (var value in ptfi.DistinctValues)
                             sharedItems.AppendChild(new NumberItem { Val = (double)value });
-                    }
+                }
 
                     sharedItems.MinValue = (double)ptfi.DistinctValues.Min();
                     sharedItems.MaxValue = (double)ptfi.DistinctValues.Max();
@@ -2115,7 +2110,7 @@
                     sharedItems.MaxDate = (DateTime)ptfi.DistinctValues.Max();
                 }
                 else
-                {
+                    {
                     if (types.Any())
                     {
                         ptfi.DataType = types.First();
@@ -2158,7 +2153,7 @@
 
             var pivotCacheRecords = new PivotCacheRecords();
             pivotCacheRecords.AddNamespaceDeclaration("r",
-                    "http://schemas.openxmlformats.org/officeDocument/2006/relationships");
+                "http://schemas.openxmlformats.org/officeDocument/2006/relationships");
             pivotTableCacheRecordsPart.PivotCacheRecords = pivotCacheRecords;
 
             context.PivotTables.Add(pti.Guid, pti);
@@ -2373,7 +2368,7 @@
                             var selectedValue = labelOrFilterField.SelectedValues.Single().ToString().ToLower();
                             if (values.Contains(selectedValue))
                                 pageField.Item = Convert.ToUInt32(values.IndexOf(selectedValue));
-                        }
+                }
                         else if (ptfi.DataType == XLCellValues.DateTime)
                         {
                             var values = ptfi.DistinctValues
@@ -3326,7 +3321,7 @@
 
                         if (!style.Equals(DefaultStyle) && !context.DifferentialFormats.ContainsKey(style))
                             AddStyleAsDifferentialFormat(workbookStylesPart.Stylesheet.DifferentialFormats, style, context);
-                    }
+            }
                 }
             }
 
@@ -3386,7 +3381,7 @@
         {
             var differentialFormat = new DifferentialFormat();
             differentialFormat.Append(GetNewFont(new FontInfo { Font = style.Font as XLFont }, false));
-            if (!String.IsNullOrWhiteSpace(style.NumberFormat.Format) || style.NumberFormat.NumberFormatId != 0)
+            if (!XLHelper.IsNullOrWhiteSpace(style.NumberFormat.Format) || style.NumberFormat.NumberFormatId != 0)
             {
                 var numberFormat = new NumberingFormat();
 
@@ -3784,7 +3779,7 @@
 
             var patternFill = new PatternFill();
 
-            patternFill.PatternType = fillInfo.Fill.PatternType.ToOpenXml();
+                patternFill.PatternType = fillInfo.Fill.PatternType.ToOpenXml();
 
             BackgroundColor backgroundColor;
             ForegroundColor foregroundColor;
@@ -3853,27 +3848,27 @@
                     switch (fillInfo.Fill.PatternColor.ColorType)
                     {
                         case XLColorType.Color:
-                            foregroundColor.Rgb = fillInfo.Fill.PatternColor.Color.ToHex();
+                    foregroundColor.Rgb = fillInfo.Fill.PatternColor.Color.ToHex();
                             break;
 
                         case XLColorType.Indexed:
-                            foregroundColor.Indexed = (UInt32)fillInfo.Fill.PatternColor.Indexed;
+                    foregroundColor.Indexed = (UInt32)fillInfo.Fill.PatternColor.Indexed;
                             break;
 
                         case XLColorType.Theme:
-                            foregroundColor.Theme = (UInt32)fillInfo.Fill.PatternColor.ThemeColor;
-
-                            if (fillInfo.Fill.PatternColor.ThemeTint != 0)
-                                foregroundColor.Tint = fillInfo.Fill.PatternColor.ThemeTint;
+                    foregroundColor.Theme = (UInt32)fillInfo.Fill.PatternColor.ThemeColor;
+
+                    if (fillInfo.Fill.PatternColor.ThemeTint != 0)
+                        foregroundColor.Tint = fillInfo.Fill.PatternColor.ThemeTint;
 
                             break;
-                    }
-
-                    patternFill.AppendChild(foregroundColor);
+                }
+
+                patternFill.AppendChild(foregroundColor);
 
                     backgroundColor = new BackgroundColor();
                     switch (fillInfo.Fill.BackgroundColor.ColorType)
-                    {
+            {
                         case XLColorType.Color:
                             backgroundColor.Rgb = fillInfo.Fill.BackgroundColor.Color.ToHex();
                             break;
@@ -3889,9 +3884,9 @@
                                 backgroundColor.Tint = fillInfo.Fill.BackgroundColor.ThemeTint;
 
                             break;
-                    }
-
-                    patternFill.AppendChild(backgroundColor);
+                }
+
+                patternFill.AppendChild(backgroundColor);
 
                     break;
             }
