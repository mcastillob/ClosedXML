--- conflicted
+++ resolved
@@ -1,28 +1,3 @@
-<<<<<<< HEAD
-﻿namespace ClosedXML.Excel
-{
-    public interface IXLTheme
-    {
-        XLColor Background1 { get; set; }
-        XLColor Text1 { get; set; }
-        XLColor Background2 { get; set; }
-        XLColor Text2 { get; set; }
-        XLColor Accent1 { get; set; }
-        XLColor Accent2 { get; set; }
-        XLColor Accent3 { get; set; }
-        XLColor Accent4 { get; set; }
-        XLColor Accent5 { get; set; }
-        XLColor Accent6 { get; set; }
-        XLColor Hyperlink { get; set; }
-        XLColor FollowedHyperlink { get; set; }
-
-        XLColor ResolveThemeColor(XLThemeColor themeColor);
-    }
-}
-=======
-using ClosedXML.Excel;
-using System.Drawing;
-
 namespace ClosedXML.Excel
 {
     public interface IXLTheme
@@ -42,5 +17,4 @@
 
         XLColor ResolveThemeColor(XLThemeColor themeColor);
     }
-}
->>>>>>> 3b32039e
+}