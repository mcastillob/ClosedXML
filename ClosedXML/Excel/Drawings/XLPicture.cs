using System;
using System.Collections.Generic;
using System.Diagnostics;
using System.Drawing;
using System.Drawing.Imaging;
using System.IO;
using System.Linq;
using System.Reflection;

namespace ClosedXML.Excel.Drawings
{
    [DebuggerDisplay("{Name}")]
    internal class XLPicture : IXLPicture
    {
        private const String InvalidNameChars = @":\/?*[]";
        private static IDictionary<XLPictureFormat, ImageFormat> FormatMap;
        private readonly IXLWorksheet _worksheet;
        private Int32 height;
        private String name = string.Empty;
        private Int32 width;

        static XLPicture()
        {
            var properties = typeof(ImageFormat).GetProperties(BindingFlags.Static | BindingFlags.Public);
            FormatMap = Enum.GetValues(typeof(XLPictureFormat))
                .Cast<XLPictureFormat>()
                .Where(pf => properties.Any(pi => pi.Name.Equals(pf.ToString(), StringComparison.OrdinalIgnoreCase)))
                .ToDictionary(
                    pf => pf,
                    pf => properties.Single(pi => pi.Name.Equals(pf.ToString(), StringComparison.OrdinalIgnoreCase)).GetValue(null, null) as ImageFormat
                );
        }

        internal XLPicture(IXLWorksheet worksheet, Stream stream)
                    : this(worksheet)
        {
            if (stream == null) throw new ArgumentNullException(nameof(stream));

            this.ImageStream = new MemoryStream();
            {
                stream.Position = 0;
                stream.CopyTo(ImageStream);
                ImageStream.Seek(0, SeekOrigin.Begin);

                using (var bitmap = new Bitmap(ImageStream))
                {
                    if (FormatMap.Values.Select(f => f.Guid).Contains(bitmap.RawFormat.Guid))
                        this.Format = FormatMap.Single(f => f.Value.Guid.Equals(bitmap.RawFormat.Guid)).Key;

                    DeduceDimensionsFromBitmap(bitmap);
                }
                ImageStream.Seek(0, SeekOrigin.Begin);
            }
        }

        internal XLPicture(IXLWorksheet worksheet, Stream stream, XLPictureFormat format)
            : this(worksheet)
        {
            if (stream == null) throw new ArgumentNullException(nameof(stream));
            this.Format = format;

            this.ImageStream = new MemoryStream();
            {
                stream.Position = 0;
                stream.CopyTo(ImageStream);
                ImageStream.Seek(0, SeekOrigin.Begin);

                using (var bitmap = new Bitmap(ImageStream))
                {
                    if (FormatMap.ContainsKey(this.Format))
                    {
                        if (FormatMap[this.Format].Guid != bitmap.RawFormat.Guid)
                            throw new ArgumentException("The picture format in the stream and the parameter don't match");
                    }

                    DeduceDimensionsFromBitmap(bitmap);
                }
                ImageStream.Seek(0, SeekOrigin.Begin);
            }
        }

        internal XLPicture(IXLWorksheet worksheet, Bitmap bitmap)
            : this(worksheet)
        {
            if (bitmap == null) throw new ArgumentNullException(nameof(bitmap));
            this.ImageStream = new MemoryStream();
            bitmap.Save(ImageStream, bitmap.RawFormat);
            ImageStream.Seek(0, SeekOrigin.Begin);
            DeduceDimensionsFromBitmap(bitmap);

            var formats = FormatMap.Where(f => f.Value.Guid.Equals(bitmap.RawFormat.Guid));
            if (!formats.Any() || formats.Count() > 1)
                throw new ArgumentException("Unsupported or unknown image format in bitmap");

            this.Format = formats.Single().Key;
        }

        private XLPicture(IXLWorksheet worksheet)
        {
            if (worksheet == null) throw new ArgumentNullException(nameof(worksheet));
            this._worksheet = worksheet;
            this.Placement = XLPicturePlacement.MoveAndSize;
            this.Markers = new Dictionary<XLMarkerPosition, IXLMarker>()
            {
                [XLMarkerPosition.TopLeft] = null,
                [XLMarkerPosition.BottomRight] = null
            };
        }

        public IXLAddress BottomRightCellAddress
        {
            get
            {
                return Markers[XLMarkerPosition.BottomRight].Address;
            }

            private set
            {
                if (!value.Worksheet.Equals(this._worksheet))
                    throw new ArgumentOutOfRangeException(nameof(value.Worksheet));
                this.Markers[XLMarkerPosition.BottomRight] = new XLMarker(value);
            }
        }

        public XLPictureFormat Format { get; private set; }

        public Int32 Height
        {
            get { return height; }
            set
            {
                if (this.Placement == XLPicturePlacement.MoveAndSize)
                    throw new ArgumentException("To set the height, the placement should be FreeFloating or Move");
                height = value;
            }
        }

        public MemoryStream ImageStream { get; private set; }

        public Int32 Left
        {
            get { return Markers[XLMarkerPosition.TopLeft]?.Offset.X ?? 0; }
            set
            {
                if (this.Placement != XLPicturePlacement.FreeFloating)
                    throw new ArgumentException("To set the left-hand offset, the placement should be FreeFloating");

                Markers[XLMarkerPosition.TopLeft] = new XLMarker(_worksheet.Cell(1, 1).Address, new Point(value, this.Top));
            }
        }

        public String Name
        {
            get { return name; }
            set
            {
                if (name == value) return;

                if (value.IndexOfAny(InvalidNameChars.ToCharArray()) != -1)
                    throw new ArgumentException($"Picture names cannot contain any of the following characters: {InvalidNameChars}");

                if (String.IsNullOrWhiteSpace(value))
                    throw new ArgumentException("Picture names cannot be empty");

                if (value.Length > 31)
                    throw new ArgumentException("Picture names cannot be more than 31 characters");

                if ((_worksheet.Pictures.FirstOrDefault(p => p.Name.Equals(value, StringComparison.OrdinalIgnoreCase)) ?? this) != this)
                    throw new ArgumentException($"The picture name '{value}' already exists.");

                name = value;
            }
        }

        public Int32 OriginalHeight { get; private set; }

        public Int32 OriginalWidth { get; private set; }

        public XLPicturePlacement Placement { get; set; }

        public Int32 Top
        {
            get { return Markers[XLMarkerPosition.TopLeft]?.Offset.Y ?? 0; }
            set
            {
                if (this.Placement != XLPicturePlacement.FreeFloating)
                    throw new ArgumentException("To set the top offset, the placement should be FreeFloating");

                Markers[XLMarkerPosition.TopLeft] = new XLMarker(_worksheet.Cell(1, 1).Address, new Point(this.Left, value));
            }
        }

        public IXLAddress TopLeftCellAddress
        {
            get
            {
                return Markers[XLMarkerPosition.TopLeft].Address;
            }

            private set
            {
                if (!value.Worksheet.Equals(this._worksheet))
                    throw new ArgumentOutOfRangeException(nameof(value.Worksheet));

                this.Markers[XLMarkerPosition.TopLeft] = new XLMarker(value);
            }
        }

        public Int32 Width
        {
            get { return width; }
            set
            {
                if (this.Placement == XLPicturePlacement.MoveAndSize)
                    throw new ArgumentException("To set the width, the placement should be FreeFloating or Move");
                width = value;
            }
        }

        public IXLWorksheet Worksheet
        {
            get { return _worksheet; }
        }

        internal IDictionary<XLMarkerPosition, IXLMarker> Markers { get; private set; }

        internal String RelId { get; set; }

        public void Delete()
        {
            Worksheet.Pictures.Delete(this.Name);
        }

        public void Dispose()
        {
            this.ImageStream.Dispose();
        }

        public Point GetOffset(XLMarkerPosition position)
        {
            return Markers[position].Offset;
        }

        public IXLPicture MoveTo(Int32 left, Int32 top)
        {
            this.Placement = XLPicturePlacement.FreeFloating;
            this.Left = left;
            this.Top = top;
            return this;
        }

        public IXLPicture MoveTo(IXLAddress cell)
        {
            return MoveTo(cell, 0, 0);
        }

        public IXLPicture MoveTo(IXLAddress cell, Int32 xOffset, Int32 yOffset)
        {
<<<<<<< HEAD
            get
            {
                return imgStream;
            }
            set
            {
#if _NETFRAMEWORK_
                if (imgStream == null)
                {
                    imgStream = new MemoryStream();
                }
                else
                {
                    imgStream.Dispose();
                    imgStream = new MemoryStream();
                }
                value.CopyTo(imgStream);
                imgStream.Seek(0, SeekOrigin.Begin);

                using (var bitmap = new System.Drawing.Bitmap(imgStream))
                {
                    iWidth = (long)bitmap.Width;
                    iHeight = (long)bitmap.Height;
                    iHorizontalResolution = bitmap.HorizontalResolution;
                    iVerticalResolution = bitmap.VerticalResolution;
                }
                imgStream.Seek(0, SeekOrigin.Begin);
#else
                throw new NotImplementedException("System.Drawing.Bitmap is not implemented in .NET Standard 2.0");
#endif
            }
=======
            return MoveTo(cell, new Point(xOffset, yOffset));
        }

        public IXLPicture MoveTo(IXLAddress cell, Point offset)
        {
            if (cell == null) throw new ArgumentNullException(nameof(cell));
            this.Placement = XLPicturePlacement.Move;
            this.TopLeftCellAddress = cell;
            this.Markers[XLMarkerPosition.TopLeft].Offset = offset;
            return this;
>>>>>>> 3b32039e
        }

        public IXLPicture MoveTo(IXLAddress fromCell, IXLAddress toCell)
        {
            return MoveTo(fromCell, 0, 0, toCell, 0, 0);
        }

        public IXLPicture MoveTo(IXLAddress fromCell, Int32 fromCellXOffset, Int32 fromCellYOffset, IXLAddress toCell, Int32 toCellXOffset, Int32 toCellYOffset)
        {
            return MoveTo(fromCell, new Point(fromCellXOffset, fromCellYOffset), toCell, new Point(toCellXOffset, toCellYOffset));
        }

        public IXLPicture MoveTo(IXLAddress fromCell, Point fromOffset, IXLAddress toCell, Point toOffset)
        {
            if (fromCell == null) throw new ArgumentNullException(nameof(fromCell));
            if (toCell == null) throw new ArgumentNullException(nameof(toCell));
            this.Placement = XLPicturePlacement.MoveAndSize;

            this.TopLeftCellAddress = fromCell;
            this.Markers[XLMarkerPosition.TopLeft].Offset = fromOffset;

            this.BottomRightCellAddress = toCell;
            this.Markers[XLMarkerPosition.BottomRight].Offset = toOffset;

            return this;
        }

        public IXLPicture Scale(Double factor, Boolean relativeToOriginal = false)
        {
            return this.ScaleHeight(factor, relativeToOriginal).ScaleWidth(factor, relativeToOriginal);
        }

        public IXLPicture ScaleHeight(Double factor, Boolean relativeToOriginal = false)
        {
            this.Height = Convert.ToInt32((relativeToOriginal ? this.OriginalHeight : this.Height) * factor);
            return this;
        }

        public IXLPicture ScaleWidth(Double factor, Boolean relativeToOriginal = false)
        {
            this.Width = Convert.ToInt32((relativeToOriginal ? this.OriginalWidth : this.Width) * factor);
            return this;
        }

        public IXLPicture WithPlacement(XLPicturePlacement value)
        {
            this.Placement = value;
            return this;
        }

        public IXLPicture WithSize(Int32 width, Int32 height)
        {
            this.Width = width;
            this.Height = height;
            return this;
        }

        private static ImageFormat FromMimeType(string mimeType)
        {
            var guid = ImageCodecInfo.GetImageDecoders().FirstOrDefault(c => c.MimeType.Equals(mimeType, StringComparison.OrdinalIgnoreCase))?.FormatID;
            if (!guid.HasValue) return null;
            var property = typeof(System.Drawing.Imaging.ImageFormat).GetProperties(BindingFlags.Public | BindingFlags.Static)
                .FirstOrDefault(pi => (pi.GetValue(null, null) as ImageFormat).Guid.Equals(guid.Value));

            if (property == null) return null;
            return (property.GetValue(null, null) as ImageFormat);
        }

        private static string GetMimeType(Image i)
        {
            var imgguid = i.RawFormat.Guid;
            foreach (ImageCodecInfo codec in ImageCodecInfo.GetImageDecoders())
            {
                if (codec.FormatID == imgguid)
                    return codec.MimeType;
            }
            return "image/unknown";
        }

        private void DeduceDimensionsFromBitmap(Bitmap bitmap)
        {
            this.OriginalWidth = bitmap.Width;
            this.OriginalHeight = bitmap.Height;

            this.width = bitmap.Width;
            this.height = bitmap.Height;
        }
    }
}<|MERGE_RESOLUTION|>--- conflicted
+++ resolved
@@ -2,7 +2,11 @@
 using System.Collections.Generic;
 using System.Diagnostics;
 using System.Drawing;
+
+#if _NETFRAMEWORK_
 using System.Drawing.Imaging;
+#endif
+
 using System.IO;
 using System.Linq;
 using System.Reflection;
@@ -13,12 +17,13 @@
     internal class XLPicture : IXLPicture
     {
         private const String InvalidNameChars = @":\/?*[]";
-        private static IDictionary<XLPictureFormat, ImageFormat> FormatMap;
         private readonly IXLWorksheet _worksheet;
         private Int32 height;
         private String name = string.Empty;
         private Int32 width;
 
+#if _NETFRAMEWORK_
+        private static IDictionary<XLPictureFormat, ImageFormat> FormatMap;
         static XLPicture()
         {
             var properties = typeof(ImageFormat).GetProperties(BindingFlags.Static | BindingFlags.Public);
@@ -30,6 +35,7 @@
                     pf => properties.Single(pi => pi.Name.Equals(pf.ToString(), StringComparison.OrdinalIgnoreCase)).GetValue(null, null) as ImageFormat
                 );
         }
+#endif
 
         internal XLPicture(IXLWorksheet worksheet, Stream stream)
                     : this(worksheet)
@@ -42,6 +48,7 @@
                 stream.CopyTo(ImageStream);
                 ImageStream.Seek(0, SeekOrigin.Begin);
 
+#if _NETFRAMEWORK_
                 using (var bitmap = new Bitmap(ImageStream))
                 {
                     if (FormatMap.Values.Select(f => f.Guid).Contains(bitmap.RawFormat.Guid))
@@ -50,6 +57,8 @@
                     DeduceDimensionsFromBitmap(bitmap);
                 }
                 ImageStream.Seek(0, SeekOrigin.Begin);
+#endif
+
             }
         }
 
@@ -65,6 +74,7 @@
                 stream.CopyTo(ImageStream);
                 ImageStream.Seek(0, SeekOrigin.Begin);
 
+#if _NETFRAMEWORK_
                 using (var bitmap = new Bitmap(ImageStream))
                 {
                     if (FormatMap.ContainsKey(this.Format))
@@ -76,9 +86,11 @@
                     DeduceDimensionsFromBitmap(bitmap);
                 }
                 ImageStream.Seek(0, SeekOrigin.Begin);
-            }
-        }
-
+#endif
+            }
+        }
+
+#if _NETFRAMEWORK_
         internal XLPicture(IXLWorksheet worksheet, Bitmap bitmap)
             : this(worksheet)
         {
@@ -94,6 +106,7 @@
 
             this.Format = formats.Single().Key;
         }
+#endif
 
         private XLPicture(IXLWorksheet worksheet)
         {
@@ -256,39 +269,6 @@
 
         public IXLPicture MoveTo(IXLAddress cell, Int32 xOffset, Int32 yOffset)
         {
-<<<<<<< HEAD
-            get
-            {
-                return imgStream;
-            }
-            set
-            {
-#if _NETFRAMEWORK_
-                if (imgStream == null)
-                {
-                    imgStream = new MemoryStream();
-                }
-                else
-                {
-                    imgStream.Dispose();
-                    imgStream = new MemoryStream();
-                }
-                value.CopyTo(imgStream);
-                imgStream.Seek(0, SeekOrigin.Begin);
-
-                using (var bitmap = new System.Drawing.Bitmap(imgStream))
-                {
-                    iWidth = (long)bitmap.Width;
-                    iHeight = (long)bitmap.Height;
-                    iHorizontalResolution = bitmap.HorizontalResolution;
-                    iVerticalResolution = bitmap.VerticalResolution;
-                }
-                imgStream.Seek(0, SeekOrigin.Begin);
-#else
-                throw new NotImplementedException("System.Drawing.Bitmap is not implemented in .NET Standard 2.0");
-#endif
-            }
-=======
             return MoveTo(cell, new Point(xOffset, yOffset));
         }
 
@@ -299,7 +279,6 @@
             this.TopLeftCellAddress = cell;
             this.Markers[XLMarkerPosition.TopLeft].Offset = offset;
             return this;
->>>>>>> 3b32039e
         }
 
         public IXLPicture MoveTo(IXLAddress fromCell, IXLAddress toCell)
@@ -357,6 +336,7 @@
             return this;
         }
 
+#if _NETFRAMEWORK_
         private static ImageFormat FromMimeType(string mimeType)
         {
             var guid = ImageCodecInfo.GetImageDecoders().FirstOrDefault(c => c.MimeType.Equals(mimeType, StringComparison.OrdinalIgnoreCase))?.FormatID;
@@ -387,5 +367,6 @@
             this.width = bitmap.Width;
             this.height = bitmap.Height;
         }
+#endif
     }
 }