using ClosedXML.Excel.CalcEngine;
using ClosedXML.Extensions;
using DocumentFormat.OpenXml;
using System;
using System.Collections.Generic;
using System.Data;
using System.Globalization;
using System.IO;
using System.Linq;

namespace ClosedXML.Excel
{
    public enum XLEventTracking { Enabled, Disabled }

    public enum XLCalculateMode
    {
        Auto,
        AutoNoTable,
        Manual,
        Default
    };

    public enum XLReferenceStyle
    {
        R1C1,
        A1,
        Default
    };

    public enum XLCellSetValueBehavior
    {
        /// <summary>
        ///   Analyze input string and convert value. For avoid analyzing use escape symbol '
        /// </summary>
        Smart = 0,

        /// <summary>
        ///   Direct set value. If value has unsupported type - value will be stored as string returned by <see
        ///    cref = "object.ToString()" />
        /// </summary>
        Simple = 1,
    }

    public partial class XLWorkbook : IXLWorkbook
    {
        #region Static
        public static IXLStyle DefaultStyle
        {
            get
            {
                return XLStyle.Default;
            }
        }

        public static Double DefaultRowHeight { get; private set; }
        public static Double DefaultColumnWidth { get; private set; }

        public static IXLPageSetup DefaultPageOptions
        {
            get
            {
                var defaultPageOptions = new XLPageSetup(null, null)
                {
                    PageOrientation = XLPageOrientation.Default,
                    Scale = 100,
                    PaperSize = XLPaperSize.LetterPaper,
                    Margins = new XLMargins
                    {
                        Top = 0.75,
                        Bottom = 0.5,
                        Left = 0.75,
                        Right = 0.75,
                        Header = 0.5,
                        Footer = 0.75
                    },
                    ScaleHFWithDocument = true,
                    AlignHFWithMargins = true,
                    PrintErrorValue = XLPrintErrorValues.Displayed,
                    ShowComments = XLShowCommentsValues.None
                };
                return defaultPageOptions;
            }
        }

        public static IXLOutline DefaultOutline
        {
            get
            {
                return new XLOutline(null)
                {
                    SummaryHLocation = XLOutlineSummaryHLocation.Right,
                    SummaryVLocation = XLOutlineSummaryVLocation.Bottom
                };
            }
        }

        /// <summary>
        ///   Behavior for <see cref = "IXLCell.set_Value" />
        /// </summary>
        public static XLCellSetValueBehavior CellSetValueBehavior { get; set; }

        public static XLWorkbook OpenFromTemplate(String path)
        {
            return new XLWorkbook(path, true);
        }

        #endregion Static

        internal readonly List<UnsupportedSheet> UnsupportedSheets =
            new List<UnsupportedSheet>();

        public XLEventTracking EventTracking { get; set; }

<<<<<<< HEAD
        #region  Nested Type: XLLoadSource
=======
        internal Int32 GetStyleId(IXLStyle style)
        {
            Int32 cached;
            if (_stylesByStyle.TryGetValue(style, out cached))
                return cached;

            var count = _stylesByStyle.Count;
            var styleToUse = new XLStyle(null, style);
            _stylesByStyle.Add(styleToUse, count);
            _stylesById.Add(count, styleToUse);
            return count;
        }

        internal IXLStyle GetStyleById(Int32 id)
        {
            return _stylesById[id];
        }

        #region Nested Type: XLLoadSource
>>>>>>> a4cb3788

        private enum XLLoadSource
        {
            New,
            File,
            Stream
        };

        #endregion Nested Type: XLLoadSource

        internal XLWorksheets WorksheetsInternal { get; private set; }

        /// <summary>
        ///   Gets an object to manipulate the worksheets.
        /// </summary>
        public IXLWorksheets Worksheets
        {
            get { return WorksheetsInternal; }
        }

        /// <summary>
        ///   Gets an object to manipulate this workbook's named ranges.
        /// </summary>
        public IXLNamedRanges NamedRanges { get; private set; }

        /// <summary>
        ///   Gets an object to manipulate this workbook's theme.
        /// </summary>
        public IXLTheme Theme { get; private set; }

        /// <summary>
        ///   Gets or sets the default style for the workbook.
        ///   <para>All new worksheets will use this style.</para>
        /// </summary>
        public IXLStyle Style { get; set; }

        /// <summary>
        ///   Gets or sets the default row height for the workbook.
        ///   <para>All new worksheets will use this row height.</para>
        /// </summary>
        public Double RowHeight { get; set; }

        /// <summary>
        ///   Gets or sets the default column width for the workbook.
        ///   <para>All new worksheets will use this column width.</para>
        /// </summary>
        public Double ColumnWidth { get; set; }

        /// <summary>
        ///   Gets or sets the default page options for the workbook.
        ///   <para>All new worksheets will use these page options.</para>
        /// </summary>
        public IXLPageSetup PageOptions { get; set; }

        /// <summary>
        ///   Gets or sets the default outline options for the workbook.
        ///   <para>All new worksheets will use these outline options.</para>
        /// </summary>
        public IXLOutline Outline { get; set; }

        /// <summary>
        ///   Gets or sets the workbook's properties.
        /// </summary>
        public XLWorkbookProperties Properties { get; set; }

        /// <summary>
        ///   Gets or sets the workbook's calculation mode.
        /// </summary>
        public XLCalculateMode CalculateMode { get; set; }

        public Boolean CalculationOnSave { get; set; }
        public Boolean ForceFullCalculation { get; set; }
        public Boolean FullCalculationOnLoad { get; set; }
        public Boolean FullPrecision { get; set; }

        /// <summary>
        ///   Gets or sets the workbook's reference style.
        /// </summary>
        public XLReferenceStyle ReferenceStyle { get; set; }

        public IXLCustomProperties CustomProperties { get; private set; }

        public Boolean ShowFormulas { get; set; }
        public Boolean ShowGridLines { get; set; }
        public Boolean ShowOutlineSymbols { get; set; }
        public Boolean ShowRowColHeaders { get; set; }
        public Boolean ShowRuler { get; set; }
        public Boolean ShowWhiteSpace { get; set; }
        public Boolean ShowZeros { get; set; }
        public Boolean RightToLeft { get; set; }

        public Boolean DefaultShowFormulas
        {
            get { return false; }
        }

        public Boolean DefaultShowGridLines
        {
            get { return true; }
        }

        public Boolean DefaultShowOutlineSymbols
        {
            get { return true; }
        }

        public Boolean DefaultShowRowColHeaders
        {
            get { return true; }
        }

        public Boolean DefaultShowRuler
        {
            get { return true; }
        }

        public Boolean DefaultShowWhiteSpace
        {
            get { return true; }
        }

        public Boolean DefaultShowZeros
        {
            get { return true; }
        }

        public Boolean DefaultRightToLeft
        {
            get { return false; }
        }

        private void InitializeTheme()
        {
            Theme = new XLTheme
            {
                Text1 = XLColor.FromHtml("#FF000000"),
                Background1 = XLColor.FromHtml("#FFFFFFFF"),
                Text2 = XLColor.FromHtml("#FF1F497D"),
                Background2 = XLColor.FromHtml("#FFEEECE1"),
                Accent1 = XLColor.FromHtml("#FF4F81BD"),
                Accent2 = XLColor.FromHtml("#FFC0504D"),
                Accent3 = XLColor.FromHtml("#FF9BBB59"),
                Accent4 = XLColor.FromHtml("#FF8064A2"),
                Accent5 = XLColor.FromHtml("#FF4BACC6"),
                Accent6 = XLColor.FromHtml("#FFF79646"),
                Hyperlink = XLColor.FromHtml("#FF0000FF"),
                FollowedHyperlink = XLColor.FromHtml("#FF800080")
            };
        }

        internal XLColor GetXLColor(XLThemeColor themeColor)
        {
            switch (themeColor)
            {
                case XLThemeColor.Text1:
                    return Theme.Text1;

                case XLThemeColor.Background1:
                    return Theme.Background1;

                case XLThemeColor.Text2:
                    return Theme.Text2;

                case XLThemeColor.Background2:
                    return Theme.Background2;

                case XLThemeColor.Accent1:
                    return Theme.Accent1;

                case XLThemeColor.Accent2:
                    return Theme.Accent2;

                case XLThemeColor.Accent3:
                    return Theme.Accent3;

                case XLThemeColor.Accent4:
                    return Theme.Accent4;

                case XLThemeColor.Accent5:
                    return Theme.Accent5;

                case XLThemeColor.Accent6:
                    return Theme.Accent6;

                default:
                    throw new ArgumentException("Invalid theme color");
            }
        }

        public IXLNamedRange NamedRange(String rangeName)
        {
            if (rangeName.Contains("!"))
            {
                var split = rangeName.Split('!');
                var first = split[0];
                var wsName = first.StartsWith("'") ? first.Substring(1, first.Length - 2) : first;
                var name = split[1];
                IXLWorksheet ws;
                if (TryGetWorksheet(wsName, out ws))
                {
                    var range = ws.NamedRange(name);
                    return range ?? NamedRange(name);
                }
                return null;
            }
            return NamedRanges.NamedRange(rangeName);
        }

        public Boolean TryGetWorksheet(String name, out IXLWorksheet worksheet)
        {
            return Worksheets.TryGetWorksheet(name, out worksheet);
        }

        public IXLRange RangeFromFullAddress(String rangeAddress, out IXLWorksheet ws)
        {
            ws = null;
            if (!rangeAddress.Contains('!')) return null;

            var split = rangeAddress.Split('!');
            var first = split[0];
            var wsName = first.StartsWith("'") ? first.Substring(1, first.Length - 2) : first;
            var localRange = split[1];
            if (TryGetWorksheet(wsName, out ws))
            {
                return ws.Range(localRange);
            }
            return null;
        }

        /// <summary>
        ///   Saves the current workbook.
        /// </summary>
        public void Save()
        {
#if DEBUG
            Save(true, false);
#else
            Save(false, false);
#endif
        }

        /// <summary>
        ///   Saves the current workbook and optionally performs validation
        /// </summary>
        public void Save(Boolean validate, Boolean evaluateFormulae = false)
        {
            Save(new SaveOptions
            {
                ValidatePackage = validate,
                EvaluateFormulasBeforeSaving = evaluateFormulae,
                GenerateCalculationChain = true
            });
        }

        public void Save(SaveOptions options)
        {
            checkForWorksheetsPresent();
            if (_loadSource == XLLoadSource.New)
                throw new InvalidOperationException("This is a new file. Please use one of the 'SaveAs' methods.");

            if (_loadSource == XLLoadSource.Stream)
            {
                CreatePackage(_originalStream, false, _spreadsheetDocumentType, options);
            }
            else
                CreatePackage(_originalFile, _spreadsheetDocumentType, options);
        }

        /// <summary>
        ///   Saves the current workbook to a file.
        /// </summary>
        public void SaveAs(String file)
        {
#if DEBUG
            SaveAs(file, true, false);
#else
            SaveAs(file, false, false);
#endif
        }

        /// <summary>
        ///   Saves the current workbook to a file and optionally validates it.
        /// </summary>
        public void SaveAs(String file, Boolean validate, Boolean evaluateFormulae = false)
        {
            SaveAs(file, new SaveOptions
            {
                ValidatePackage = validate,
                EvaluateFormulasBeforeSaving = evaluateFormulae,
                GenerateCalculationChain = true
            });
        }

        public void SaveAs(String file, SaveOptions options)
        {
            checkForWorksheetsPresent();
            PathHelper.CreateDirectory(Path.GetDirectoryName(file));
            if (_loadSource == XLLoadSource.New)
            {
                if (File.Exists(file))
                    File.Delete(file);

                CreatePackage(file, GetSpreadsheetDocumentType(file), options);
            }
            else if (_loadSource == XLLoadSource.File)
            {
                if (String.Compare(_originalFile.Trim(), file.Trim(), true) != 0)
                {
                    File.Copy(_originalFile, file, true);
                    File.SetAttributes(file, FileAttributes.Normal);
                }

                CreatePackage(file, GetSpreadsheetDocumentType(file), options);
            }
            else if (_loadSource == XLLoadSource.Stream)
            {
                _originalStream.Position = 0;

                using (var fileStream = File.Create(file))
                {
                    CopyStream(_originalStream, fileStream);
                    CreatePackage(fileStream, false, _spreadsheetDocumentType, options);
                    fileStream.Close();
                }
            }

            _loadSource = XLLoadSource.File;
            _originalFile = file;
            _originalStream = null;
        }

        private static SpreadsheetDocumentType GetSpreadsheetDocumentType(string filePath)
        {
            var extension = Path.GetExtension(filePath);

            if (extension == null) throw new ArgumentException("Empty extension is not supported.");
            extension = extension.Substring(1).ToLowerInvariant();

            switch (extension)
            {
                case "xlsm":
                case "xltm":
                    return SpreadsheetDocumentType.MacroEnabledWorkbook;

                case "xlsx":
                case "xltx":
                    return SpreadsheetDocumentType.Workbook;

                default:
                    throw new ArgumentException(String.Format("Extension '{0}' is not supported. Supported extensions are '.xlsx', '.xslm', '.xltx' and '.xltm'.", extension));
            }
        }

        private void checkForWorksheetsPresent()
        {
            if (!Worksheets.Any())
                throw new InvalidOperationException("Workbooks need at least one worksheet.");
        }

        /// <summary>
        ///   Saves the current workbook to a stream.
        /// </summary>
        public void SaveAs(Stream stream)
        {
#if DEBUG
            SaveAs(stream, true, false);
#else
            SaveAs(stream, false, false);
#endif
        }

        /// <summary>
        ///   Saves the current workbook to a stream and optionally validates it.
        /// </summary>
        public void SaveAs(Stream stream, Boolean validate, Boolean evaluateFormulae = false)
        {
            SaveAs(stream, new SaveOptions
            {
                ValidatePackage = validate,
                EvaluateFormulasBeforeSaving = evaluateFormulae,
                GenerateCalculationChain = true
            });
        }

        public void SaveAs(Stream stream, SaveOptions options)
        {
            checkForWorksheetsPresent();
            if (_loadSource == XLLoadSource.New)
            {
                // dm 20130422, this method or better the method SpreadsheetDocument.Create which is called
                // inside of 'CreatePackage' need a stream which CanSeek & CanRead
                // and an ordinary Response stream of a webserver can't do this
                // so we have to ask and provide a way around this
                if (stream.CanRead && stream.CanSeek && stream.CanWrite)
                {
                    // all is fine the package can be created in a direct way
                    CreatePackage(stream, true, _spreadsheetDocumentType, options);
                }
                else
                {
                    // the harder way
                    MemoryStream ms = new MemoryStream();
                    CreatePackage(ms, true, _spreadsheetDocumentType, options);
                    // not really nessesary, because I changed CopyStream too.
                    // but for better understanding and if somebody in the future
                    // provide an changed version of CopyStream
                    ms.Position = 0;
                    CopyStream(ms, stream);
                }
            }
            else if (_loadSource == XLLoadSource.File)
            {
                using (var fileStream = new FileStream(_originalFile, FileMode.Open, FileAccess.Read))
                {
                    CopyStream(fileStream, stream);
                    fileStream.Close();
                }
                CreatePackage(stream, false, _spreadsheetDocumentType, options);
            }
            else if (_loadSource == XLLoadSource.Stream)
            {
                _originalStream.Position = 0;
                if (_originalStream != stream)
                    CopyStream(_originalStream, stream);

                CreatePackage(stream, false, _spreadsheetDocumentType, options);
            }

            _loadSource = XLLoadSource.Stream;
            _originalStream = stream;
            _originalFile = null;
        }

        internal static void CopyStream(Stream input, Stream output)
        {
            var buffer = new byte[8 * 1024];
            int len;
            // dm 20130422, it is always a good idea to rewind the input stream, or not?
            if (input.CanSeek)
                input.Seek(0, SeekOrigin.Begin);
            while ((len = input.Read(buffer, 0, buffer.Length)) > 0)
                output.Write(buffer, 0, len);
            // dm 20130422, and flushing the output after write
            output.Flush();
        }

        public IXLWorksheet Worksheet(String name)
        {
            return WorksheetsInternal.Worksheet(name);
        }

        public IXLWorksheet Worksheet(Int32 position)
        {
            return WorksheetsInternal.Worksheet(position);
        }

        public IXLCustomProperty CustomProperty(String name)
        {
            return CustomProperties.CustomProperty(name);
        }

        public IXLCells FindCells(Func<IXLCell, Boolean> predicate)
        {
            var cells = new XLCells(false, false);
            foreach (XLWorksheet ws in WorksheetsInternal)
            {
                foreach (XLCell cell in ws.CellsUsed(true))
                {
                    if (predicate(cell))
                        cells.Add(cell);
                }
            }
            return cells;
        }

        public IXLRows FindRows(Func<IXLRow, Boolean> predicate)
        {
            var rows = new XLRows(null);
            foreach (XLWorksheet ws in WorksheetsInternal)
            {
                foreach (IXLRow row in ws.Rows().Where(predicate))
                    rows.Add(row as XLRow);
            }
            return rows;
        }

        public IXLColumns FindColumns(Func<IXLColumn, Boolean> predicate)
        {
            var columns = new XLColumns(null);
            foreach (XLWorksheet ws in WorksheetsInternal)
            {
                foreach (IXLColumn column in ws.Columns().Where(predicate))
                    columns.Add(column as XLColumn);
            }
            return columns;
        }

        /// <summary>
        /// Searches the cells' contents for a given piece of text
        /// </summary>
        /// <param name="searchText">The search text.</param>
        /// <param name="compareOptions">The compare options.</param>
        /// <param name="searchFormulae">if set to <c>true</c> search formulae instead of cell values.</param>
        /// <returns></returns>
        public IEnumerable<IXLCell> Search(String searchText, CompareOptions compareOptions = CompareOptions.Ordinal, Boolean searchFormulae = false)
        {
            foreach (var ws in WorksheetsInternal)
            {
                foreach (var cell in ws.Search(searchText, compareOptions, searchFormulae))
                    yield return cell;
            }
        }

        #region Fields

        private XLLoadSource _loadSource = XLLoadSource.New;
        private String _originalFile;
        private Stream _originalStream;

        #endregion Fields

        #region Constructor

        /// <summary>
        ///   Creates a new Excel workbook.
        /// </summary>
        public XLWorkbook()
            : this(XLEventTracking.Enabled)
        {
        }

        internal XLWorkbook(String file, Boolean asTemplate)
            : this(XLEventTracking.Enabled)
        {
            LoadSheetsFromTemplate(file);
        }

        public XLWorkbook(XLEventTracking eventTracking)
        {
            EventTracking = eventTracking;
            DefaultRowHeight = 15;
            DefaultColumnWidth = 8.43;
            Style = new XLStyle(null, DefaultStyle);
            RowHeight = DefaultRowHeight;
            ColumnWidth = DefaultColumnWidth;
            PageOptions = DefaultPageOptions;
            Outline = DefaultOutline;
            Properties = new XLWorkbookProperties();
            CalculateMode = XLCalculateMode.Default;
            ReferenceStyle = XLReferenceStyle.Default;
            InitializeTheme();
            ShowFormulas = DefaultShowFormulas;
            ShowGridLines = DefaultShowGridLines;
            ShowOutlineSymbols = DefaultShowOutlineSymbols;
            ShowRowColHeaders = DefaultShowRowColHeaders;
            ShowRuler = DefaultShowRuler;
            ShowWhiteSpace = DefaultShowWhiteSpace;
            ShowZeros = DefaultShowZeros;
            RightToLeft = DefaultRightToLeft;
            WorksheetsInternal = new XLWorksheets(this);
            NamedRanges = new XLNamedRanges(this);
            CustomProperties = new XLCustomProperties(this);
            ShapeIdManager = new XLIdManager();
            Author = Environment.UserName;
        }

        /// <summary>
        ///   Opens an existing workbook from a file.
        /// </summary>
        /// <param name = "file">The file to open.</param>
        public XLWorkbook(String file)
            : this(file, XLEventTracking.Enabled)
        {
        }

        public XLWorkbook(String file, XLEventTracking eventTracking)
            : this(eventTracking)
        {
            _loadSource = XLLoadSource.File;
            _originalFile = file;
            _spreadsheetDocumentType = GetSpreadsheetDocumentType(_originalFile);
            Load(file);
        }

        /// <summary>
        ///   Opens an existing workbook from a stream.
        /// </summary>
        /// <param name = "stream">The stream to open.</param>
        public XLWorkbook(Stream stream) : this(stream, XLEventTracking.Enabled)
        {
        }

        public XLWorkbook(Stream stream, XLEventTracking eventTracking)
            : this(eventTracking)
        {
            _loadSource = XLLoadSource.Stream;
            _originalStream = stream;
            Load(stream);
        }

        #endregion Constructor

        #region Nested type: UnsupportedSheet

        internal sealed class UnsupportedSheet
        {
            public Boolean IsActive;
            public UInt32 SheetId;
            public Int32 Position;
        }

        #endregion Nested type: UnsupportedSheet

        public IXLCell Cell(String namedCell)
        {
            var namedRange = NamedRange(namedCell);
            if (namedRange == null) return null;
            var range = namedRange.Ranges.FirstOrDefault();
            if (range == null) return null;
            return range.FirstCell();
        }

        public IXLCells Cells(String namedCells)
        {
            return Ranges(namedCells).Cells();
        }

        public IXLRange Range(String range)
        {
            var namedRange = NamedRange(range);
            if (namedRange != null)
                return namedRange.Ranges.FirstOrDefault();
            else
            {
                IXLWorksheet ws;
                var r = RangeFromFullAddress(range, out ws);
                return r;
            }
        }

        public IXLRanges Ranges(String ranges)
        {
            var retVal = new XLRanges();
            var rangePairs = ranges.Split(',');
            foreach (var range in rangePairs.Select(r => Range(r.Trim())).Where(range => range != null))
            {
                retVal.Add(range);
            }
            return retVal;
        }

        internal XLIdManager ShapeIdManager { get; private set; }

        public void Dispose()
        {
            Worksheets.ForEach(w => w.Dispose());
        }

        public Boolean Use1904DateSystem { get; set; }

        public XLWorkbook SetUse1904DateSystem()
        {
            return SetUse1904DateSystem(true);
        }

        public XLWorkbook SetUse1904DateSystem(Boolean value)
        {
            Use1904DateSystem = value;
            return this;
        }

        public IXLWorksheet AddWorksheet(String sheetName)
        {
            return Worksheets.Add(sheetName);
        }

        public IXLWorksheet AddWorksheet(String sheetName, Int32 position)
        {
            return Worksheets.Add(sheetName, position);
        }

        public IXLWorksheet AddWorksheet(DataTable dataTable)
        {
            return Worksheets.Add(dataTable);
        }

        public void AddWorksheet(DataSet dataSet)
        {
            Worksheets.Add(dataSet);
        }

        public void AddWorksheet(IXLWorksheet worksheet)
        {
            worksheet.CopyTo(this, worksheet.Name);
        }

        public IXLWorksheet AddWorksheet(DataTable dataTable, String sheetName)
        {
            return Worksheets.Add(dataTable, sheetName);
        }

        private XLCalcEngine _calcEngine;

        private XLCalcEngine CalcEngine
        {
            get { return _calcEngine ?? (_calcEngine = new XLCalcEngine(this)); }
        }

        public Object Evaluate(String expression)
        {
            return CalcEngine.Evaluate(expression);
        }

        private static XLCalcEngine _calcEngineExpr;
        private SpreadsheetDocumentType _spreadsheetDocumentType;

        private static XLCalcEngine CalcEngineExpr
        {
            get { return _calcEngineExpr ?? (_calcEngineExpr = new XLCalcEngine()); }
        }

        public static Object EvaluateExpr(String expression)
        {
            return CalcEngineExpr.Evaluate(expression);
        }

        public String Author { get; set; }

        public Boolean LockStructure { get; set; }

        public XLWorkbook SetLockStructure(Boolean value) { LockStructure = value; return this; }

        public Boolean LockWindows { get; set; }

        public XLWorkbook SetLockWindows(Boolean value) { LockWindows = value; return this; }

        internal HexBinaryValue LockPassword { get; set; }
        public Boolean IsPasswordProtected { get { return LockPassword != null; } }

        public void Protect(Boolean lockStructure, Boolean lockWindows, String workbookPassword)
        {
            if (IsPasswordProtected && workbookPassword == null)
                throw new InvalidOperationException("The workbook is password protected");

            var hashPassword = workbookPassword.HashPassword();
            if (IsPasswordProtected && LockPassword != hashPassword)
                throw new ArgumentException("Invalid password");

            if (IsPasswordProtected && (lockStructure || lockWindows))
                throw new InvalidOperationException("The workbook is already protected");

            if (IsPasswordProtected && hashPassword != null && !lockStructure && !lockWindows)
            {
                // Workbook currently protected, but we're unsetting the 2 flags
                // Hence unprotect workbook using password.
                LockPassword = null;
            }

            if (!IsPasswordProtected && hashPassword != null && (lockStructure || lockWindows))
            {
                //Protect workbook using password.
                LockPassword = hashPassword;
            }

            LockStructure = lockStructure;
            LockWindows = lockWindows;
        }

        public void Protect()
        {
            Protect(true);
        }

        public void Protect(string workbookPassword)
        {
            Protect(true, false, workbookPassword);
        }

        public void Protect(Boolean lockStructure)
        {
            Protect(lockStructure, false);
        }

        public void Protect(Boolean lockStructure, Boolean lockWindows)
        {
            Protect(lockStructure, lockWindows, null);
        }

        public void Unprotect()
        {
            Protect(false, false);
        }

        public void Unprotect(string workbookPassword)
        {
            Protect(false, false, workbookPassword);
        }

        public override string ToString()
        {
            switch (_loadSource)
            {
                case XLLoadSource.New:
                    return "XLWorkbook(new)";

                case XLLoadSource.File:
                    return String.Format("XLWorkbook({0})", _originalFile);

                case XLLoadSource.Stream:
                    return String.Format("XLWorkbook({0})", _originalStream.ToString());

                default:
                    throw new NotImplementedException();
            }
        }

        public void SuspendEvents()
        {
            foreach (var ws in WorksheetsInternal)
            {
                ws.SuspendEvents();
            }
        }

        public void ResumeEvents()
        {
            foreach (var ws in WorksheetsInternal)
            {
                ws.ResumeEvents();
            }
        }
    }
}<|MERGE_RESOLUTION|>--- conflicted
+++ resolved
@@ -111,29 +111,7 @@
 
         public XLEventTracking EventTracking { get; set; }
 
-<<<<<<< HEAD
-        #region  Nested Type: XLLoadSource
-=======
-        internal Int32 GetStyleId(IXLStyle style)
-        {
-            Int32 cached;
-            if (_stylesByStyle.TryGetValue(style, out cached))
-                return cached;
-
-            var count = _stylesByStyle.Count;
-            var styleToUse = new XLStyle(null, style);
-            _stylesByStyle.Add(styleToUse, count);
-            _stylesById.Add(count, styleToUse);
-            return count;
-        }
-
-        internal IXLStyle GetStyleById(Int32 id)
-        {
-            return _stylesById[id];
-        }
-
         #region Nested Type: XLLoadSource
->>>>>>> a4cb3788
 
         private enum XLLoadSource
         {
