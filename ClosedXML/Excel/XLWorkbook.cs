--- conflicted
+++ resolved
@@ -402,7 +402,7 @@
         public Boolean TryGetWorksheet(String name, out IXLWorksheet worksheet)
         {
             return Worksheets.TryGetWorksheet(name, out worksheet);
-        }
+            }
 
         public IXLRange RangeFromFullAddress(String rangeAddress, out IXLWorksheet ws)
         {
@@ -982,15 +982,11 @@
         public void Unprotect(string workbookPassword)
         {
             Protect(false, false, workbookPassword);
-<<<<<<< HEAD
 }
-=======
-        }
 
         public override string ToString()
         {
             return _originalFile ?? String.Format("XLWorkbook({0})", _originalStream.ToString());
-        }
->>>>>>> 22a49f22
     }
+}
 }