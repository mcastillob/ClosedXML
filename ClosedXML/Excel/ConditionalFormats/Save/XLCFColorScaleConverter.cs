<<<<<<< HEAD
﻿using System;
using System.Collections.Generic;
using System.Linq;
using System.Text;
using DocumentFormat.OpenXml;
using DocumentFormat.OpenXml.Spreadsheet;

#if _NETSTANDARD_
using ClosedXML.NetStandard;
#endif

namespace ClosedXML.Excel
{
    internal class XLCFColorScaleConverter : IXLCFConverter
    {
        public ConditionalFormattingRule Convert(IXLConditionalFormat cf, Int32 priority, XLWorkbook.SaveContext context)
        {
            var conditionalFormattingRule = new ConditionalFormattingRule { Type = cf.ConditionalFormatType.ToOpenXml(), Priority = priority };

            var colorScale = new ColorScale();
            for (Int32 i = 1; i <= cf.ContentTypes.Count; i++)
            {
                var type = cf.ContentTypes[i].ToOpenXml();
                var val = (cf.Values.ContainsKey(i) && cf.Values[i] != null) ? cf.Values[i].Value : null;

                var conditionalFormatValueObject = new ConditionalFormatValueObject { Type = type };
                if (val != null)
                    conditionalFormatValueObject.Val = val;

                colorScale.Append(conditionalFormatValueObject);
            }

            for (Int32 i = 1; i <= cf.Colors.Count; i++)
            {
                Color color = new Color { Rgb = cf.Colors[i].Color.ToHex() };
                colorScale.Append(color);
            }

            conditionalFormattingRule.Append(colorScale);

            return conditionalFormattingRule;
        }
    }
}
=======
using System;
using System.Collections.Generic;
using System.Linq;
using System.Text;
using DocumentFormat.OpenXml;
using DocumentFormat.OpenXml.Spreadsheet;

namespace ClosedXML.Excel
{
    internal class XLCFColorScaleConverter : IXLCFConverter
    {
        public ConditionalFormattingRule Convert(IXLConditionalFormat cf, Int32 priority, XLWorkbook.SaveContext context)
        {
            var conditionalFormattingRule = new ConditionalFormattingRule { Type = cf.ConditionalFormatType.ToOpenXml(), Priority = priority };

            var colorScale = new ColorScale();
            for (Int32 i = 1; i <= cf.ContentTypes.Count; i++)
            {
                var type = cf.ContentTypes[i].ToOpenXml();
                var val = (cf.Values.ContainsKey(i) && cf.Values[i] != null) ? cf.Values[i].Value : null;

                var conditionalFormatValueObject = new ConditionalFormatValueObject { Type = type };
                if (val != null)
                    conditionalFormatValueObject.Val = val;

                colorScale.Append(conditionalFormatValueObject);
            }

            for (Int32 i = 1; i <= cf.Colors.Count; i++)
            {
                Color color = new Color { Rgb = cf.Colors[i].Color.ToHex() };
                colorScale.Append(color);
            }

            conditionalFormattingRule.Append(colorScale);

            return conditionalFormattingRule;
        }
    }
}
>>>>>>> 3b32039e
<|MERGE_RESOLUTION|>--- conflicted
+++ resolved
@@ -1,5 +1,4 @@
-<<<<<<< HEAD
-﻿using System;
+using System;
 using System.Collections.Generic;
 using System.Linq;
 using System.Text;
@@ -42,46 +41,4 @@
             return conditionalFormattingRule;
         }
     }
-}
-=======
-using System;
-using System.Collections.Generic;
-using System.Linq;
-using System.Text;
-using DocumentFormat.OpenXml;
-using DocumentFormat.OpenXml.Spreadsheet;
-
-namespace ClosedXML.Excel
-{
-    internal class XLCFColorScaleConverter : IXLCFConverter
-    {
-        public ConditionalFormattingRule Convert(IXLConditionalFormat cf, Int32 priority, XLWorkbook.SaveContext context)
-        {
-            var conditionalFormattingRule = new ConditionalFormattingRule { Type = cf.ConditionalFormatType.ToOpenXml(), Priority = priority };
-
-            var colorScale = new ColorScale();
-            for (Int32 i = 1; i <= cf.ContentTypes.Count; i++)
-            {
-                var type = cf.ContentTypes[i].ToOpenXml();
-                var val = (cf.Values.ContainsKey(i) && cf.Values[i] != null) ? cf.Values[i].Value : null;
-
-                var conditionalFormatValueObject = new ConditionalFormatValueObject { Type = type };
-                if (val != null)
-                    conditionalFormatValueObject.Val = val;
-
-                colorScale.Append(conditionalFormatValueObject);
-            }
-
-            for (Int32 i = 1; i <= cf.Colors.Count; i++)
-            {
-                Color color = new Color { Rgb = cf.Colors[i].Color.ToHex() };
-                colorScale.Append(color);
-            }
-
-            conditionalFormattingRule.Append(colorScale);
-
-            return conditionalFormattingRule;
-        }
-    }
-}
->>>>>>> 3b32039e
+}