--- conflicted
+++ resolved
@@ -2,11 +2,6 @@
 using DocumentFormat.OpenXml.Spreadsheet;
 using System;
 using System.Linq;
-<<<<<<< HEAD
-=======
-using ClosedXML.Extensions;
-using DocumentFormat.OpenXml.Spreadsheet;
->>>>>>> b99cd9a4
 
 namespace ClosedXML.Excel
 {
@@ -44,7 +39,6 @@
             dataBar.Append(conditionalFormatValueObject2);
             dataBar.Append(color);
 
-
             conditionalFormattingRule.Append(dataBar);
 
             if (cf.Colors.Count > 1)
