﻿using System;
using System.Collections.Generic;
using System.Diagnostics;
using System.Linq;
using System.Text;
using ClosedXML.Excel;
using ClosedXML;
using System.Drawing;
using System.IO;
using DocumentFormat.OpenXml.Spreadsheet;
using DocumentFormat.OpenXml;
namespace ClosedXML_Sandbox
{
    class Program
    {
        private static void Main(string[] args)
        {
<<<<<<< HEAD
            var wb = new XLWorkbook(@"c:\temp\sopos.xlsx");
            var ws = wb.Worksheet("3");
            Console.WriteLine(ws.Cell("E22").Value);
            //wb.SaveAs(@"c:\temp\saved.xlsx");
            Console.WriteLine("Done");
            Console.ReadKey();
=======

            var wbSource = new XLWorkbook(@"c:\temp\filesource.xlsm");
            var wbTarget = new XLWorkbook();

            foreach (var ws in wbSource.Worksheets)
            {
                wbTarget.AddWorksheet(ws);
                ws.Range("").CreateTable().ShowAutoFilter = false;
            }


            wbTarget.SaveAs(@"c:\temp\target_saved.xlsm");
            wbSource.SaveAs(@"c:\temp\source_saved.xlsm");
            Console.WriteLine("Done");
            //Console.ReadLine();
>>>>>>> f5c0f316
        }
    }
}
<|MERGE_RESOLUTION|>--- conflicted
+++ resolved
@@ -1,44 +1,28 @@
-﻿using System;
-using System.Collections.Generic;
-using System.Diagnostics;
-using System.Linq;
-using System.Text;
-using ClosedXML.Excel;
-using ClosedXML;
-using System.Drawing;
-using System.IO;
-using DocumentFormat.OpenXml.Spreadsheet;
-using DocumentFormat.OpenXml;
-namespace ClosedXML_Sandbox
-{
-    class Program
-    {
-        private static void Main(string[] args)
-        {
-<<<<<<< HEAD
-            var wb = new XLWorkbook(@"c:\temp\sopos.xlsx");
-            var ws = wb.Worksheet("3");
-            Console.WriteLine(ws.Cell("E22").Value);
-            //wb.SaveAs(@"c:\temp\saved.xlsx");
-            Console.WriteLine("Done");
-            Console.ReadKey();
-=======
-
-            var wbSource = new XLWorkbook(@"c:\temp\filesource.xlsm");
-            var wbTarget = new XLWorkbook();
-
-            foreach (var ws in wbSource.Worksheets)
-            {
-                wbTarget.AddWorksheet(ws);
-                ws.Range("").CreateTable().ShowAutoFilter = false;
-            }
-
-
-            wbTarget.SaveAs(@"c:\temp\target_saved.xlsm");
-            wbSource.SaveAs(@"c:\temp\source_saved.xlsm");
-            Console.WriteLine("Done");
-            //Console.ReadLine();
->>>>>>> f5c0f316
-        }
-    }
-}
+﻿using System;
+using System.Collections.Generic;
+using System.Diagnostics;
+using System.Linq;
+using System.Text;
+using ClosedXML.Excel;
+using ClosedXML;
+using System.Drawing;
+using System.IO;
+using DocumentFormat.OpenXml.Spreadsheet;
+using DocumentFormat.OpenXml;
+namespace ClosedXML_Sandbox
+{
+    class Program
+    {
+        private static void Main(string[] args)
+        {
+            var wb = new XLWorkbook();
+            var ws = wb.AddWorksheet("Sheet");
+            ws.FirstCell().SetValue(1)
+                .CellBelow().SetFormulaA1("IF(A1>0,Yes,No)") // Invalid
+                .CellBelow().SetFormulaA1("IF(A1>0,\"Yes\",\"No\")") // OK
+                .CellBelow().SetFormulaA1("IF(A1>0,TRUE,FALSE)"); // OK
+            wb.SaveAs(@"c:\temp\saved.xlsx");
+            Console.WriteLine("Done");
+        }
+    }
+}